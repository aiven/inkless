--- conflicted
+++ resolved
@@ -19,13 +19,9 @@
   push:
     branches:
       - 'trunk'
-<<<<<<< HEAD
-      - '4.0'
+      - '4.1'
       - 'main'
       - 'inkless-*'
-=======
-      - '4.1'
->>>>>>> 45980a2d
 
   schedule:
     - cron: '0 0 * * 6,0'    # Run on Saturday and Sunday at midnight UTC
