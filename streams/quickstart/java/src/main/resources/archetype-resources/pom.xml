<!--
   Licensed to the Apache Software Foundation (ASF) under one or more
   contributor license agreements.  See the NOTICE file distributed with
   this work for additional information regarding copyright ownership.
   The ASF licenses this file to You under the Apache License, Version 2.0
   (the "License"); you may not use this file except in compliance with
   the License.  You may obtain a copy of the License at

       http://www.apache.org/licenses/LICENSE-2.0

   Unless required by applicable law or agreed to in writing, software
   distributed under the License is distributed on an "AS IS" BASIS,
   WITHOUT WARRANTIES OR CONDITIONS OF ANY KIND, either express or implied.
   See the License for the specific language governing permissions and
   limitations under the License.
-->

<project xmlns="http://maven.apache.org/POM/4.0.0"
         xmlns:xsi="http://www.w3.org/2001/XMLSchema-instance"
         xsi:schemaLocation="http://maven.apache.org/POM/4.0.0 http://maven.apache.org/xsd/maven-4.0.0.xsd">
    <modelVersion>4.0.0</modelVersion>

    <groupId>${groupId}</groupId>
    <artifactId>${artifactId}</artifactId>
    <version>${version}</version>
    <packaging>jar</packaging>

    <name>Kafka Streams Quickstart :: Java</name>

    <properties>
        <project.build.sourceEncoding>UTF-8</project.build.sourceEncoding>
<<<<<<< HEAD
        <kafka.version>4.0.0-inkless-SNAPSHOT</kafka.version>
        <slf4j.version>1.7.36</slf4j.version>
=======
        <kafka.version>4.1.0-SNAPSHOT</kafka.version>
        <slf4j.version>2.0.16</slf4j.version>
>>>>>>> 101e15bb
    </properties>

    <repositories>
        <repository>
            <id>apache.snapshots</id>
            <name>Apache Development Snapshot Repository</name>
            <url>https://repository.apache.org/content/repositories/snapshots/</url>
            <releases>
                <enabled>false</enabled>
            </releases>
            <snapshots>
                <enabled>true</enabled>
            </snapshots>
        </repository>
    </repositories>

    <build>
        <plugins>
            <plugin>
                <groupId>org.apache.maven.plugins</groupId>
                <artifactId>maven-compiler-plugin</artifactId>
                <version>3.13.0</version>
                <configuration>
                    <release>11</release>
                </configuration>
            </plugin>
        </plugins>

        <pluginManagement>
            <plugins>
                <plugin>
                    <groupId>org.eclipse.m2e</groupId>
                    <artifactId>lifecycle-mapping</artifactId>
                    <version>1.0.0</version>
                    <configuration>
                        <lifecycleMappingMetadata>
                            <pluginExecutions>
                                <pluginExecution>
                                    <pluginExecutionFilter>
                                        <groupId>org.apache.maven.plugins</groupId>
                                        <artifactId>maven-assembly-plugin</artifactId>
                                        <versionRange>[2.4,)</versionRange>
                                        <goals>
                                            <goal>single</goal>
                                        </goals>
                                    </pluginExecutionFilter>
                                    <action>
                                        <ignore/>
                                    </action>
                                </pluginExecution>
                                <pluginExecution>
                                    <pluginExecutionFilter>
                                        <groupId>org.apache.maven.plugins</groupId>
                                        <artifactId>maven-compiler-plugin</artifactId>
                                        <versionRange>[3.1,)</versionRange>
                                        <goals>
                                            <goal>testCompile</goal>
                                            <goal>compile</goal>
                                        </goals>
                                    </pluginExecutionFilter>
                                    <action>
                                        <ignore/>
                                    </action>
                                </pluginExecution>
                            </pluginExecutions>
                        </lifecycleMappingMetadata>
                    </configuration>
                </plugin>
            </plugins>
        </pluginManagement>
    </build>

    <dependencies>
        <!-- To enable console logging -->
        <dependency>
            <groupId>org.slf4j</groupId>
            <artifactId>slf4j-reload4j</artifactId>
            <version>${slf4j.version}</version>
        </dependency>
        <!-- Apache Kafka dependencies -->
        <dependency>
            <groupId>org.apache.kafka</groupId>
            <artifactId>kafka-streams</artifactId>
            <version>${kafka.version}</version>
        </dependency>
    </dependencies>
</project><|MERGE_RESOLUTION|>--- conflicted
+++ resolved
@@ -29,13 +29,8 @@
 
     <properties>
         <project.build.sourceEncoding>UTF-8</project.build.sourceEncoding>
-<<<<<<< HEAD
-        <kafka.version>4.0.0-inkless-SNAPSHOT</kafka.version>
-        <slf4j.version>1.7.36</slf4j.version>
-=======
-        <kafka.version>4.1.0-SNAPSHOT</kafka.version>
+        <kafka.version>4.1.0-inkless-SNAPSHOT</kafka.version>
         <slf4j.version>2.0.16</slf4j.version>
->>>>>>> 101e15bb
     </properties>
 
     <repositories>
