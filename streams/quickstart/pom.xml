--- conflicted
+++ resolved
@@ -22,11 +22,7 @@
     <groupId>org.apache.kafka</groupId>
     <artifactId>streams-quickstart</artifactId>
     <packaging>pom</packaging>
-<<<<<<< HEAD
-    <version>4.1.0-inkless-SNAPSHOT</version>
-=======
     <version>4.1.1-SNAPSHOT</version>
->>>>>>> 45980a2d
 
     <name>Kafka Streams :: Quickstart</name>
 
