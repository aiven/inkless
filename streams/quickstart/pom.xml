<!--
   Licensed to the Apache Software Foundation (ASF) under one or more
   contributor license agreements.  See the NOTICE file distributed with
   this work for additional information regarding copyright ownership.
   The ASF licenses this file to You under the Apache License, Version 2.0
   (the "License"); you may not use this file except in compliance with
   the License.  You may obtain a copy of the License at

       http://www.apache.org/licenses/LICENSE-2.0

   Unless required by applicable law or agreed to in writing, software
   distributed under the License is distributed on an "AS IS" BASIS,
   WITHOUT WARRANTIES OR CONDITIONS OF ANY KIND, either express or implied.
   See the License for the specific language governing permissions and
   limitations under the License.
-->

<project xmlns="http://maven.apache.org/POM/4.0.0" xmlns:xsi="http://www.w3.org/2001/XMLSchema-instance"
         xsi:schemaLocation="http://maven.apache.org/POM/4.0.0 http://maven.apache.org/xsd/maven-4.0.0.xsd">
    <modelVersion>4.0.0</modelVersion>

    <groupId>org.apache.kafka</groupId>
    <artifactId>streams-quickstart</artifactId>
    <packaging>pom</packaging>
<<<<<<< HEAD
    <version>4.0.0-inkless-SNAPSHOT</version>
=======
    <version>4.1.0-SNAPSHOT</version>
>>>>>>> 101e15bb

    <name>Kafka Streams :: Quickstart</name>

    <parent>
        <groupId>org.apache</groupId>
        <artifactId>apache</artifactId>
        <version>18</version>
    </parent>

    <modules>
        <module>java</module>
    </modules>
    <build>
        <extensions>
            <extension>
                <groupId>org.apache.maven.archetype</groupId>
                <artifactId>archetype-packaging</artifactId>
                <version>2.2</version>
            </extension>
        </extensions>
        <pluginManagement>
            <plugins>
                <plugin>
                    <groupId>org.apache.maven.plugins</groupId>
                    <artifactId>maven-archetype-plugin</artifactId>
                    <version>2.2</version>
                </plugin>
            </plugins>
        </pluginManagement>
        <plugins>
            <plugin>
                <artifactId>maven-archetype-plugin</artifactId>
                <version>2.2</version>
                <configuration>
                    <skip>true</skip>
                </configuration>
            </plugin>
            <!-- deactivate the shade plugin for the quickstart archetypes -->
            <plugin>
                <groupId>org.apache.maven.plugins</groupId>
                <artifactId>maven-shade-plugin</artifactId>
                <version>3.1.0</version>
                <executions>
                    <execution>
                        <phase/>
                    </execution>
                </executions>
            </plugin>

            <plugin>
                <groupId>com.github.siom79.japicmp</groupId>
                <artifactId>japicmp-maven-plugin</artifactId>
                <version>0.11.0</version>
                <configuration>
                    <skip>true</skip>
                </configuration>
            </plugin>

            <!-- use alternative delimiter for filtering resources -->
            <plugin>
                <groupId>org.apache.maven.plugins</groupId>
                <artifactId>maven-resources-plugin</artifactId>
                <configuration>
                    <useDefaultDelimiters>false</useDefaultDelimiters>
                    <delimiters>
                        <delimiter>@</delimiter>
                    </delimiters>
                </configuration>
            </plugin>
            <plugin>
                <groupId>org.apache.maven.plugins</groupId>
                <artifactId>maven-gpg-plugin</artifactId>
                <version>1.6</version>
                <executions>
                    <execution>
                        <id>sign-artifacts</id>
                        <phase>verify</phase>
                        <goals>
                            <goal>sign</goal>
                        </goals>
                        <configuration>
                        <keyname>${gpg.keyname}</keyname>
                        <passphraseServerId>${gpg.keyname}</passphraseServerId>
                        </configuration>
                    </execution>
                </executions>
            </plugin>
        </plugins>
        <resources>
            <resource>
                <directory>src/main/resources</directory>
                <filtering>true</filtering>
            </resource>
        </resources>
    </build>
</project><|MERGE_RESOLUTION|>--- conflicted
+++ resolved
@@ -22,11 +22,7 @@
     <groupId>org.apache.kafka</groupId>
     <artifactId>streams-quickstart</artifactId>
     <packaging>pom</packaging>
-<<<<<<< HEAD
-    <version>4.0.0-inkless-SNAPSHOT</version>
-=======
-    <version>4.1.0-SNAPSHOT</version>
->>>>>>> 101e15bb
+    <version>4.1.0-inkless-SNAPSHOT</version>
 
     <name>Kafka Streams :: Quickstart</name>
 
