--- conflicted
+++ resolved
@@ -19,6 +19,7 @@
 
 import org.apache.kafka.common.TopicIdPartition;
 import org.apache.kafka.common.Uuid;
+import org.apache.kafka.common.record.RecordBatch;
 import org.apache.kafka.common.record.TimestampType;
 import org.apache.kafka.common.utils.MockTime;
 import org.apache.kafka.common.utils.Time;
@@ -154,15 +155,8 @@
 
         // The batches of the deleted topics must be gone, i.e. only TOPIC_2 remains.
         assertThat(DBUtils.getAllBatches(pgContainer.getDataSource())).containsExactlyInAnyOrder(
-<<<<<<< HEAD
-            new BatchesRecord(4L, TOPIC_ID_2, 0, 0L, 11L, 2L, 0L, 2000L, TimestampType.CREATE_TIME, filesCommittedAt.toEpochMilli(), 1000L),
-            new BatchesRecord(7L, TOPIC_ID_2, 0, 12L, 23L, 3L, 0L, 2000L, TimestampType.CREATE_TIME, filesCommittedAt.toEpochMilli(), 1000L)
-=======
-            new BatchesRecord(4L, (short) RecordBatch.CURRENT_MAGIC_VALUE, TOPIC_ID_2, 0, 0L, 11L, 2L, 0L, 2000L, TimestampType.CREATE_TIME, filesCommittedAt.toEpochMilli(), 1000L,
-                RecordBatch.NO_PRODUCER_ID, RecordBatch.NO_PRODUCER_EPOCH, RecordBatch.NO_SEQUENCE, RecordBatch.NO_SEQUENCE),
-            new BatchesRecord(7L, (short) RecordBatch.CURRENT_MAGIC_VALUE, TOPIC_ID_2, 0, 12L, 23L, 3L, 0L, 2000L, TimestampType.CREATE_TIME, filesCommittedAt.toEpochMilli(), 1000L,
-                RecordBatch.NO_PRODUCER_ID, RecordBatch.NO_PRODUCER_EPOCH, RecordBatch.NO_SEQUENCE, RecordBatch.NO_SEQUENCE)
->>>>>>> 64027cc2
+            new BatchesRecord(4L, (short) RecordBatch.CURRENT_MAGIC_VALUE, TOPIC_ID_2, 0, 0L, 11L, 2L, 0L, 2000L, TimestampType.CREATE_TIME, filesCommittedAt.toEpochMilli(), 1000L),
+            new BatchesRecord(7L, (short) RecordBatch.CURRENT_MAGIC_VALUE, TOPIC_ID_2, 0, 12L, 23L, 3L, 0L, 2000L, TimestampType.CREATE_TIME, filesCommittedAt.toEpochMilli(), 1000L)
         );
 
         // File 1 must be `deleting` because it contained only data from the deleted TOPIC_1.
