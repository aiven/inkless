/*
 * Inkless
 * Copyright (C) 2024 - 2025 Aiven OY
 *
 * This program is free software: you can redistribute it and/or modify
 * it under the terms of the GNU Affero General Public License as published by
 * the Free Software Foundation, either version 3 of the License, or
 * (at your option) any later version.
 *
 * This program is distributed in the hope that it will be useful,
 * but WITHOUT ANY WARRANTY; without even the implied warranty of
 * MERCHANTABILITY or FITNESS FOR A PARTICULAR PURPOSE.  See the
 * GNU Affero General Public License for more details.
 *
 * You should have received a copy of the GNU Affero General Public License
 * along with this program.  If not, see <http://www.gnu.org/licenses/>.
 */
package io.aiven.inkless.control_plane;

import org.apache.kafka.common.TopicIdPartition;
import org.apache.kafka.common.Uuid;
import org.apache.kafka.common.protocol.Errors;
import org.apache.kafka.common.record.RecordBatch;
import org.apache.kafka.common.record.TimestampType;
import org.apache.kafka.common.utils.MockTime;
import org.apache.kafka.common.utils.Time;

import org.junit.jupiter.api.AfterEach;
import org.junit.jupiter.api.BeforeEach;
import org.junit.jupiter.api.Nested;
import org.junit.jupiter.api.Test;
import org.junit.jupiter.api.TestInfo;
import org.junit.jupiter.params.ParameterizedTest;
import org.junit.jupiter.params.provider.CsvSource;
import org.junit.jupiter.params.provider.ValueSource;

import java.io.IOException;
import java.time.Duration;
import java.time.Instant;
import java.util.ArrayList;
import java.util.HashMap;
import java.util.List;
import java.util.Map;
import java.util.Set;
import java.util.stream.Collectors;

import io.aiven.inkless.TimeUtils;
import io.aiven.inkless.common.ObjectFormat;

import static org.apache.kafka.common.record.RecordBatch.NO_TIMESTAMP;
import static org.apache.kafka.common.requests.ListOffsetsRequest.EARLIEST_LOCAL_TIMESTAMP;
import static org.apache.kafka.common.requests.ListOffsetsRequest.EARLIEST_TIMESTAMP;
import static org.apache.kafka.common.requests.ListOffsetsRequest.LATEST_TIERED_TIMESTAMP;
import static org.apache.kafka.common.requests.ListOffsetsRequest.LATEST_TIMESTAMP;
import static org.apache.kafka.common.requests.ListOffsetsRequest.MAX_TIMESTAMP;
import static org.assertj.core.api.Assertions.assertThat;
import static org.assertj.core.api.Assertions.assertThatThrownBy;

public abstract class AbstractControlPlaneTest {
    static final int BROKER_ID = 11;
    static final long FILE_SIZE = 123456;

    static final String EXISTING_TOPIC_1 = "topic-existing-1";
    static final int EXISTING_TOPIC_1_PARTITIONS = 2;
    static final Uuid EXISTING_TOPIC_1_ID = new Uuid(10, 10);
    static final TopicIdPartition EXISTING_TOPIC_1_ID_PARTITION_0 = new TopicIdPartition(EXISTING_TOPIC_1_ID, 0, EXISTING_TOPIC_1);
    static final TopicIdPartition EXISTING_TOPIC_1_ID_PARTITION_1 = new TopicIdPartition(EXISTING_TOPIC_1_ID, 1, EXISTING_TOPIC_1);
    static final String EXISTING_TOPIC_2 = "topic-existing-2";
    static final Uuid EXISTING_TOPIC_2_ID = new Uuid(20, 20);
    static final TopicIdPartition EXISTING_TOPIC_2_ID_PARTITION_0 = new TopicIdPartition(EXISTING_TOPIC_2_ID, 0, EXISTING_TOPIC_2);
    static final Uuid NONEXISTENT_TOPIC_ID = Uuid.ONE_UUID;
    static final String NONEXISTENT_TOPIC = "topic-nonexistent";

    protected static final long FILE_MERGE_SIZE_THRESHOLD = 100 * 1024 * 1024;
    protected static final Duration FILE_MERGE_LOCK_PERIOD = Duration.ofHours(1);
    protected static final Map<String, String> BASE_CONFIG = Map.of(
        "file.merge.size.threshold.bytes", Long.toString(FILE_MERGE_SIZE_THRESHOLD),
        "file.merge.lock.period.ms", Long.toString(FILE_MERGE_LOCK_PERIOD.toMillis())
    );

    protected Time time = new MockTime();

    protected ControlPlane controlPlane;

    protected abstract ControlPlaneAndConfigs createControlPlane(final TestInfo testInfo);
    protected abstract void tearDownControlPlane() throws IOException;

    static void configureControlPlane(ControlPlane controlPlane, Map<String, ?> configs) {
        Map<String, Object> override = new HashMap<>(configs);
        override.put("producer.id.expiration.ms", 60_000);
        controlPlane.configure(override);
    }

    @BeforeEach
    void setupControlPlane(final TestInfo testInfo) {
        final var controlPlaneAndConfigs = createControlPlane(testInfo);
        controlPlane = controlPlaneAndConfigs.controlPlane;
        configureControlPlane(controlPlane, controlPlaneAndConfigs.configs);

        final Set<CreateTopicAndPartitionsRequest> createTopicAndPartitionsRequests = Set.of(
            new CreateTopicAndPartitionsRequest(EXISTING_TOPIC_1_ID, EXISTING_TOPIC_1, EXISTING_TOPIC_1_PARTITIONS),
            new CreateTopicAndPartitionsRequest(EXISTING_TOPIC_2_ID, EXISTING_TOPIC_2, 1)
        );
        controlPlane.createTopicAndPartitions(createTopicAndPartitionsRequests);
    }

    @AfterEach
    void tearDown() throws IOException {
        tearDownControlPlane();
    }

    @Test
    void emptyCommit() {
        final List<CommitBatchResponse> commitBatchResponse = controlPlane.commitFile(
            "a", ObjectFormat.WRITE_AHEAD_MULTI_SEGMENT, BROKER_ID, FILE_SIZE, List.of()
        );
        assertThat(commitBatchResponse).isEmpty();
    }

    @Test
    void successfulCommitToExistingPartitions() {
        final String objectKey1 = "a1";
        final String objectKey2 = "a2";

        final CommitBatchRequest successfulRequest1 = CommitBatchRequest.of(0, new TopicIdPartition(EXISTING_TOPIC_1_ID, 0, EXISTING_TOPIC_1), 1, 10, 1, 10, 1000, TimestampType.CREATE_TIME);
        final List<CommitBatchResponse> commitResponse1 = controlPlane.commitFile(
            objectKey1, ObjectFormat.WRITE_AHEAD_MULTI_SEGMENT, BROKER_ID,
            FILE_SIZE,
            List.of(
                successfulRequest1,
                // non-existing partition
                CommitBatchRequest.of(0, new TopicIdPartition(EXISTING_TOPIC_1_ID, EXISTING_TOPIC_1_PARTITIONS + 1, EXISTING_TOPIC_1), 2, 10, 1, 10, 1000, TimestampType.CREATE_TIME),
                // non-existing topic
                CommitBatchRequest.of(0, new TopicIdPartition(NONEXISTENT_TOPIC_ID, 0, NONEXISTENT_TOPIC), 3, 10, 1, 10, 1000, TimestampType.CREATE_TIME)
            )
        );
        assertThat(commitResponse1).containsExactly(
            CommitBatchResponse.success(0, time.milliseconds(), 0, successfulRequest1),
            CommitBatchResponse.of(Errors.UNKNOWN_TOPIC_OR_PARTITION, -1, -1, -1),
            CommitBatchResponse.of(Errors.UNKNOWN_TOPIC_OR_PARTITION, -1, -1, -1)
        );

        final CommitBatchRequest successfulRequest2 = CommitBatchRequest.of(0, new TopicIdPartition(EXISTING_TOPIC_1_ID, 0, EXISTING_TOPIC_1), 100, 10, 1, 10, 1000, TimestampType.CREATE_TIME);
        final List<CommitBatchResponse> commitResponse2 = controlPlane.commitFile(
            objectKey2, ObjectFormat.WRITE_AHEAD_MULTI_SEGMENT, BROKER_ID,
            FILE_SIZE,
            List.of(
                successfulRequest2,
                CommitBatchRequest.of(0, new TopicIdPartition(EXISTING_TOPIC_1_ID, EXISTING_TOPIC_1_PARTITIONS + 1, EXISTING_TOPIC_1), 200, 10, 1, 10, 2000, TimestampType.CREATE_TIME),
                CommitBatchRequest.of(0, new TopicIdPartition(NONEXISTENT_TOPIC_ID, 0, NONEXISTENT_TOPIC), 300, 10, 1, 10, 3000, TimestampType.CREATE_TIME)
            )
        );
        assertThat(commitResponse2).containsExactly(
            CommitBatchResponse.success(10, time.milliseconds(), 0, successfulRequest2),
            CommitBatchResponse.of(Errors.UNKNOWN_TOPIC_OR_PARTITION, -1, -1, -1),
            CommitBatchResponse.of(Errors.UNKNOWN_TOPIC_OR_PARTITION, -1, -1, -1)
        );

        final List<FindBatchResponse> findResponse = controlPlane.findBatches(
            List.of(
                new FindBatchRequest(EXISTING_TOPIC_1_ID_PARTITION_0, 11, Integer.MAX_VALUE),
                new FindBatchRequest(new TopicIdPartition(EXISTING_TOPIC_1_ID, EXISTING_TOPIC_1_PARTITIONS + 1, EXISTING_TOPIC_1) , 11, Integer.MAX_VALUE),
                new FindBatchRequest(new TopicIdPartition(Uuid.ONE_UUID, 0, NONEXISTENT_TOPIC), 11, Integer.MAX_VALUE)
            ), Integer.MAX_VALUE);
        assertThat(findResponse).containsExactly(
            new FindBatchResponse(
                Errors.NONE,
                List.of(new BatchInfo(2L, objectKey2, BatchMetadata.of(EXISTING_TOPIC_1_ID_PARTITION_0, 100, 10, 10, 19, time.milliseconds(), 1000, TimestampType.CREATE_TIME))),
                0, 20),
            new FindBatchResponse(Errors.UNKNOWN_TOPIC_OR_PARTITION, null, -1, -1),
            new FindBatchResponse(Errors.UNKNOWN_TOPIC_OR_PARTITION, null, -1, -1)
        );
    }

    @Test
    void fullSpectrumFind() {
        final String objectKey1 = "a1";
        final String objectKey2 = "a2";
        final int numberOfRecordsInBatch1 = 3;
        final int numberOfRecordsInBatch2 = 2;
        controlPlane.commitFile(objectKey1, ObjectFormat.WRITE_AHEAD_MULTI_SEGMENT, BROKER_ID, FILE_SIZE,
                List.of(CommitBatchRequest.of(0, new TopicIdPartition(EXISTING_TOPIC_1_ID, 0, EXISTING_TOPIC_1), 1, 10, 0, numberOfRecordsInBatch1 - 1, 1000, TimestampType.CREATE_TIME)));
        final int lastOffset = numberOfRecordsInBatch1 + numberOfRecordsInBatch2 - 1;
        controlPlane.commitFile(objectKey2, ObjectFormat.WRITE_AHEAD_MULTI_SEGMENT, BROKER_ID, FILE_SIZE,
                List.of(CommitBatchRequest.of(0, new TopicIdPartition(EXISTING_TOPIC_1_ID, 0, EXISTING_TOPIC_1), 100, 10, numberOfRecordsInBatch1, lastOffset, 2000, TimestampType.CREATE_TIME)));

        final long expectedLogStartOffset = 0;
        final long expectedHighWatermark = numberOfRecordsInBatch1 + numberOfRecordsInBatch2;
        final long expectedLogAppendTime = time.milliseconds();

        for (int offset = 0; offset < numberOfRecordsInBatch1; offset++) {
            final List<FindBatchResponse> findResponse = controlPlane.findBatches(
                List.of(new FindBatchRequest(EXISTING_TOPIC_1_ID_PARTITION_0, offset, Integer.MAX_VALUE)), Integer.MAX_VALUE);
            assertThat(findResponse).containsExactly(
                new FindBatchResponse(Errors.NONE, List.of(
                    new BatchInfo(1L, objectKey1, BatchMetadata.of(EXISTING_TOPIC_1_ID_PARTITION_0, 1, 10, 0, numberOfRecordsInBatch1 - 1, expectedLogAppendTime, 1000, TimestampType.CREATE_TIME)),
                    new BatchInfo(2L, objectKey2, BatchMetadata.of(EXISTING_TOPIC_1_ID_PARTITION_0, 100, 10, numberOfRecordsInBatch1, lastOffset, expectedLogAppendTime, 2000, TimestampType.CREATE_TIME))
                ), expectedLogStartOffset, expectedHighWatermark)
            );
        }
        for (int offset = numberOfRecordsInBatch1; offset < numberOfRecordsInBatch1 + numberOfRecordsInBatch2; offset++) {
            final List<FindBatchResponse> findResponse = controlPlane.findBatches(
                List.of(new FindBatchRequest(EXISTING_TOPIC_1_ID_PARTITION_0, offset, Integer.MAX_VALUE)), Integer.MAX_VALUE);
            assertThat(findResponse).containsExactly(
                new FindBatchResponse(Errors.NONE, List.of(
                    new BatchInfo(2L, objectKey2, BatchMetadata.of(EXISTING_TOPIC_1_ID_PARTITION_0, 100, 10, numberOfRecordsInBatch1, lastOffset, expectedLogAppendTime, 2000, TimestampType.CREATE_TIME))
                ), expectedLogStartOffset, expectedHighWatermark)
            );
        }
    }

    @Test
    void findEmptyBatchOnLastOffset() {
        final String objectKey = "a";

        controlPlane.commitFile(
            objectKey, ObjectFormat.WRITE_AHEAD_MULTI_SEGMENT, BROKER_ID, FILE_SIZE,
                List.of(
                CommitBatchRequest.of(0, new TopicIdPartition(EXISTING_TOPIC_1_ID, 0, EXISTING_TOPIC_1), 11, 10, 1, 10, 1000, TimestampType.CREATE_TIME)
            )
        );

        final List<FindBatchResponse> findResponse = controlPlane.findBatches(
            List.of(new FindBatchRequest(EXISTING_TOPIC_1_ID_PARTITION_0, 10, Integer.MAX_VALUE)),

            Integer.MAX_VALUE);
        assertThat(findResponse).containsExactly(
            new FindBatchResponse(Errors.NONE, List.of(), 0, 10)
        );
    }

    @Test
    void findOffsetOutOfRange() {
        final String objectKey = "a";

        controlPlane.commitFile(
            objectKey, ObjectFormat.WRITE_AHEAD_MULTI_SEGMENT, BROKER_ID, FILE_SIZE,
                List.of(
                CommitBatchRequest.of(0, new TopicIdPartition(EXISTING_TOPIC_1_ID, 0, EXISTING_TOPIC_1), 11, 10, 1, 10, 1000, TimestampType.CREATE_TIME)
            )
        );

        final List<FindBatchResponse> findResponse = controlPlane.findBatches(
            List.of(new FindBatchRequest(EXISTING_TOPIC_1_ID_PARTITION_0, 11, Integer.MAX_VALUE)),
            Integer.MAX_VALUE);
        assertThat(findResponse).containsExactly(
            new FindBatchResponse(Errors.OFFSET_OUT_OF_RANGE, null, 0, 10)
        );
    }

    @Test
    void findNegativeOffset() {
        final String objectKey = "a";

        controlPlane.commitFile(
            objectKey, ObjectFormat.WRITE_AHEAD_MULTI_SEGMENT, BROKER_ID, FILE_SIZE,
                List.of(
                CommitBatchRequest.of(0, new TopicIdPartition(EXISTING_TOPIC_1_ID, 0, EXISTING_TOPIC_1), 11, 10, 1, 10, 1000, TimestampType.CREATE_TIME)
            )
        );

        final List<FindBatchResponse> findResponse = controlPlane.findBatches(
            List.of(new FindBatchRequest(EXISTING_TOPIC_1_ID_PARTITION_0, -1, Integer.MAX_VALUE)),
            Integer.MAX_VALUE);
        assertThat(findResponse).containsExactly(
            new FindBatchResponse(Errors.OFFSET_OUT_OF_RANGE, null, 0, 10)
        );
    }

    @Test
    void findBeforeCommit() {
        final List<FindBatchResponse> findResponse = controlPlane.findBatches(
            List.of(new FindBatchRequest(EXISTING_TOPIC_1_ID_PARTITION_0, 11, Integer.MAX_VALUE)),
            Integer.MAX_VALUE);
        assertThat(findResponse).containsExactly(
            new FindBatchResponse(Errors.OFFSET_OUT_OF_RANGE, null, 0, 0)
        );
    }

    @Test
    void commitEmptyBatches() {
        final String objectKey = "a";

        assertThatThrownBy(() -> controlPlane.commitFile(objectKey, ObjectFormat.WRITE_AHEAD_MULTI_SEGMENT, BROKER_ID, FILE_SIZE,
                List.of(
                CommitBatchRequest.of(0, new TopicIdPartition(EXISTING_TOPIC_1_ID, 0, EXISTING_TOPIC_1), 1, 10, 10, 19, 1000, TimestampType.CREATE_TIME),
                CommitBatchRequest.of(0, new TopicIdPartition(EXISTING_TOPIC_1_ID, 1, EXISTING_TOPIC_1), 2, 0, 10, 19, 1000, TimestampType.CREATE_TIME)
            )
        ))
            .isInstanceOf(ControlPlaneException.class)
            .hasMessage("Batches with size 0 are not allowed");
    }

    @Test
    void createTopicAndPartitions() {
        final String newTopic1Name = "newTopic1";
        final Uuid newTopic1Id = new Uuid(12345, 67890);
        final String newTopic2Name = "newTopic2";
        final Uuid newTopic2Id = new Uuid(88888, 99999);

        controlPlane.createTopicAndPartitions(Set.of(
            new CreateTopicAndPartitionsRequest(newTopic1Id, newTopic1Name, 1)
        ));

        // Produce some data to be sure it's not affected later.
        final String objectKey = "a1";
        controlPlane.commitFile(objectKey, ObjectFormat.WRITE_AHEAD_MULTI_SEGMENT, BROKER_ID, FILE_SIZE,
                List.of(
                CommitBatchRequest.of(0, new TopicIdPartition(newTopic1Id, 0, newTopic1Name), 1, (int) FILE_SIZE, 0, 0, 1000, TimestampType.CREATE_TIME)
            ));

        final List<FindBatchRequest> findBatchRequests = List.of(new FindBatchRequest(new TopicIdPartition(newTopic1Id, 0, newTopic1Name), 0, Integer.MAX_VALUE));
        final List<FindBatchResponse> findBatchResponsesBeforeDelete = controlPlane.findBatches(findBatchRequests, Integer.MAX_VALUE);

        // Create new topic and partitions for the existing one.
        controlPlane.createTopicAndPartitions(Set.of(
            new CreateTopicAndPartitionsRequest(newTopic1Id, newTopic1Name, 2),
            new CreateTopicAndPartitionsRequest(newTopic2Id, newTopic2Name, 2)
        ));

        final List<FindBatchResponse> findBatchResponsesAfterDelete = controlPlane.findBatches(findBatchRequests, Integer.MAX_VALUE);
        assertThat(findBatchResponsesBeforeDelete).isEqualTo(findBatchResponsesAfterDelete);

        // Nothing happens as this is idempotent
        controlPlane.createTopicAndPartitions(Set.of(
            new CreateTopicAndPartitionsRequest(newTopic1Id, newTopic1Name, 2),
            new CreateTopicAndPartitionsRequest(newTopic2Id, newTopic2Name, 2)
        ));

        final List<FindBatchResponse> findBatchResponsesAfterDelete2 = controlPlane.findBatches(findBatchRequests, Integer.MAX_VALUE);
        assertThat(findBatchResponsesAfterDelete2).isEqualTo(findBatchResponsesAfterDelete);
    }

    @Test
    void deleteTopic() {
        final String objectKey1 = "a1";
        final String objectKey2 = "a2";

        controlPlane.commitFile(objectKey1, ObjectFormat.WRITE_AHEAD_MULTI_SEGMENT, BROKER_ID, FILE_SIZE,
                List.of(
                CommitBatchRequest.of(0, new TopicIdPartition(EXISTING_TOPIC_1_ID, 0, EXISTING_TOPIC_1), 1, (int) FILE_SIZE, 0, 0, 1000, TimestampType.CREATE_TIME)
            ));
        final int file2Partition0Size = (int) FILE_SIZE / 2;
        final int file2Partition1Size = (int) FILE_SIZE - file2Partition0Size;
        controlPlane.commitFile(objectKey2, ObjectFormat.WRITE_AHEAD_MULTI_SEGMENT, BROKER_ID, FILE_SIZE,
                List.of(
                CommitBatchRequest.of(0, new TopicIdPartition(EXISTING_TOPIC_1_ID, 0, EXISTING_TOPIC_1), 1, file2Partition0Size, 0, 0, 1000, TimestampType.CREATE_TIME),
                CommitBatchRequest.of(0, new TopicIdPartition(EXISTING_TOPIC_2_ID, 0, EXISTING_TOPIC_2), 1, file2Partition1Size, 1, 1, 2000, TimestampType.CREATE_TIME)
            ));

        final List<FindBatchRequest> findBatchRequests = List.of(new FindBatchRequest(EXISTING_TOPIC_2_ID_PARTITION_0, 0, Integer.MAX_VALUE));
        final List<FindBatchResponse> findBatchResponsesBeforeDelete = controlPlane.findBatches(findBatchRequests, Integer.MAX_VALUE);

        time.sleep(1001);  // advance time
        controlPlane.deleteTopics(Set.of(EXISTING_TOPIC_1_ID, Uuid.ONE_UUID));

        // objectKey2 is kept alive by the second topic, which isn't deleted
        assertThat(controlPlane.getFilesToDelete()).containsExactlyInAnyOrder(
            new FileToDelete(objectKey1, TimeUtils.now(time))
        );

        final List<FindBatchResponse> findBatchResponsesAfterDelete = controlPlane.findBatches(findBatchRequests, Integer.MAX_VALUE);
        assertThat(findBatchResponsesAfterDelete).isEqualTo(findBatchResponsesBeforeDelete);

        // Nothing happens as it's idempotent.
        controlPlane.deleteTopics(Set.of(EXISTING_TOPIC_1_ID, Uuid.ONE_UUID));
        assertThat(controlPlane.getFilesToDelete()).containsExactlyInAnyOrder(
            new FileToDelete(objectKey1, TimeUtils.now(time))
        );
    }

    @Test
    void partiallyDeleteBatch() {
        final String objectKey1 = "a1";

        controlPlane.commitFile(
            objectKey1, ObjectFormat.WRITE_AHEAD_MULTI_SEGMENT, BROKER_ID, FILE_SIZE,
                List.of(
                CommitBatchRequest.of(0, EXISTING_TOPIC_1_ID_PARTITION_0, 1, (int) FILE_SIZE, 1, 10, 1000, TimestampType.CREATE_TIME)
            )
        );

        final List<FindBatchResponse> findResponseBeforeDelete = controlPlane.findBatches(
            List.of(new FindBatchRequest(EXISTING_TOPIC_1_ID_PARTITION_0, 0, Integer.MAX_VALUE)), Integer.MAX_VALUE);

        final List<DeleteRecordsResponse> deleteRecordsResponses = controlPlane.deleteRecords(List.of(
            new DeleteRecordsRequest(EXISTING_TOPIC_1_ID_PARTITION_0, 3),
            new DeleteRecordsRequest(new TopicIdPartition(NONEXISTENT_TOPIC_ID, 0, NONEXISTENT_TOPIC), 10)
        ));
        assertThat(deleteRecordsResponses).containsExactly(
            DeleteRecordsResponse.success(3),
            DeleteRecordsResponse.unknownTopicOrPartition()
        );

        final List<FindBatchResponse> findResponse = controlPlane.findBatches(
            List.of(new FindBatchRequest(EXISTING_TOPIC_1_ID_PARTITION_0, 0, Integer.MAX_VALUE)), Integer.MAX_VALUE);

        assertThat(findResponse).containsExactly(
            new FindBatchResponse(Errors.NONE, findResponseBeforeDelete.get(0).batches(), 3, 10)
        );
        assertThat(controlPlane.getFilesToDelete()).isEmpty();
    }

    @Test
    void fullyDeleteBatch() {
        final String objectKey1 = "a1";
        final String objectKey2 = "a2";
        final String objectKey3 = "a3";

        controlPlane.commitFile(
            objectKey1, ObjectFormat.WRITE_AHEAD_MULTI_SEGMENT, BROKER_ID, FILE_SIZE,
                List.of(
                CommitBatchRequest.of(0, EXISTING_TOPIC_1_ID_PARTITION_0, 1, (int) FILE_SIZE, 1, 10, 1000, TimestampType.CREATE_TIME)
            )
        );
        controlPlane.commitFile(
            objectKey2, ObjectFormat.WRITE_AHEAD_MULTI_SEGMENT, BROKER_ID, FILE_SIZE,
                List.of(
                CommitBatchRequest.of(0, EXISTING_TOPIC_1_ID_PARTITION_0, 2, (int) FILE_SIZE, 1, 10, 2000, TimestampType.CREATE_TIME)
            )
        );
        controlPlane.commitFile(
            objectKey3, ObjectFormat.WRITE_AHEAD_MULTI_SEGMENT, BROKER_ID, FILE_SIZE,
                List.of(
                CommitBatchRequest.of(0, EXISTING_TOPIC_1_ID_PARTITION_0, 3, (int) FILE_SIZE, 1, 10, 3000, TimestampType.CREATE_TIME)
            )
        );

        final List<FindBatchResponse> findResponseBeforeDelete = controlPlane.findBatches(
            List.of(new FindBatchRequest(EXISTING_TOPIC_1_ID_PARTITION_0, 0, Integer.MAX_VALUE)), Integer.MAX_VALUE);

        final List<DeleteRecordsResponse> deleteRecordsResponses = controlPlane.deleteRecords(List.of(
            new DeleteRecordsRequest(EXISTING_TOPIC_1_ID_PARTITION_0, 19),
            new DeleteRecordsRequest(new TopicIdPartition(NONEXISTENT_TOPIC_ID, 0, NONEXISTENT_TOPIC), 10)
        ));
        assertThat(deleteRecordsResponses).containsExactly(
            DeleteRecordsResponse.success(19),
            DeleteRecordsResponse.unknownTopicOrPartition()
        );

        final List<FindBatchResponse> findResponse = controlPlane.findBatches(
            List.of(new FindBatchRequest(EXISTING_TOPIC_1_ID_PARTITION_0, 0, Integer.MAX_VALUE)), Integer.MAX_VALUE);

        assertThat(findResponse).containsExactly(
            new FindBatchResponse(Errors.NONE, List.of(
                findResponseBeforeDelete.get(0).batches().get(1),
                findResponseBeforeDelete.get(0).batches().get(2)
            ), 19, 30)
        );
        assertThat(controlPlane.getFilesToDelete()).containsExactlyInAnyOrder(
            new FileToDelete(objectKey1, TimeUtils.now(time))
        );
    }

    @Test
    void deleteUpToLogStartOffset() {
        final String objectKey1 = "a1";

        controlPlane.commitFile(
            objectKey1, ObjectFormat.WRITE_AHEAD_MULTI_SEGMENT, BROKER_ID, FILE_SIZE,
                List.of(
                CommitBatchRequest.of(0, EXISTING_TOPIC_1_ID_PARTITION_0, 1, (int) FILE_SIZE, 1, 10, 1000, TimestampType.CREATE_TIME)
            )
        );

        final List<FindBatchResponse> findResponseBeforeDelete = controlPlane.findBatches(
            List.of(new FindBatchRequest(EXISTING_TOPIC_1_ID_PARTITION_0, 0, Integer.MAX_VALUE)), Integer.MAX_VALUE);

        final List<DeleteRecordsResponse> deleteRecordsResponses = controlPlane.deleteRecords(List.of(
            new DeleteRecordsRequest(EXISTING_TOPIC_1_ID_PARTITION_0, 0)
        ));
        assertThat(deleteRecordsResponses).containsExactly(
            DeleteRecordsResponse.success(0)
        );

        final List<FindBatchResponse> findResponse = controlPlane.findBatches(
            List.of(new FindBatchRequest(EXISTING_TOPIC_1_ID_PARTITION_0, 0, Integer.MAX_VALUE)), Integer.MAX_VALUE);
        assertThat(findResponse).isEqualTo(findResponseBeforeDelete);

        assertThat(controlPlane.getFilesToDelete()).isEmpty();
    }

    @Test
    void deleteUpToHighWatermark() {
        final String objectKey1 = "a1";

        controlPlane.commitFile(
            objectKey1, ObjectFormat.WRITE_AHEAD_MULTI_SEGMENT, BROKER_ID, FILE_SIZE,
                List.of(
                CommitBatchRequest.of(0, EXISTING_TOPIC_1_ID_PARTITION_0, 1, (int) FILE_SIZE, 1, 10, 1000, TimestampType.CREATE_TIME)
            )
        );

        final List<DeleteRecordsResponse> deleteRecordsResponses = controlPlane.deleteRecords(List.of(
            new DeleteRecordsRequest(EXISTING_TOPIC_1_ID_PARTITION_0, org.apache.kafka.common.requests.DeleteRecordsRequest.HIGH_WATERMARK)
        ));
        assertThat(deleteRecordsResponses).containsExactly(
            DeleteRecordsResponse.success(10)
        );

        final List<FindBatchResponse> findResponse = controlPlane.findBatches(
            List.of(new FindBatchRequest(EXISTING_TOPIC_1_ID_PARTITION_0, 0, Integer.MAX_VALUE)), Integer.MAX_VALUE);
        assertThat(findResponse).containsExactly(
            new FindBatchResponse(Errors.NONE, List.of(), 10, 10)
        );

        assertThat(controlPlane.getFilesToDelete()).containsExactlyInAnyOrder(new FileToDelete(objectKey1, TimeUtils.now(time)));
    }

    @ParameterizedTest
    @ValueSource(longs = {-2, 11})
    void deleteOffsetOutOfRange(final long deleteOffset) {
        final String objectKey1 = "a1";

        controlPlane.commitFile(
            objectKey1, ObjectFormat.WRITE_AHEAD_MULTI_SEGMENT, BROKER_ID, FILE_SIZE,
                List.of(
                CommitBatchRequest.of(0, EXISTING_TOPIC_1_ID_PARTITION_0, 1, (int) FILE_SIZE, 1, 10, 1000, TimestampType.CREATE_TIME)
            )
        );

        final List<FindBatchResponse> findResponseBeforeDelete = controlPlane.findBatches(
            List.of(new FindBatchRequest(EXISTING_TOPIC_1_ID_PARTITION_0, 0, Integer.MAX_VALUE)), Integer.MAX_VALUE);

        final List<DeleteRecordsResponse> deleteRecordsResponses = controlPlane.deleteRecords(List.of(
            new DeleteRecordsRequest(EXISTING_TOPIC_1_ID_PARTITION_0, deleteOffset)
        ));
        assertThat(deleteRecordsResponses).containsExactly(
            DeleteRecordsResponse.offsetOutOfRange()
        );

        final List<FindBatchResponse> findResponse = controlPlane.findBatches(
            List.of(new FindBatchRequest(EXISTING_TOPIC_1_ID_PARTITION_0, 0, Integer.MAX_VALUE)), Integer.MAX_VALUE);
        assertThat(findResponse).isEqualTo(findResponseBeforeDelete);

        assertThat(controlPlane.getFilesToDelete()).isEmpty();
    }

    @Test
    void fullyDeleteBatchFileNotAffectedIfThereAreOtherBatches() {
        final String objectKey1 = "a1";

        final int tp0BatchSize = (int) FILE_SIZE / 2;
        final int tp1BatchSize = (int) FILE_SIZE - tp0BatchSize;
        controlPlane.commitFile(
            objectKey1, ObjectFormat.WRITE_AHEAD_MULTI_SEGMENT, BROKER_ID, FILE_SIZE,
                List.of(
                CommitBatchRequest.of(0, EXISTING_TOPIC_1_ID_PARTITION_0, 1, tp0BatchSize, 1, 10, 1000, TimestampType.CREATE_TIME),
                // This batch will keep the file alive after the other batch is deleted.
                CommitBatchRequest.of(0, EXISTING_TOPIC_1_ID_PARTITION_1, 100, tp1BatchSize, 1, 2, 2000, TimestampType.CREATE_TIME)
            )
        );

        final List<FindBatchResponse> findResponseBeforeDelete = controlPlane.findBatches(
            List.of(new FindBatchRequest(EXISTING_TOPIC_1_ID_PARTITION_1, 0, Integer.MAX_VALUE)), Integer.MAX_VALUE);

        final List<DeleteRecordsResponse> deleteRecordsResponses = controlPlane.deleteRecords(List.of(
            new DeleteRecordsRequest(EXISTING_TOPIC_1_ID_PARTITION_0, 10)
        ));
        assertThat(deleteRecordsResponses).containsExactly(DeleteRecordsResponse.success(10));

        final List<FindBatchResponse> findResponse = controlPlane.findBatches(
            List.of(new FindBatchRequest(EXISTING_TOPIC_1_ID_PARTITION_1, 0, Integer.MAX_VALUE)), Integer.MAX_VALUE);
        assertThat(findResponse).isEqualTo(findResponseBeforeDelete);

        assertThat(controlPlane.getFilesToDelete()).isEmpty();
    }

    @Test
    void deleteFiles() {
        final String objectKey1 = "a1";
        final String objectKey2 = "a2";

        controlPlane.commitFile(objectKey1, ObjectFormat.WRITE_AHEAD_MULTI_SEGMENT, BROKER_ID, FILE_SIZE,
                List.of(
                CommitBatchRequest.of(0, new TopicIdPartition(EXISTING_TOPIC_1_ID, 0, EXISTING_TOPIC_1), 1, (int) FILE_SIZE, 0, 0, 1000, TimestampType.CREATE_TIME)
            ));
        final int file2Partition0Size = (int) FILE_SIZE / 2;
        final int file2Partition1Size = (int) FILE_SIZE - file2Partition0Size;
        controlPlane.commitFile(objectKey2, ObjectFormat.WRITE_AHEAD_MULTI_SEGMENT, BROKER_ID, FILE_SIZE,
                List.of(
                CommitBatchRequest.of(0, new TopicIdPartition(EXISTING_TOPIC_1_ID, 0, EXISTING_TOPIC_1), 1, file2Partition0Size, 0, 0, 1000, TimestampType.CREATE_TIME),
                CommitBatchRequest.of(0, new TopicIdPartition(EXISTING_TOPIC_2_ID, 0, EXISTING_TOPIC_2), 1, file2Partition1Size, 1, 1, 2000, TimestampType.CREATE_TIME)
            ));

        time.sleep(1001);  // advance time
        controlPlane.deleteTopics(Set.of(EXISTING_TOPIC_1_ID, Uuid.ONE_UUID));

        // objectKey2 is kept alive by the second topic, which isn't deleted
        assertThat(controlPlane.getFilesToDelete()).containsExactly(
            new FileToDelete(objectKey1, TimeUtils.now(time))
        );

        // Delete files from Control Plane
        controlPlane.deleteFiles(new DeleteFilesRequest(Set.of(objectKey1)));
        assertThat(controlPlane.getFilesToDelete()).isEmpty();
    }

    @Test
    void isSafeToDeleteFileFile() {
        assertThat(controlPlane.isSafeToDeleteFile("test")).isTrue();
    }

    @Test
    void isNotSafeToDeleteFile() {
        final String objectKey = "test";
        controlPlane.commitFile(objectKey, ObjectFormat.WRITE_AHEAD_MULTI_SEGMENT, BROKER_ID, FILE_SIZE,
                List.of(
                CommitBatchRequest.of(0, new TopicIdPartition(EXISTING_TOPIC_1_ID, 0, EXISTING_TOPIC_1), 1, (int) FILE_SIZE, 0, 0, 1000, TimestampType.CREATE_TIME)
            ));
        assertThat(controlPlane.isSafeToDeleteFile(objectKey)).isFalse();
    }

    /**
     * Cases are validated against classic topics.
     */
    @Nested
    class ListOffsets {
        private static final String newTopic1Name = "newTopic1";
        private static final Uuid newTopic1Id = new Uuid(12345, 67890);
        private static final String newTopic2Name = "newTopic2";
        private static final Uuid newTopic2Id = new Uuid(88888, 99999);
        private static final TopicIdPartition tidp1 = new TopicIdPartition(newTopic1Id, 0, newTopic1Name);
        private static final TopicIdPartition tidp2 = new TopicIdPartition(newTopic2Id, 0, newTopic2Name);

        private static final long TP1_BATCH1_RECORDS = 10;
        private static final long TP1_BATCH1_BASE_OFFSET = 0;
        private static final long TP1_BATCH2_RECORDS = 100;
        private static final long TP1_BATCH2_BASE_OFFSET = TP1_BATCH1_RECORDS;

        private static final long TP2_BATCH1_RECORDS = 20;
        private static final long TP2_BATCH1_BASE_OFFSET = 0;
        private static final long TP2_BATCH2_RECORDS = 200;
        private static final long TP2_BATCH2_BASE_OFFSET = TP2_BATCH1_RECORDS;

        private static final long TP1_BATCH1_TIMESTAMP = 1000;
        private static final long TP1_BATCH2_TIMESTAMP = 2000;
        private static final long TP2_BATCH1_TIMESTAMP = 1001;
        private static final long TP2_BATCH2_TIMESTAMP = 2001;

        @Nested
        class Empty {
            @BeforeEach
            void prepare() {
                controlPlane.createTopicAndPartitions(Set.of(
                    new CreateTopicAndPartitionsRequest(newTopic1Id, newTopic1Name, 1)
                ));
            }

            @Test
            void latestTimestamp() {
                final List<ListOffsetsResponse> result = controlPlane.listOffsets(List.of(
                    new ListOffsetsRequest(tidp1, LATEST_TIMESTAMP)
                ));
                assertThat(result).containsExactly(
                    ListOffsetsResponse.success(tidp1, NO_TIMESTAMP, 0)
                );
            }

            @ParameterizedTest
            @ValueSource(longs = {EARLIEST_TIMESTAMP, EARLIEST_LOCAL_TIMESTAMP})
            void earliestTimestamp(final long timestamp) {
                final List<ListOffsetsResponse> result = controlPlane.listOffsets(List.of(
                    new ListOffsetsRequest(tidp1, timestamp)
                ));

                assertThat(result).containsExactly(
                    ListOffsetsResponse.success(tidp1, NO_TIMESTAMP, 0)
                );
            }

            @Test
            void maxTimestamp() {
                final List<ListOffsetsResponse> result = controlPlane.listOffsets(List.of(
                    new ListOffsetsRequest(tidp1, MAX_TIMESTAMP)
                ));
                assertThat(result).containsExactly(
                    ListOffsetsResponse.success(tidp1, NO_TIMESTAMP, -1)
                );
            }

            @Test
            void latestTieredTimestamp() {
                final List<ListOffsetsResponse> result = controlPlane.listOffsets(List.of(
                    new ListOffsetsRequest(tidp1, LATEST_TIERED_TIMESTAMP)
                ));
                assertThat(result).containsExactly(
                    ListOffsetsResponse.success(tidp1, NO_TIMESTAMP, -1)
                );
            }

            @Test
            void realTimestamp() {
                final List<ListOffsetsResponse> result = controlPlane.listOffsets(List.of(
                    new ListOffsetsRequest(tidp1, 0),
                    new ListOffsetsRequest(tidp1, 111),
                    new ListOffsetsRequest(tidp1, Long.MAX_VALUE)
                ));
                assertThat(result).containsExactly(
                    ListOffsetsResponse.success(tidp1, NO_TIMESTAMP, -1),
                    ListOffsetsResponse.success(tidp1, NO_TIMESTAMP, -1),
                    ListOffsetsResponse.success(tidp1, NO_TIMESTAMP, -1)
                );
            }
        }

        @Nested
        class NonEmpty {
            private long batch1CommitTimestamp;
            private long batch2CommitTimestamp;

            @BeforeEach
            void prepare() {
                batch1CommitTimestamp = time.milliseconds();
                controlPlane.createTopicAndPartitions(Set.of(
                    new CreateTopicAndPartitionsRequest(newTopic1Id, newTopic1Name, 1),
                    new CreateTopicAndPartitionsRequest(newTopic2Id, newTopic2Name, 1)
                ));

                controlPlane.commitFile("a1", ObjectFormat.WRITE_AHEAD_MULTI_SEGMENT, BROKER_ID, FILE_SIZE,
                    List.of(
                        CommitBatchRequest.of(0, tidp1, 0, 1, TP1_BATCH1_BASE_OFFSET, TP1_BATCH1_BASE_OFFSET + TP1_BATCH1_RECORDS - 1, TP1_BATCH1_TIMESTAMP, TimestampType.CREATE_TIME),
                        CommitBatchRequest.of(0, tidp2, 0, 1, TP2_BATCH1_BASE_OFFSET, TP2_BATCH1_BASE_OFFSET + TP2_BATCH1_RECORDS - 1, TP2_BATCH1_TIMESTAMP, TimestampType.LOG_APPEND_TIME)
                    ));

                time.sleep(10);
                batch2CommitTimestamp = time.milliseconds();
                controlPlane.commitFile("a2", ObjectFormat.WRITE_AHEAD_MULTI_SEGMENT, BROKER_ID, FILE_SIZE,
                    List.of(
                        CommitBatchRequest.of(0, tidp1, 0, 1, TP1_BATCH2_BASE_OFFSET, TP1_BATCH2_BASE_OFFSET + TP1_BATCH2_RECORDS - 1, TP1_BATCH2_TIMESTAMP, TimestampType.CREATE_TIME),
                        CommitBatchRequest.of(0, tidp2, 0, 1, TP2_BATCH2_BASE_OFFSET, TP2_BATCH2_BASE_OFFSET + TP2_BATCH2_RECORDS - 1, TP2_BATCH2_TIMESTAMP, TimestampType.LOG_APPEND_TIME)
                    ));
            }

            @Test
            void latestTimestamp() {
                final List<ListOffsetsResponse> result = controlPlane.listOffsets(List.of(
                    new ListOffsetsRequest(tidp1, LATEST_TIMESTAMP),
                    new ListOffsetsRequest(tidp2, LATEST_TIMESTAMP)
                ));
                assertThat(result).containsExactly(
                    ListOffsetsResponse.success(tidp1, NO_TIMESTAMP, TP1_BATCH1_RECORDS + TP1_BATCH2_RECORDS),  // high watermark
                    ListOffsetsResponse.success(tidp2, NO_TIMESTAMP, TP2_BATCH1_RECORDS + TP2_BATCH2_RECORDS)  // high watermark
                );
            }

            @ParameterizedTest
            @ValueSource(longs = {EARLIEST_TIMESTAMP, EARLIEST_LOCAL_TIMESTAMP})
            void earliestTimestamp(final long timestamp) {
                controlPlane.deleteRecords(List.of(new DeleteRecordsRequest(tidp1, 1)));

                final List<ListOffsetsResponse> result = controlPlane.listOffsets(List.of(
                    new ListOffsetsRequest(tidp1, timestamp),
                    new ListOffsetsRequest(tidp2, timestamp)
                ));
                assertThat(result).containsExactly(
                    ListOffsetsResponse.success(tidp1, NO_TIMESTAMP, 1),
                    ListOffsetsResponse.success(tidp2, NO_TIMESTAMP, 0)
                );
            }

            @Test
            void maxTimestamp() {
                final List<ListOffsetsResponse> result = controlPlane.listOffsets(List.of(
                    new ListOffsetsRequest(tidp1, MAX_TIMESTAMP),
                    new ListOffsetsRequest(tidp2, MAX_TIMESTAMP)
                ));
                // We expect the offsets of the records with the max timestamps.
                assertThat(result).containsExactly(
                    ListOffsetsResponse.success(tidp1, TP1_BATCH2_TIMESTAMP, TP1_BATCH1_RECORDS + TP1_BATCH2_RECORDS - 1),
                    ListOffsetsResponse.success(tidp2, batch2CommitTimestamp, TP2_BATCH1_RECORDS + TP2_BATCH2_RECORDS - 1)
                );
            }

            @Test
            void latestTieredTimestamp() {
                final List<ListOffsetsResponse> result = controlPlane.listOffsets(List.of(
                    new ListOffsetsRequest(tidp1, LATEST_TIERED_TIMESTAMP),
                    new ListOffsetsRequest(tidp2, LATEST_TIERED_TIMESTAMP)
                ));
                assertThat(result).containsExactly(
                    ListOffsetsResponse.success(tidp1, NO_TIMESTAMP, -1),
                    ListOffsetsResponse.success(tidp2, NO_TIMESTAMP, -1)
                );
            }

            @Test
            void realTimestamp() {
                controlPlane.deleteRecords(List.of(new DeleteRecordsRequest(tidp1, 1)));

                final List<ListOffsetsResponse> result = controlPlane.listOffsets(List.of(
                    // Earliest possible offset.
                    new ListOffsetsRequest(tidp1, 0),
                    new ListOffsetsRequest(tidp2, 0),
                    // Before the first batch.
                    new ListOffsetsRequest(tidp1, 111),
                    new ListOffsetsRequest(tidp2, 111),
                    // Equal to the first batch.
                    new ListOffsetsRequest(tidp1, TP1_BATCH1_TIMESTAMP),
                    new ListOffsetsRequest(tidp2, batch1CommitTimestamp),
                    // After the first batch.
                    new ListOffsetsRequest(tidp1, TP1_BATCH1_TIMESTAMP + 1),
                    new ListOffsetsRequest(tidp2, batch1CommitTimestamp + 1),
                    // Equals to the last batch.
                    new ListOffsetsRequest(tidp1, TP1_BATCH2_TIMESTAMP),
                    new ListOffsetsRequest(tidp2, batch2CommitTimestamp),
                    // After the last batch.
                    new ListOffsetsRequest(tidp1, Long.MAX_VALUE),
                    new ListOffsetsRequest(tidp2, Long.MAX_VALUE)
                ));
                assertThat(result).containsExactly(
                    // Earliest possible offset.
                    ListOffsetsResponse.success(tidp1, TP1_BATCH1_TIMESTAMP, 1),
                    ListOffsetsResponse.success(tidp2, batch1CommitTimestamp, 0),
                    // Before the first batch.
                    ListOffsetsResponse.success(tidp1, TP1_BATCH1_TIMESTAMP, 1),
                    ListOffsetsResponse.success(tidp2, batch1CommitTimestamp, 0),
                    // Equal to the first batch.
                    ListOffsetsResponse.success(tidp1, TP1_BATCH1_TIMESTAMP, 1),
                    ListOffsetsResponse.success(tidp2, batch1CommitTimestamp, 0),
                    // After the first batch.
                    ListOffsetsResponse.success(tidp1, TP1_BATCH2_TIMESTAMP, TP1_BATCH2_BASE_OFFSET),
                    ListOffsetsResponse.success(tidp2, batch2CommitTimestamp, TP2_BATCH2_BASE_OFFSET),
                    // Equals to the last batch.
                    ListOffsetsResponse.success(tidp1, TP1_BATCH2_TIMESTAMP, TP1_BATCH2_BASE_OFFSET),
                    ListOffsetsResponse.success(tidp2, batch2CommitTimestamp, TP2_BATCH2_BASE_OFFSET),
                    // After the last batch.
                    ListOffsetsResponse.success(tidp1, NO_TIMESTAMP, -1),
                    ListOffsetsResponse.success(tidp2, NO_TIMESTAMP, -1)
                );
            }
        }
    }

    @Nested
    class GetFileMergeWorkItem {
        @Test
        void empty() {
            assertThat(controlPlane.getFileMergeWorkItem()).isNull();
            // Not a mistake, checking again, because the behavior may have changed.
            assertThat(controlPlane.getFileMergeWorkItem()).isNull();
        }

        @Test
        void notEnoughData() {
            final long fileSize = FILE_MERGE_SIZE_THRESHOLD / 10;
            for (int i = 0; i < 5; i++) {
                controlPlane.commitFile(String.format("obj%d", i), ObjectFormat.WRITE_AHEAD_MULTI_SEGMENT, i, fileSize,
                        List.of(CommitBatchRequest.of(0, EXISTING_TOPIC_1_ID_PARTITION_0, 0, (int) fileSize, 0, 100, 1000, TimestampType.CREATE_TIME))
                );
            }

            assertThat(controlPlane.getFileMergeWorkItem()).isNull();
            // Not a mistake, checking again, because the behavior may have changed.
            assertThat(controlPlane.getFileMergeWorkItem()).isNull();
        }

        @Test
        void enoughData() {
            final long fileSize = FILE_MERGE_SIZE_THRESHOLD / 2;
            final long committedAt = time.milliseconds();
            controlPlane.commitFile("obj0", ObjectFormat.WRITE_AHEAD_MULTI_SEGMENT, 1, fileSize,
                    List.of(CommitBatchRequest.of(0, EXISTING_TOPIC_1_ID_PARTITION_0, 0, (int) fileSize, 0, 100, 1000, TimestampType.CREATE_TIME)));
            controlPlane.commitFile("obj1", ObjectFormat.WRITE_AHEAD_MULTI_SEGMENT, 2, fileSize,
                    List.of(CommitBatchRequest.of(0, EXISTING_TOPIC_1_ID_PARTITION_0, 0, (int) fileSize, 0, 100, 2000, TimestampType.CREATE_TIME)));

            final List<FileMergeWorkItem.File> expectedFiles = List.of(
                new FileMergeWorkItem.File(1L, "obj0", ObjectFormat.WRITE_AHEAD_MULTI_SEGMENT, fileSize, fileSize,
                    List.of(new BatchInfo(1, "obj0", BatchMetadata.of(EXISTING_TOPIC_1_ID_PARTITION_0, 0, fileSize, 0, 100, committedAt, 1000, TimestampType.CREATE_TIME)))),
                new FileMergeWorkItem.File(2L, "obj1", ObjectFormat.WRITE_AHEAD_MULTI_SEGMENT, fileSize, fileSize,
                    List.of(new BatchInfo(2, "obj1", BatchMetadata.of(EXISTING_TOPIC_1_ID_PARTITION_0, 0, fileSize, 101, 201, committedAt, 2000, TimestampType.CREATE_TIME)))
                )
            );
            assertThat(controlPlane.getFileMergeWorkItem())
                .isEqualTo(new FileMergeWorkItem(1L, TimeUtils.now(time), expectedFiles));

            // Not it should not return the same work item again, because the files are locked.
            assertThat(controlPlane.getFileMergeWorkItem()).isNull();

            time.sleep(FILE_MERGE_LOCK_PERIOD.toMillis());

            // Wait for the lock period to end and try again.
            assertThat(controlPlane.getFileMergeWorkItem())
                .isEqualTo(new FileMergeWorkItem(2L, TimeUtils.now(time), expectedFiles));
        }

        @Test
        void enoughDataForMultipleWorkItems() {
            final long fileSize = FILE_MERGE_SIZE_THRESHOLD / 2;
            final long committedAt = time.milliseconds();
            // Commit 3 files, that's enough only for 1 merge work item.
            controlPlane.commitFile("obj0", ObjectFormat.WRITE_AHEAD_MULTI_SEGMENT, 1, fileSize,
                    List.of(CommitBatchRequest.of(0, EXISTING_TOPIC_1_ID_PARTITION_0, 0, (int) fileSize, 0, 100, 1000, TimestampType.CREATE_TIME)));
            controlPlane.commitFile("obj1", ObjectFormat.WRITE_AHEAD_MULTI_SEGMENT, 2, fileSize,
                    List.of(CommitBatchRequest.of(0, EXISTING_TOPIC_1_ID_PARTITION_0, 0, (int) fileSize, 0, 100, 2000, TimestampType.CREATE_TIME)));
            controlPlane.commitFile("obj2", ObjectFormat.WRITE_AHEAD_MULTI_SEGMENT, 3, fileSize,
                    List.of(CommitBatchRequest.of(0, EXISTING_TOPIC_1_ID_PARTITION_0, 0, (int) fileSize, 0, 100, 3000, TimestampType.CREATE_TIME)));

            // Get the merge work item.
            final List<FileMergeWorkItem.File> expectedFiles1 = List.of(
                new FileMergeWorkItem.File(1L, "obj0", ObjectFormat.WRITE_AHEAD_MULTI_SEGMENT, fileSize, fileSize,
                    List.of(new BatchInfo(1, "obj0", BatchMetadata.of(EXISTING_TOPIC_1_ID_PARTITION_0, 0, fileSize, 0, 100, committedAt, 1000, TimestampType.CREATE_TIME)))),
                new FileMergeWorkItem.File(2L, "obj1", ObjectFormat.WRITE_AHEAD_MULTI_SEGMENT, fileSize, fileSize,
                    List.of(new BatchInfo(2, "obj1", BatchMetadata.of(EXISTING_TOPIC_1_ID_PARTITION_0, 0, fileSize, 101, 201, committedAt, 2000, TimestampType.CREATE_TIME))))
            );
            assertThat(controlPlane.getFileMergeWorkItem())
                .isEqualTo(new FileMergeWorkItem(1L, TimeUtils.now(time), expectedFiles1));

            // Commit one more file.
            controlPlane.commitFile("obj3", ObjectFormat.WRITE_AHEAD_MULTI_SEGMENT, 1, fileSize,
                    List.of(CommitBatchRequest.of(0, EXISTING_TOPIC_1_ID_PARTITION_0, 0, (int) fileSize, 0, 100, 4000, TimestampType.CREATE_TIME)));

            // Now it's enough to have one more merge work item.
            final List<FileMergeWorkItem.File> expectedFiles2 = List.of(
                new FileMergeWorkItem.File(3L, "obj2", ObjectFormat.WRITE_AHEAD_MULTI_SEGMENT, fileSize, fileSize,
                    List.of(new BatchInfo(3, "obj2", BatchMetadata.of(EXISTING_TOPIC_1_ID_PARTITION_0, 0, fileSize, 202, 302, committedAt, 3000, TimestampType.CREATE_TIME)))),
                new FileMergeWorkItem.File(4L, "obj3", ObjectFormat.WRITE_AHEAD_MULTI_SEGMENT, fileSize, fileSize,
                    List.of(new BatchInfo(4, "obj3", BatchMetadata.of(EXISTING_TOPIC_1_ID_PARTITION_0, 0, fileSize, 303, 403, committedAt, 4000, TimestampType.CREATE_TIME))))
            );
            assertThat(controlPlane.getFileMergeWorkItem())
                .isEqualTo(new FileMergeWorkItem(2L, TimeUtils.now(time), expectedFiles2));
        }

        @Test
        void singleFileIsBiggerThanThreshold() {
            // In practice, it doesn't make sense to have such small threshold, but still we need to verify this works.
            final long fileSize = FILE_MERGE_SIZE_THRESHOLD;
            final long committedAt = time.milliseconds();
            controlPlane.commitFile("obj0", ObjectFormat.WRITE_AHEAD_MULTI_SEGMENT, 0, fileSize,
                    List.of(CommitBatchRequest.of(0, EXISTING_TOPIC_1_ID_PARTITION_0, 0, (int) fileSize, 0, 100, 1000, TimestampType.CREATE_TIME)));

            final List<FileMergeWorkItem.File> expectedFiles = List.of(
                new FileMergeWorkItem.File(1L, "obj0", ObjectFormat.WRITE_AHEAD_MULTI_SEGMENT, fileSize, fileSize,
                    List.of(new BatchInfo(1, "obj0", BatchMetadata.of(EXISTING_TOPIC_1_ID_PARTITION_0, 0, fileSize, 0, 100, committedAt, 1000, TimestampType.CREATE_TIME))))
            );
            assertThat(controlPlane.getFileMergeWorkItem())
                .isEqualTo(new FileMergeWorkItem(1L, TimeUtils.now(time), expectedFiles));
        }

        @Test
        void mustSkipAlreadyMergedFiles() throws FileMergeWorkItemNotExist {
            final long batchSize = FILE_MERGE_SIZE_THRESHOLD / 2;
            final long committedAt = time.milliseconds();
            // Commit 3 files, that's enough for 1 merge work items.
            controlPlane.commitFile("obj0", ObjectFormat.WRITE_AHEAD_MULTI_SEGMENT, 1, batchSize,
                    List.of(CommitBatchRequest.of(0, EXISTING_TOPIC_1_ID_PARTITION_0, 0, (int) batchSize, 0, 100, 1000, TimestampType.CREATE_TIME)));
            controlPlane.commitFile("obj1", ObjectFormat.WRITE_AHEAD_MULTI_SEGMENT, 2, batchSize,
                    List.of(CommitBatchRequest.of(0, EXISTING_TOPIC_1_ID_PARTITION_0, 0, (int) batchSize, 0, 100, 2000, TimestampType.CREATE_TIME)));
            controlPlane.commitFile("obj2", ObjectFormat.WRITE_AHEAD_MULTI_SEGMENT, 3, batchSize,
                    List.of(CommitBatchRequest.of(0, EXISTING_TOPIC_1_ID_PARTITION_0, 0, (int) batchSize, 0, 100, 3000, TimestampType.CREATE_TIME)));

            final List<FileMergeWorkItem.File> expectedFiles1 = List.of(
                new FileMergeWorkItem.File(1L, "obj0", ObjectFormat.WRITE_AHEAD_MULTI_SEGMENT, batchSize, batchSize,
                    List.of(new BatchInfo(1, "obj0", BatchMetadata.of(EXISTING_TOPIC_1_ID_PARTITION_0, 0, batchSize, 0, 100, committedAt, 1000, TimestampType.CREATE_TIME)))),
                new FileMergeWorkItem.File(2L, "obj1", ObjectFormat.WRITE_AHEAD_MULTI_SEGMENT, batchSize, batchSize,
                    List.of(new BatchInfo(2, "obj1", BatchMetadata.of(EXISTING_TOPIC_1_ID_PARTITION_0, 0, batchSize, 101, 201, committedAt, 2000, TimestampType.CREATE_TIME))))
            );
            assertThat(controlPlane.getFileMergeWorkItem())
                .isEqualTo(new FileMergeWorkItem(1L, TimeUtils.now(time), expectedFiles1));

            // We intentionally make the batch size here smaller to make it fit into the following merging operation.
            controlPlane.commitFileMergeWorkItem(1L, "obj_merged", ObjectFormat.WRITE_AHEAD_MULTI_SEGMENT, 1, batchSize,
                List.of(
                    new MergedFileBatch(BatchMetadata.of(EXISTING_TOPIC_1_ID_PARTITION_0, 0, batchSize, 0, 100, committedAt, 1000, TimestampType.CREATE_TIME), List.of(1L)),
                    new MergedFileBatch(BatchMetadata.of(EXISTING_TOPIC_1_ID_PARTITION_0, batchSize, batchSize + batchSize, 101, 201, committedAt, 2000, TimestampType.CREATE_TIME), List.of(2L))
                )
            );

            // The already merged file must not be included into the merge operation and without it there's not enough data to merge.
            assertThat(controlPlane.getFileMergeWorkItem()).isNull();

            // Commit more files and try merging again.
            controlPlane.commitFile("obj3", ObjectFormat.WRITE_AHEAD_MULTI_SEGMENT, 1, batchSize,
                    List.of(CommitBatchRequest.of(0, EXISTING_TOPIC_1_ID_PARTITION_0, 0, (int) batchSize, 0, 100, 4000, TimestampType.CREATE_TIME)));

            // File 4 is the merged file, batches 4 and 5 are in it.
            final List<FileMergeWorkItem.File> expectedFiles2= List.of(
                new FileMergeWorkItem.File(3L, "obj2", ObjectFormat.WRITE_AHEAD_MULTI_SEGMENT, batchSize, batchSize,
                    List.of(new BatchInfo(3, "obj2", BatchMetadata.of(EXISTING_TOPIC_1_ID_PARTITION_0, 0, batchSize, 202, 302, committedAt, 3000, TimestampType.CREATE_TIME)))),
                new FileMergeWorkItem.File(5L, "obj3", ObjectFormat.WRITE_AHEAD_MULTI_SEGMENT, batchSize, batchSize,
                    List.of(new BatchInfo(6, "obj3", BatchMetadata.of(EXISTING_TOPIC_1_ID_PARTITION_0, 0, batchSize, 303, 403, committedAt, 4000, TimestampType.CREATE_TIME))))
            );
            assertThat(controlPlane.getFileMergeWorkItem())
                .isEqualTo(new FileMergeWorkItem(2L, TimeUtils.now(time), expectedFiles2));
        }
    }

    @Test
    void testCommitDuplicates() {
<<<<<<< HEAD
        final CommitBatchRequest request1 = CommitBatchRequest.idempotent(1, EXISTING_TOPIC_1_ID_PARTITION_0, 1, 10, 10, 19, time.milliseconds(), TimestampType.CREATE_TIME, 1L, (short) 3, 0, 9);

        final List<CommitBatchRequest> requests = List.of(
            request1,
            CommitBatchRequest.idempotent(2, EXISTING_TOPIC_1_ID_PARTITION_0, 2, 10, 20, 29, time.milliseconds(), TimestampType.CREATE_TIME, 1L, (short) 3, 10, 19),
            CommitBatchRequest.idempotent(3, EXISTING_TOPIC_1_ID_PARTITION_0, 3, 10, 30, 39, time.milliseconds(), TimestampType.CREATE_TIME, 1L, (short) 3, 20, 29),
            CommitBatchRequest.idempotent(4, EXISTING_TOPIC_1_ID_PARTITION_0, 4, 10, 40, 49, time.milliseconds(), TimestampType.CREATE_TIME, 1L, (short) 3, 30, 39),
            CommitBatchRequest.idempotent(5, EXISTING_TOPIC_1_ID_PARTITION_0, 5, 10, 50, 59, time.milliseconds(), TimestampType.CREATE_TIME, 1L, (short) 3, 40, 49)
        );
        final List<CommitBatchResponse> responses = controlPlane.commitFile("a", BROKER_ID, FILE_SIZE, requests);
        assertThat(responses).containsExactly(
            CommitBatchResponse.success(0, time.milliseconds(), 0, requests.get(0)),
            CommitBatchResponse.success(10, time.milliseconds(), 0, requests.get(1)),
            CommitBatchResponse.success(20, time.milliseconds(), 0, requests.get(2)),
            CommitBatchResponse.success(30, time.milliseconds(), 0, requests.get(3)),
            CommitBatchResponse.success(40, time.milliseconds(), 0, requests.get(4))
        );

        // Try to produce a duplicate.
        final List<CommitBatchResponse> dupResponses = controlPlane.commitFile("b", BROKER_ID, FILE_SIZE, List.of(request1));
        assertThat(dupResponses).containsExactly(
            CommitBatchResponse.ofDuplicate(0, time.milliseconds(), 0)
        );
=======
        final CommitBatchRequest request = CommitBatchRequest.idempotent(0, EXISTING_TOPIC_1_ID_PARTITION_0, 1, 10, 10, 19, time.milliseconds(), TimestampType.CREATE_TIME, 1L, (short) 3, 0, 9);
        final CommitBatchResponse response = controlPlane.commitFile("a", ObjectFormat.WRITE_AHEAD_MULTI_SEGMENT, BROKER_ID, FILE_SIZE, List.of(request)).get(0);

        assertThat(response)
            .extracting(CommitBatchResponse::errors, CommitBatchResponse::isDuplicate)
            .containsExactly(Errors.NONE, false);

        final CommitBatchResponse dupResponse = controlPlane.commitFile("b", ObjectFormat.WRITE_AHEAD_MULTI_SEGMENT, BROKER_ID, FILE_SIZE, List.of(request)).get(0);
        assertThat(dupResponse.isDuplicate()).isTrue();
>>>>>>> 64027cc2

        final List<FindBatchResponse> findResponse = controlPlane.findBatches(
            List.of(new FindBatchRequest(EXISTING_TOPIC_1_ID_PARTITION_0, 0, Integer.MAX_VALUE)),
            Integer.MAX_VALUE);
        assertThat(findResponse).containsExactly(
            new FindBatchResponse(
                Errors.NONE,
                List.of(
<<<<<<< HEAD
                    new BatchInfo(1L, "a", new BatchMetadata(EXISTING_TOPIC_1_ID_PARTITION_0, 1, 10, 0, 9, time.milliseconds(), time.milliseconds(), TimestampType.CREATE_TIME)),
                    new BatchInfo(2L, "a", new BatchMetadata(EXISTING_TOPIC_1_ID_PARTITION_0, 2, 10, 10, 19, time.milliseconds(), time.milliseconds(), TimestampType.CREATE_TIME)),
                    new BatchInfo(3L, "a", new BatchMetadata(EXISTING_TOPIC_1_ID_PARTITION_0, 3, 10, 20, 29, time.milliseconds(), time.milliseconds(), TimestampType.CREATE_TIME)),
                    new BatchInfo(4L, "a", new BatchMetadata(EXISTING_TOPIC_1_ID_PARTITION_0, 4, 10, 30, 39, time.milliseconds(), time.milliseconds(), TimestampType.CREATE_TIME)),
                    new BatchInfo(5L, "a", new BatchMetadata(EXISTING_TOPIC_1_ID_PARTITION_0, 5, 10, 40, 49, time.milliseconds(), time.milliseconds(), TimestampType.CREATE_TIME))
=======
                    new BatchInfo(1L, "a", new BatchMetadata(RecordBatch.CURRENT_MAGIC_VALUE, EXISTING_TOPIC_1_ID_PARTITION_0, 1, 10, 0, 9, time.milliseconds(), time.milliseconds(), TimestampType.CREATE_TIME, 1L, (short) 3, 0, 9))
>>>>>>> 64027cc2
                ),
                0,
                50
            )
        );

        // Make the control plane to forget the original.
        final List<CommitBatchRequest> requests2 = List.of(
            CommitBatchRequest.idempotent(1, EXISTING_TOPIC_1_ID_PARTITION_0, 1, 10, 10, 19, time.milliseconds(), TimestampType.CREATE_TIME, 1L, (short) 3, 50, 59)
        );
        final List<CommitBatchResponse> responses2 = controlPlane.commitFile("c", BROKER_ID, FILE_SIZE, requests2);
        assertThat(responses2).containsExactly(
            CommitBatchResponse.success(50, time.milliseconds(), 0, requests2.get(0))
        );

        // Try to produce a duplicate again.
        final List<CommitBatchResponse> dupResponses2 = controlPlane.commitFile("d", BROKER_ID, FILE_SIZE, List.of(request1));
        assertThat(dupResponses2).containsExactly(
            CommitBatchResponse.sequenceOutOfOrder(request1)
        );
    }

    @Test
    void testOutOfOrderNewEpoch() {
        final CommitBatchRequest request = CommitBatchRequest.idempotent(0, EXISTING_TOPIC_1_ID_PARTITION_0, 1, 10, 10, 19, time.milliseconds(), TimestampType.CREATE_TIME, 1L, (short) 3, 1, 10);
        final CommitBatchResponse response = controlPlane.commitFile("a", ObjectFormat.WRITE_AHEAD_MULTI_SEGMENT, BROKER_ID, FILE_SIZE, List.of(request)).get(0);

        assertThat(response)
            .extracting(CommitBatchResponse::errors, CommitBatchResponse::isDuplicate)
            .containsExactly(Errors.OUT_OF_ORDER_SEQUENCE_NUMBER, false);
    }


    @ParameterizedTest
    @CsvSource({
        "14, 13", // lower than 15
        "14, 14", // lower than 15
        "14, 16", // larger than 15
        "2147483647, 1" // not zero
    })
        // 15 is the first sequence number for the second batch
    void testOutOfOrderSequence(final int lastSeq, final int nextSeq) {
        final CommitBatchRequest request0 = CommitBatchRequest.idempotent(0, EXISTING_TOPIC_1_ID_PARTITION_0, 1, 10, 0, 10, time.milliseconds(), TimestampType.CREATE_TIME, 1L, (short) 3, 0, lastSeq);
        final CommitBatchRequest request1 = CommitBatchRequest.idempotent(0, EXISTING_TOPIC_1_ID_PARTITION_0, 2, 10, 0, 20, time.milliseconds(), TimestampType.CREATE_TIME, 1L, (short) 3, nextSeq, nextSeq + 10);
        final List<CommitBatchResponse> responses = controlPlane.commitFile("a", ObjectFormat.WRITE_AHEAD_MULTI_SEGMENT, BROKER_ID, FILE_SIZE, List.of(request0, request1));

        assertThat(responses)
            .extracting(CommitBatchResponse::errors)
            .containsExactly(Errors.NONE, Errors.OUT_OF_ORDER_SEQUENCE_NUMBER);
    }

    @Test
    void testInvalidProducerEpoch() {
        final CommitBatchRequest request0 = CommitBatchRequest.idempotent(0, EXISTING_TOPIC_1_ID_PARTITION_0, 1, 10, 10, 24, time.milliseconds(), TimestampType.CREATE_TIME, 1L, (short) 3, 0, 14);
        final CommitBatchRequest request1 = CommitBatchRequest.idempotent(0, EXISTING_TOPIC_1_ID_PARTITION_0, 2, 10, 25, 35, time.milliseconds(), TimestampType.CREATE_TIME, 1L, (short) 2, 15, 25);
        final List<CommitBatchResponse> responses = controlPlane.commitFile("a", ObjectFormat.WRITE_AHEAD_MULTI_SEGMENT, BROKER_ID, FILE_SIZE, List.of(request0, request1));

        assertThat(responses)
            .extracting(CommitBatchResponse::errors)
            .containsExactly(Errors.NONE, Errors.INVALID_PRODUCER_EPOCH);
    }

    @Nested
    class CommitFileMergeWorkItem {
        @Test
        void workItemNotExist() {
            assertThatThrownBy(() -> controlPlane.commitFileMergeWorkItem(100, "obj", ObjectFormat.WRITE_AHEAD_MULTI_SEGMENT, 1, 0, List.of()))
                .isInstanceOf(FileMergeWorkItemNotExist.class)
                .extracting("workItemId").isEqualTo(100L);

            // not expecting to delete any files on this scenario
            final var filesToDelete = controlPlane.getFilesToDelete();
            assertThat(filesToDelete).isEmpty();
        }

        @Test
        void batchWithoutParents() {
            final long fileSize = FILE_MERGE_SIZE_THRESHOLD / 2;
            controlPlane.commitFile("obj0", ObjectFormat.WRITE_AHEAD_MULTI_SEGMENT, 1, fileSize,
                    List.of(CommitBatchRequest.of(0, EXISTING_TOPIC_1_ID_PARTITION_0, 0, (int) fileSize, 0, 100, 1000, TimestampType.CREATE_TIME)));
            controlPlane.commitFile("obj1", ObjectFormat.WRITE_AHEAD_MULTI_SEGMENT, 2, fileSize,
                    List.of(CommitBatchRequest.of(0, EXISTING_TOPIC_1_ID_PARTITION_0, 0, (int) fileSize, 0, 100, 2000, TimestampType.CREATE_TIME)));

            final var workItemId = controlPlane.getFileMergeWorkItem().workItemId();

            final var batch = new MergedFileBatch(BatchMetadata.of(EXISTING_TOPIC_1_ID_PARTITION_0, 0, fileSize, 0, 0, 0, 0, TimestampType.CREATE_TIME), List.of());
            assertThatThrownBy(() -> controlPlane.commitFileMergeWorkItem(workItemId, "obj", ObjectFormat.WRITE_AHEAD_MULTI_SEGMENT, 1, 0, List.of(batch)))
                .isInstanceOf(ControlPlaneException.class)
                .hasMessage("Invalid parent batch count 0 in " + batch);

            assertThat(controlPlane.getFilesToDelete()).containsExactly(
                new FileToDelete("obj", TimeUtils.now(time))
            );
        }

        @Test
        void batchWithTooManyParents() {
            final long fileSize = FILE_MERGE_SIZE_THRESHOLD / 2;
            controlPlane.commitFile("obj0", ObjectFormat.WRITE_AHEAD_MULTI_SEGMENT, 1, fileSize,
                    List.of(CommitBatchRequest.of(0, EXISTING_TOPIC_1_ID_PARTITION_0, 0, (int) fileSize, 0, 100, 1000, TimestampType.CREATE_TIME)));
            controlPlane.commitFile("obj1", ObjectFormat.WRITE_AHEAD_MULTI_SEGMENT, 2, fileSize,
                    List.of(CommitBatchRequest.of(0, EXISTING_TOPIC_1_ID_PARTITION_0, 0, (int) fileSize, 0, 100, 2000, TimestampType.CREATE_TIME)));

            final var workItemId = controlPlane.getFileMergeWorkItem().workItemId();

            final var batch = new MergedFileBatch(BatchMetadata.of(EXISTING_TOPIC_1_ID_PARTITION_0, 0, fileSize, 0, 0, 0, 0, TimestampType.CREATE_TIME),
                List.of(1L, 2L));
            assertThatThrownBy(() -> controlPlane.commitFileMergeWorkItem(workItemId, "obj", ObjectFormat.WRITE_AHEAD_MULTI_SEGMENT, 1, 0, List.of(batch)))
                .isInstanceOf(ControlPlaneException.class)
                .hasMessage("Invalid parent batch count 2 in " + batch);

            assertThat(controlPlane.getFilesToDelete()).containsExactly(
                new FileToDelete("obj", TimeUtils.now(time))
            );
        }

        @Test
        void batchIsNotPartOfWorkItem() {
            final long fileSize = FILE_MERGE_SIZE_THRESHOLD / 2;
            controlPlane.commitFile("obj0", ObjectFormat.WRITE_AHEAD_MULTI_SEGMENT, 1, fileSize,
                    List.of(CommitBatchRequest.of(0, EXISTING_TOPIC_1_ID_PARTITION_0, 0, (int) fileSize, 0, 100, 1000, TimestampType.CREATE_TIME)));
            controlPlane.commitFile("obj1", ObjectFormat.WRITE_AHEAD_MULTI_SEGMENT, 2, fileSize,
                    List.of(CommitBatchRequest.of(0, EXISTING_TOPIC_1_ID_PARTITION_0, 0, (int) fileSize, 0, 100, 2000, TimestampType.CREATE_TIME)));
            controlPlane.commitFile("obj2", ObjectFormat.WRITE_AHEAD_MULTI_SEGMENT, 3, fileSize,
                    List.of(CommitBatchRequest.of(0, EXISTING_TOPIC_1_ID_PARTITION_0, 0, (int) fileSize, 0, 100, 3000, TimestampType.CREATE_TIME)));

            final FileMergeWorkItem fileMergeWorkItem = controlPlane.getFileMergeWorkItem();
            assertThat(fileMergeWorkItem.files()).hasSize(2);

            final var batch = new MergedFileBatch(BatchMetadata.of(EXISTING_TOPIC_1_ID_PARTITION_0, 0, fileSize, 0, 0, 0, 0, TimestampType.CREATE_TIME),
                List.of(3L));
            assertThatThrownBy(() -> controlPlane.commitFileMergeWorkItem(fileMergeWorkItem.workItemId(), "obj", ObjectFormat.WRITE_AHEAD_MULTI_SEGMENT, 1, 0, List.of(batch)))
                .isInstanceOf(ControlPlaneException.class)
                .hasMessage("Batch 3 is not part of work item in " + batch);

            assertThat(controlPlane.getFilesToDelete()).containsExactly(
                new FileToDelete("obj", TimeUtils.now(time))
            );
        }

        @Test
        void simpleManyPartitionMerge() {
            controlPlane.createTopicAndPartitions(Set.of(
                new CreateTopicAndPartitionsRequest(EXISTING_TOPIC_1_ID, EXISTING_TOPIC_1, 2)
            ));

            final long fileSize1 = FILE_MERGE_SIZE_THRESHOLD / 3 + 1;
            final int file1Batch1Size = (int) fileSize1;

            final long fileSize2 = fileSize1;
            final int file2Batch1Size = (int) fileSize2 / 2;
            final int file2Batch2Size = (int) fileSize2 - file2Batch1Size;

            final long fileSize3 = FILE_MERGE_SIZE_THRESHOLD - fileSize1 - fileSize2;
            final int file3Batch1Size = (int) fileSize3;

            final long committedAt = time.milliseconds();
            controlPlane.commitFile("obj1", ObjectFormat.WRITE_AHEAD_MULTI_SEGMENT, 1, fileSize1,
                    List.of(CommitBatchRequest.of(0, EXISTING_TOPIC_1_ID_PARTITION_0, 0, file1Batch1Size, 0, 100, 1000, TimestampType.CREATE_TIME)));
            controlPlane.commitFile("obj2", ObjectFormat.WRITE_AHEAD_MULTI_SEGMENT, 2, fileSize2,
                    List.of(
                    CommitBatchRequest.of(0, EXISTING_TOPIC_1_ID_PARTITION_0, 0, file2Batch1Size, 0, 100, 2000, TimestampType.LOG_APPEND_TIME),
                    CommitBatchRequest.of(0, EXISTING_TOPIC_1_ID_PARTITION_1, file2Batch1Size, file2Batch2Size, 0, 50, 3000, TimestampType.CREATE_TIME)
                ));
            controlPlane.commitFile("obj3", ObjectFormat.WRITE_AHEAD_MULTI_SEGMENT, 3, fileSize3,
                    List.of(
                    CommitBatchRequest.of(0, EXISTING_TOPIC_1_ID_PARTITION_1, 0, file3Batch1Size, 0, 200, 4000, TimestampType.LOG_APPEND_TIME)
                ));

            time.sleep(1);
            final Instant mergedAt = TimeUtils.now(time);
            final var workItemId = controlPlane.getFileMergeWorkItem().workItemId();
            final List<MergedFileBatch> mergedFileBatches = List.of(
                new MergedFileBatch(BatchMetadata.of(EXISTING_TOPIC_1_ID_PARTITION_0, 0, file1Batch1Size, 0, 100, committedAt, 1000, TimestampType.CREATE_TIME), List.of(1L)),
                new MergedFileBatch(BatchMetadata.of(EXISTING_TOPIC_1_ID_PARTITION_0, fileSize1, file2Batch1Size, 100, 150, committedAt, 2000, TimestampType.LOG_APPEND_TIME), List.of(2L)),
                new MergedFileBatch(BatchMetadata.of(EXISTING_TOPIC_1_ID_PARTITION_1, fileSize1 + file2Batch1Size, file2Batch2Size, 0, 50, committedAt, 3000, TimestampType.CREATE_TIME), List.of(3L)),
                new MergedFileBatch(BatchMetadata.of(EXISTING_TOPIC_1_ID_PARTITION_1, fileSize1 + fileSize2, file3Batch1Size, 50, 250, committedAt, 4000, TimestampType.CREATE_TIME), List.of(4L))
            );
            controlPlane.commitFileMergeWorkItem(workItemId, "obj_merged", ObjectFormat.WRITE_AHEAD_MULTI_SEGMENT, 1, fileSize1 + fileSize2 + fileSize3, mergedFileBatches);

            final var findBatchResult = controlPlane.findBatches(
                List.of(
                    new FindBatchRequest(EXISTING_TOPIC_1_ID_PARTITION_0, 0, Integer.MAX_VALUE),
                    new FindBatchRequest(EXISTING_TOPIC_1_ID_PARTITION_1, 0, Integer.MAX_VALUE)
                ), Integer.MAX_VALUE);
            assertThat(findBatchResult).containsExactly(
                FindBatchResponse.success(List.of(
                    new BatchInfo(5L, "obj_merged", BatchMetadata.of(EXISTING_TOPIC_1_ID_PARTITION_0, 0L, file1Batch1Size, 0L, 100L, committedAt, 1000L, TimestampType.CREATE_TIME)),
                    new BatchInfo(6L, "obj_merged", BatchMetadata.of(EXISTING_TOPIC_1_ID_PARTITION_0, file1Batch1Size, file2Batch1Size, 100L, 150L, committedAt, 2000L, TimestampType.LOG_APPEND_TIME))
                ), 0, 202L),
                FindBatchResponse.success(List.of(
                    new BatchInfo(7L, "obj_merged", BatchMetadata.of(EXISTING_TOPIC_1_ID_PARTITION_1, fileSize1 + file2Batch1Size, file2Batch2Size, 0L, 50L, committedAt, 3000L, TimestampType.CREATE_TIME)),
                    new BatchInfo(8L, "obj_merged", BatchMetadata.of(EXISTING_TOPIC_1_ID_PARTITION_1, fileSize1 + fileSize2, file3Batch1Size, 50L, 250L, committedAt, 4000L, TimestampType.CREATE_TIME))
                ), 0, 252L)
            );

            assertThat(controlPlane.getFilesToDelete()).containsExactlyInAnyOrder(
                new FileToDelete("obj1", mergedAt),
                new FileToDelete("obj2", mergedAt),
                new FileToDelete("obj3", mergedAt)
            );

            // An attempt to commit again must be unsuccessful.
            assertThatThrownBy(() -> controlPlane.commitFileMergeWorkItem(workItemId, "obj_merged", ObjectFormat.WRITE_AHEAD_MULTI_SEGMENT, 1, fileSize1 + fileSize2 + fileSize3, mergedFileBatches))
                .isInstanceOf(FileMergeWorkItemNotExist.class);

            // not expecting to delete any files on this scenario
            assertThat(controlPlane.getFilesToDelete()).containsExactlyInAnyOrder(
                new FileToDelete("obj1", mergedAt),
                new FileToDelete("obj2", mergedAt),
                new FileToDelete("obj3", mergedAt)
            );
        }

        @ParameterizedTest
        @ValueSource(booleans = {true, false})
        void mergeAfterTopicWasDeleted(final boolean deletePhysicallyBeforeMerge) {
            final long fileSize1 = FILE_MERGE_SIZE_THRESHOLD / 3 + 1;
            final int file1Batch1Size = (int) fileSize1;

            final long fileSize2 = fileSize1;
            final int file2Batch1Size = (int) fileSize2 / 2;
            final int file2Batch2Size = (int) fileSize2 - file2Batch1Size;

            final long fileSize3 = FILE_MERGE_SIZE_THRESHOLD - fileSize1 - fileSize2;
            final int file3Batch1Size = (int) fileSize3;

            final long committedAt = time.milliseconds();
            controlPlane.commitFile("obj1", ObjectFormat.WRITE_AHEAD_MULTI_SEGMENT, 1, fileSize1,
                    List.of(CommitBatchRequest.of(0, EXISTING_TOPIC_1_ID_PARTITION_0, 0, file1Batch1Size, 0, 100, 1000, TimestampType.CREATE_TIME)));
            controlPlane.commitFile("obj2", ObjectFormat.WRITE_AHEAD_MULTI_SEGMENT, 2, fileSize2,
                    List.of(
                    CommitBatchRequest.of(0, EXISTING_TOPIC_1_ID_PARTITION_0, 0, file2Batch1Size, 0, 100, 2000, TimestampType.LOG_APPEND_TIME),
                    CommitBatchRequest.of(0, EXISTING_TOPIC_2_ID_PARTITION_0, file2Batch1Size, file2Batch2Size, 0, 50, 3000, TimestampType.CREATE_TIME)
                ));
            controlPlane.commitFile("obj3", ObjectFormat.WRITE_AHEAD_MULTI_SEGMENT, 3, fileSize3,
                    List.of(
                    CommitBatchRequest.of(0, EXISTING_TOPIC_2_ID_PARTITION_0, 0, file3Batch1Size, 0, 200, 4000, TimestampType.LOG_APPEND_TIME)
                ));

            final var workItemId = controlPlane.getFileMergeWorkItem().workItemId();

            // Delete TOPIC_1.
            time.sleep(1);
            final Instant deletedAt = TimeUtils.now(time);
            controlPlane.deleteTopics(Set.of(EXISTING_TOPIC_1_ID));
            if (deletePhysicallyBeforeMerge) {
                deleteAllFilesThatAreToBeDeleted();
            }

            // Now after the deletion, commit the merge result.
            controlPlane.commitFileMergeWorkItem(workItemId, "obj_merged", ObjectFormat.WRITE_AHEAD_MULTI_SEGMENT, 1, fileSize1 + fileSize2 + fileSize3, List.of(
                new MergedFileBatch(BatchMetadata.of(EXISTING_TOPIC_1_ID_PARTITION_0, 0, file1Batch1Size, 0, 100, committedAt, 1000, TimestampType.CREATE_TIME), List.of(1L)),
                new MergedFileBatch(BatchMetadata.of(EXISTING_TOPIC_1_ID_PARTITION_0, fileSize1, file2Batch1Size, 100, 150, committedAt, 2000, TimestampType.LOG_APPEND_TIME), List.of(2L)),
                new MergedFileBatch(BatchMetadata.of(EXISTING_TOPIC_2_ID_PARTITION_0, fileSize1 + file2Batch1Size, file2Batch2Size, 0, 50, committedAt, 3000, TimestampType.CREATE_TIME), List.of(3L)),
                new MergedFileBatch(BatchMetadata.of(EXISTING_TOPIC_2_ID_PARTITION_0, fileSize1 + fileSize2, file3Batch1Size, 50, 250, committedAt, 4000, TimestampType.CREATE_TIME), List.of(4L))
            ));

            // Obviously, the deleted topic should not be there, but the other one should be fully retrievable.
            final var findBatchResult = controlPlane.findBatches(
                List.of(
                    new FindBatchRequest(EXISTING_TOPIC_1_ID_PARTITION_0, 0, Integer.MAX_VALUE),
                    new FindBatchRequest(EXISTING_TOPIC_2_ID_PARTITION_0, 0, Integer.MAX_VALUE)
                ), Integer.MAX_VALUE);
            assertThat(findBatchResult).containsExactly(
                FindBatchResponse.unknownTopicOrPartition(),
                FindBatchResponse.success(List.of(
                    new BatchInfo(5L, "obj_merged", BatchMetadata.of(EXISTING_TOPIC_2_ID_PARTITION_0, file1Batch1Size + file2Batch1Size, file2Batch2Size, 0L, 50L, committedAt, 3000L, TimestampType.CREATE_TIME)),
                    new BatchInfo(6L, "obj_merged", BatchMetadata.of(EXISTING_TOPIC_2_ID_PARTITION_0, fileSize1 + fileSize2, file3Batch1Size, 50L, 250L, committedAt, 4000L, TimestampType.CREATE_TIME))
                ), 0, 252L)
            );

            final List<FileToDelete> expectedFilesToDelete = new ArrayList<>();
            if (!deletePhysicallyBeforeMerge) {
                expectedFilesToDelete.add(new FileToDelete("obj1", deletedAt));
            }
            expectedFilesToDelete.add(new FileToDelete("obj2", deletedAt));
            expectedFilesToDelete.add(new FileToDelete("obj3", deletedAt));
            assertThat(controlPlane.getFilesToDelete()).hasSameElementsAs(expectedFilesToDelete);
        }

        @ParameterizedTest
        @ValueSource(booleans = {true, false})
        void mergeAfterSomeBatchesWereDeletedButNotWholeTopic(final boolean deletePhysicallyBeforeMerge) {
            final long fileSize = FILE_MERGE_SIZE_THRESHOLD / 2 + 1;
            final long committedAt = time.milliseconds();
            controlPlane.commitFile("obj1", ObjectFormat.WRITE_AHEAD_MULTI_SEGMENT, 1, fileSize,
                    List.of(CommitBatchRequest.of(0, EXISTING_TOPIC_1_ID_PARTITION_0, 0, (int) fileSize, 0, 100, 1000, TimestampType.CREATE_TIME)));
            controlPlane.commitFile("obj2", ObjectFormat.WRITE_AHEAD_MULTI_SEGMENT, 3, fileSize,
                    List.of(CommitBatchRequest.of(0, EXISTING_TOPIC_1_ID_PARTITION_0, 0, (int) fileSize, 0, 200, 2000, TimestampType.LOG_APPEND_TIME)));

            final var workItemId = controlPlane.getFileMergeWorkItem().workItemId();

            // Delete some records (covering the 1st batch) from TOPIC_1.
            time.sleep(1);
            final Instant deletedAt = TimeUtils.now(time);
            controlPlane.deleteRecords(List.of(new DeleteRecordsRequest(EXISTING_TOPIC_1_ID_PARTITION_0, 110)));
            if (deletePhysicallyBeforeMerge) {
                deleteAllFilesThatAreToBeDeleted();
            }

            // Now after the deletion, commit the merge result.
            controlPlane.commitFileMergeWorkItem(workItemId, "obj_merged", ObjectFormat.WRITE_AHEAD_MULTI_SEGMENT, 1, fileSize * 2, List.of(
                new MergedFileBatch(BatchMetadata.of(EXISTING_TOPIC_1_ID_PARTITION_0, 0, fileSize, 0, 100, committedAt, 1000, TimestampType.CREATE_TIME), List.of(1L)),
                new MergedFileBatch(BatchMetadata.of(EXISTING_TOPIC_1_ID_PARTITION_0, fileSize, fileSize, 100, 200, committedAt, 2000, TimestampType.LOG_APPEND_TIME), List.of(2L))
            ));

            final var findBatchResult = controlPlane.findBatches(
                List.of(new FindBatchRequest(EXISTING_TOPIC_1_ID_PARTITION_0, 0, Integer.MAX_VALUE)), Integer.MAX_VALUE);
            assertThat(findBatchResult).containsExactly(
                FindBatchResponse.success(List.of(
                    new BatchInfo(3L, "obj_merged", BatchMetadata.of(EXISTING_TOPIC_1_ID_PARTITION_0, fileSize, fileSize, 100L, 200L, committedAt, 2000L, TimestampType.LOG_APPEND_TIME))
                ), 110, 302L)
            );

            final List<FileToDelete> expectedFilesToDelete = new ArrayList<>();
            if (!deletePhysicallyBeforeMerge) {
                expectedFilesToDelete.add(new FileToDelete("obj1", deletedAt));
            }
            expectedFilesToDelete.add(new FileToDelete("obj2", deletedAt));
            assertThat(controlPlane.getFilesToDelete()).hasSameElementsAs(expectedFilesToDelete);
        }

        @ParameterizedTest
        @ValueSource(booleans = {true, false})
        void mergeAfterAllBatchesWereDeleted(final boolean deletePhysicallyBeforeMerge) {
            final long fileSize = FILE_MERGE_SIZE_THRESHOLD / 2;
            final long committedAt = time.milliseconds();
            controlPlane.commitFile("obj1", ObjectFormat.WRITE_AHEAD_MULTI_SEGMENT, 1, fileSize,
                    List.of(CommitBatchRequest.of(0, EXISTING_TOPIC_1_ID_PARTITION_0, 0, (int) fileSize, 0, 100, 1000, TimestampType.CREATE_TIME)));
            controlPlane.commitFile("obj2", ObjectFormat.WRITE_AHEAD_MULTI_SEGMENT, 2, fileSize,
                    List.of(CommitBatchRequest.of(0, EXISTING_TOPIC_1_ID_PARTITION_0, 0, (int) fileSize, 0, 100, 2000, TimestampType.CREATE_TIME)));

            time.sleep(1);
            final Instant deletedAt = TimeUtils.now(time);
            final var workItemId = controlPlane.getFileMergeWorkItem().workItemId();

            controlPlane.deleteTopics(Set.of(EXISTING_TOPIC_1_ID));
            if (deletePhysicallyBeforeMerge) {
                deleteAllFilesThatAreToBeDeleted();
            }

            // Now after the deletion, commit the merge result.
            time.sleep(1);
            final Instant mergedAt = TimeUtils.now(time);
            controlPlane.commitFileMergeWorkItem(workItemId, "obj_merged", ObjectFormat.WRITE_AHEAD_MULTI_SEGMENT, 1, fileSize * 2, List.of(
                new MergedFileBatch(BatchMetadata.of(EXISTING_TOPIC_1_ID_PARTITION_0, 0, fileSize, 0, 100, committedAt, 1000, TimestampType.CREATE_TIME), List.of(1L)),
                new MergedFileBatch(BatchMetadata.of(EXISTING_TOPIC_1_ID_PARTITION_0, fileSize, fileSize, 100, 200, committedAt, 2000, TimestampType.LOG_APPEND_TIME), List.of(2L))
            ));

            final var findBatchResult = controlPlane.findBatches(
                List.of(new FindBatchRequest(EXISTING_TOPIC_1_ID_PARTITION_0, 0, Integer.MAX_VALUE)), Integer.MAX_VALUE);
            assertThat(findBatchResult).containsExactly(FindBatchResponse.unknownTopicOrPartition());

            // Since the new merged file doesn't host any live batch, it should end up in files-to-delete as well.
            final List<FileToDelete> expectedFilesToDelete = new ArrayList<>();
            if (!deletePhysicallyBeforeMerge) {
                expectedFilesToDelete.add(new FileToDelete("obj1", deletedAt));
                expectedFilesToDelete.add(new FileToDelete("obj2", deletedAt));
            }
            expectedFilesToDelete.add(new FileToDelete("obj_merged", mergedAt));
            assertThat(controlPlane.getFilesToDelete()).hasSameElementsAs(expectedFilesToDelete);
        }

        private void deleteAllFilesThatAreToBeDeleted() {
            final Set<String> deletedObjectKeys = controlPlane.getFilesToDelete().stream()
                .map(FileToDelete::objectKey)
                .collect(Collectors.toSet());
            controlPlane.deleteFiles(new DeleteFilesRequest(deletedObjectKeys));
        }
    }

    @Nested
    class ReleaseFileMergeWorkItem {
        @Test
        void workItemNotExist() {
            assertThatThrownBy(() -> controlPlane.releaseFileMergeWorkItem(100))
                .isInstanceOf(FileMergeWorkItemNotExist.class)
                .extracting("workItemId").isEqualTo(100L);
        }

        @Test
        void workItemWillBeReturnedAfterReleasing() {
            final long fileSize = FILE_MERGE_SIZE_THRESHOLD + 1;
            final long committedAt = time.milliseconds();
            controlPlane.commitFile("obj0", ObjectFormat.WRITE_AHEAD_MULTI_SEGMENT, 1, fileSize,
                    List.of(CommitBatchRequest.of(0, EXISTING_TOPIC_1_ID_PARTITION_0, 0, (int) fileSize, 0, 100, 1000, TimestampType.CREATE_TIME)));

            final List<FileMergeWorkItem.File> expectedFiles = List.of(
                new FileMergeWorkItem.File(1L, "obj0", ObjectFormat.WRITE_AHEAD_MULTI_SEGMENT, fileSize, fileSize,
                    List.of(new BatchInfo(1, "obj0", BatchMetadata.of(EXISTING_TOPIC_1_ID_PARTITION_0, 0, fileSize, 0, 100, committedAt, 1000, TimestampType.CREATE_TIME)))
                )
            );
            assertThat(controlPlane.getFileMergeWorkItem())
                .isEqualTo(new FileMergeWorkItem(1L, TimeUtils.now(time), expectedFiles));

            // Now it should not return the same work item again, because the files are locked.
            assertThat(controlPlane.getFileMergeWorkItem()).isNull();

            // After releasing, the work item must be returnable again.
            controlPlane.releaseFileMergeWorkItem(1L);
            time.sleep(10);
            assertThat(controlPlane.getFileMergeWorkItem())
                .isEqualTo(new FileMergeWorkItem(2L, TimeUtils.now(time), expectedFiles));
        }
    }

    public record ControlPlaneAndConfigs(ControlPlane controlPlane, Map<String, ?> configs) {
    }
}<|MERGE_RESOLUTION|>--- conflicted
+++ resolved
@@ -987,7 +987,6 @@
 
     @Test
     void testCommitDuplicates() {
-<<<<<<< HEAD
         final CommitBatchRequest request1 = CommitBatchRequest.idempotent(1, EXISTING_TOPIC_1_ID_PARTITION_0, 1, 10, 10, 19, time.milliseconds(), TimestampType.CREATE_TIME, 1L, (short) 3, 0, 9);
 
         final List<CommitBatchRequest> requests = List.of(
@@ -997,7 +996,8 @@
             CommitBatchRequest.idempotent(4, EXISTING_TOPIC_1_ID_PARTITION_0, 4, 10, 40, 49, time.milliseconds(), TimestampType.CREATE_TIME, 1L, (short) 3, 30, 39),
             CommitBatchRequest.idempotent(5, EXISTING_TOPIC_1_ID_PARTITION_0, 5, 10, 50, 59, time.milliseconds(), TimestampType.CREATE_TIME, 1L, (short) 3, 40, 49)
         );
-        final List<CommitBatchResponse> responses = controlPlane.commitFile("a", BROKER_ID, FILE_SIZE, requests);
+        final List<CommitBatchResponse> responses = controlPlane.commitFile(
+            "a", ObjectFormat.WRITE_AHEAD_MULTI_SEGMENT, BROKER_ID, FILE_SIZE, requests);
         assertThat(responses).containsExactly(
             CommitBatchResponse.success(0, time.milliseconds(), 0, requests.get(0)),
             CommitBatchResponse.success(10, time.milliseconds(), 0, requests.get(1)),
@@ -1007,21 +1007,10 @@
         );
 
         // Try to produce a duplicate.
-        final List<CommitBatchResponse> dupResponses = controlPlane.commitFile("b", BROKER_ID, FILE_SIZE, List.of(request1));
+        final List<CommitBatchResponse> dupResponses = controlPlane.commitFile("b", ObjectFormat.WRITE_AHEAD_MULTI_SEGMENT, BROKER_ID, FILE_SIZE, List.of(request1));
         assertThat(dupResponses).containsExactly(
             CommitBatchResponse.ofDuplicate(0, time.milliseconds(), 0)
         );
-=======
-        final CommitBatchRequest request = CommitBatchRequest.idempotent(0, EXISTING_TOPIC_1_ID_PARTITION_0, 1, 10, 10, 19, time.milliseconds(), TimestampType.CREATE_TIME, 1L, (short) 3, 0, 9);
-        final CommitBatchResponse response = controlPlane.commitFile("a", ObjectFormat.WRITE_AHEAD_MULTI_SEGMENT, BROKER_ID, FILE_SIZE, List.of(request)).get(0);
-
-        assertThat(response)
-            .extracting(CommitBatchResponse::errors, CommitBatchResponse::isDuplicate)
-            .containsExactly(Errors.NONE, false);
-
-        final CommitBatchResponse dupResponse = controlPlane.commitFile("b", ObjectFormat.WRITE_AHEAD_MULTI_SEGMENT, BROKER_ID, FILE_SIZE, List.of(request)).get(0);
-        assertThat(dupResponse.isDuplicate()).isTrue();
->>>>>>> 64027cc2
 
         final List<FindBatchResponse> findResponse = controlPlane.findBatches(
             List.of(new FindBatchRequest(EXISTING_TOPIC_1_ID_PARTITION_0, 0, Integer.MAX_VALUE)),
@@ -1030,15 +1019,11 @@
             new FindBatchResponse(
                 Errors.NONE,
                 List.of(
-<<<<<<< HEAD
-                    new BatchInfo(1L, "a", new BatchMetadata(EXISTING_TOPIC_1_ID_PARTITION_0, 1, 10, 0, 9, time.milliseconds(), time.milliseconds(), TimestampType.CREATE_TIME)),
-                    new BatchInfo(2L, "a", new BatchMetadata(EXISTING_TOPIC_1_ID_PARTITION_0, 2, 10, 10, 19, time.milliseconds(), time.milliseconds(), TimestampType.CREATE_TIME)),
-                    new BatchInfo(3L, "a", new BatchMetadata(EXISTING_TOPIC_1_ID_PARTITION_0, 3, 10, 20, 29, time.milliseconds(), time.milliseconds(), TimestampType.CREATE_TIME)),
-                    new BatchInfo(4L, "a", new BatchMetadata(EXISTING_TOPIC_1_ID_PARTITION_0, 4, 10, 30, 39, time.milliseconds(), time.milliseconds(), TimestampType.CREATE_TIME)),
-                    new BatchInfo(5L, "a", new BatchMetadata(EXISTING_TOPIC_1_ID_PARTITION_0, 5, 10, 40, 49, time.milliseconds(), time.milliseconds(), TimestampType.CREATE_TIME))
-=======
-                    new BatchInfo(1L, "a", new BatchMetadata(RecordBatch.CURRENT_MAGIC_VALUE, EXISTING_TOPIC_1_ID_PARTITION_0, 1, 10, 0, 9, time.milliseconds(), time.milliseconds(), TimestampType.CREATE_TIME, 1L, (short) 3, 0, 9))
->>>>>>> 64027cc2
+                    new BatchInfo(1L, "a", new BatchMetadata(RecordBatch.CURRENT_MAGIC_VALUE, EXISTING_TOPIC_1_ID_PARTITION_0, 1, 10, 0, 9, time.milliseconds(), time.milliseconds(), TimestampType.CREATE_TIME)),
+                    new BatchInfo(2L, "a", new BatchMetadata(RecordBatch.CURRENT_MAGIC_VALUE, EXISTING_TOPIC_1_ID_PARTITION_0, 2, 10, 10, 19, time.milliseconds(), time.milliseconds(), TimestampType.CREATE_TIME)),
+                    new BatchInfo(3L, "a", new BatchMetadata(RecordBatch.CURRENT_MAGIC_VALUE, EXISTING_TOPIC_1_ID_PARTITION_0, 3, 10, 20, 29, time.milliseconds(), time.milliseconds(), TimestampType.CREATE_TIME)),
+                    new BatchInfo(4L, "a", new BatchMetadata(RecordBatch.CURRENT_MAGIC_VALUE, EXISTING_TOPIC_1_ID_PARTITION_0, 4, 10, 30, 39, time.milliseconds(), time.milliseconds(), TimestampType.CREATE_TIME)),
+                    new BatchInfo(5L, "a", new BatchMetadata(RecordBatch.CURRENT_MAGIC_VALUE, EXISTING_TOPIC_1_ID_PARTITION_0, 5, 10, 40, 49, time.milliseconds(), time.milliseconds(), TimestampType.CREATE_TIME))
                 ),
                 0,
                 50
@@ -1049,13 +1034,15 @@
         final List<CommitBatchRequest> requests2 = List.of(
             CommitBatchRequest.idempotent(1, EXISTING_TOPIC_1_ID_PARTITION_0, 1, 10, 10, 19, time.milliseconds(), TimestampType.CREATE_TIME, 1L, (short) 3, 50, 59)
         );
-        final List<CommitBatchResponse> responses2 = controlPlane.commitFile("c", BROKER_ID, FILE_SIZE, requests2);
+        final List<CommitBatchResponse> responses2 = controlPlane.commitFile(
+            "c", ObjectFormat.WRITE_AHEAD_MULTI_SEGMENT, BROKER_ID, FILE_SIZE, requests2);
         assertThat(responses2).containsExactly(
             CommitBatchResponse.success(50, time.milliseconds(), 0, requests2.get(0))
         );
 
         // Try to produce a duplicate again.
-        final List<CommitBatchResponse> dupResponses2 = controlPlane.commitFile("d", BROKER_ID, FILE_SIZE, List.of(request1));
+        final List<CommitBatchResponse> dupResponses2 = controlPlane.commitFile(
+            "d", ObjectFormat.WRITE_AHEAD_MULTI_SEGMENT, BROKER_ID, FILE_SIZE, List.of(request1));
         assertThat(dupResponses2).containsExactly(
             CommitBatchResponse.sequenceOutOfOrder(request1)
         );
