/*
 * Inkless
 * Copyright (C) 2024 - 2025 Aiven OY
 *
 * This program is free software: you can redistribute it and/or modify
 * it under the terms of the GNU Affero General Public License as published by
 * the Free Software Foundation, either version 3 of the License, or
 * (at your option) any later version.
 *
 * This program is distributed in the hope that it will be useful,
 * but WITHOUT ANY WARRANTY; without even the implied warranty of
 * MERCHANTABILITY or FITNESS FOR A PARTICULAR PURPOSE.  See the
 * GNU Affero General Public License for more details.
 *
 * You should have received a copy of the GNU Affero General Public License
 * along with this program.  If not, see <http://www.gnu.org/licenses/>.
 */
package io.aiven.inkless.control_plane.postgres;

import org.apache.kafka.common.TopicIdPartition;
import org.apache.kafka.common.Uuid;
import org.apache.kafka.common.record.TimestampType;
import org.apache.kafka.common.utils.MockTime;
import org.apache.kafka.common.utils.Time;

import org.jooq.generated.enums.FileStateT;
import org.jooq.generated.tables.records.BatchesRecord;
import org.jooq.generated.tables.records.FilesRecord;
import org.jooq.generated.tables.records.LogsRecord;
import org.junit.jupiter.api.AfterEach;
import org.junit.jupiter.api.BeforeEach;
import org.junit.jupiter.api.Test;
import org.junit.jupiter.api.TestInfo;
import org.junit.jupiter.params.ParameterizedTest;
import org.junit.jupiter.params.provider.CsvSource;
import org.testcontainers.junit.jupiter.Container;
import org.testcontainers.junit.jupiter.Testcontainers;

import java.time.Instant;
import java.util.List;
import java.util.Set;

import io.aiven.inkless.TimeUtils;
import io.aiven.inkless.common.ObjectFormat;
import io.aiven.inkless.control_plane.CommitBatchRequest;
import io.aiven.inkless.control_plane.CommitBatchResponse;
import io.aiven.inkless.control_plane.CreateTopicAndPartitionsRequest;
import io.aiven.inkless.control_plane.FileReason;
import io.aiven.inkless.test_utils.InklessPostgreSQLContainer;
import io.aiven.inkless.test_utils.PostgreSQLTestContainer;

import static org.assertj.core.api.Assertions.assertThat;

@Testcontainers
class CommitFileJobTest {
    @Container
    static final InklessPostgreSQLContainer pgContainer = PostgreSQLTestContainer.container();

    static final short FORMAT = ObjectFormat.WRITE_AHEAD_MULTI_SEGMENT.id;
    static final short MAGIC = RecordBatch.CURRENT_MAGIC_VALUE;
    static final int BROKER_ID = 11;
    static final long FILE_SIZE = 123456789;

    static final String TOPIC_0 = "topic0";
    static final String TOPIC_1 = "topic1";
    static final Uuid TOPIC_ID_0 = new Uuid(10, 12);
    static final Uuid TOPIC_ID_1 = new Uuid(555, 333);
    static final TopicIdPartition T0P0 = new TopicIdPartition(TOPIC_ID_0, 0, TOPIC_0);
    static final TopicIdPartition T0P1 = new TopicIdPartition(TOPIC_ID_0, 1, TOPIC_0);
    static final TopicIdPartition T1P0 = new TopicIdPartition(TOPIC_ID_1, 0, TOPIC_1);

    static final long EXPECTED_FILE_ID_1 = 1;
    static final long EXPECTED_FILE_ID_2 = 2;

    Time time = new MockTime();

    @BeforeEach
    void setUp(final TestInfo testInfo) {
        pgContainer.createDatabase(testInfo);
        pgContainer.migrate();

        final Set<CreateTopicAndPartitionsRequest> createTopicAndPartitionsRequests = Set.of(
            new CreateTopicAndPartitionsRequest(TOPIC_ID_0, TOPIC_0, 2),
            new CreateTopicAndPartitionsRequest(TOPIC_ID_1, TOPIC_1, 1)
        );
        new TopicsAndPartitionsCreateJob(Time.SYSTEM, pgContainer.getJooqCtx(), createTopicAndPartitionsRequests, duration -> {})
            .run();
    }

    @AfterEach
    void tearDown() {
        pgContainer.tearDown();
    }

    @Test
    void simpleCommit() {
        final String objectKey = "obj1";

        final CommitBatchRequest request1 = CommitBatchRequest.of(0, T0P1, 0, 100, 0, 14, 1000, TimestampType.CREATE_TIME);
        final CommitBatchRequest request2 = CommitBatchRequest.of(0, T1P0, 100, 50, 0, 26, 2000, TimestampType.LOG_APPEND_TIME);
        final CommitFileJob job = new CommitFileJob(time, pgContainer.getJooqCtx(), objectKey, ObjectFormat.WRITE_AHEAD_MULTI_SEGMENT, BROKER_ID, FILE_SIZE, List.of(
            request1,
            request2
        ), duration -> {});
        final List<CommitBatchResponse> result = job.call();

        assertThat(result).containsExactlyInAnyOrder(
            CommitBatchResponse.success(0, time.milliseconds(), 0, request1),
            CommitBatchResponse.success(0, time.milliseconds(), 0, request2)
        );

        assertThat(DBUtils.getAllLogs(pgContainer.getDataSource()))
            .containsExactlyInAnyOrder(
                new LogsRecord(TOPIC_ID_0, 0, TOPIC_0, 0L, 0L),
                new LogsRecord(TOPIC_ID_0, 1, TOPIC_0, 0L, 15L),
                new LogsRecord(TOPIC_ID_1, 0, TOPIC_1, 0L, 27L)
            );

        assertThat(DBUtils.getAllFiles(pgContainer.getDataSource()))
            .containsExactlyInAnyOrder(
                new FilesRecord(EXPECTED_FILE_ID_1, "obj1", FORMAT, FileReason.PRODUCE, FileStateT.uploaded, BROKER_ID, TimeUtils.now(time), FILE_SIZE, FILE_SIZE)
            );

        assertThat(DBUtils.getAllBatches(pgContainer.getDataSource()))
            .containsExactlyInAnyOrder(
<<<<<<< HEAD
                new BatchesRecord(1L, TOPIC_ID_0, 1, 0L, 14L, EXPECTED_FILE_ID_1, 0L, 100L, TimestampType.CREATE_TIME, time.milliseconds(), 1000L),
                new BatchesRecord(2L, TOPIC_ID_1, 0, 0L, 26L, EXPECTED_FILE_ID_1, 100L, 50L, TimestampType.LOG_APPEND_TIME, time.milliseconds(), 2000L)
=======
                new BatchesRecord(1L, MAGIC, TOPIC_ID_0, 1, 0L, 14L, EXPECTED_FILE_ID_1, 0L, 100L, TimestampType.CREATE_TIME, time.milliseconds(), 1000L,
                    RecordBatch.NO_PRODUCER_ID, RecordBatch.NO_PRODUCER_EPOCH, RecordBatch.NO_SEQUENCE, RecordBatch.NO_SEQUENCE),
                new BatchesRecord(2L, MAGIC, TOPIC_ID_1, 0, 0L, 26L, EXPECTED_FILE_ID_1, 100L, 50L, TimestampType.LOG_APPEND_TIME, time.milliseconds(), 2000L,
                    RecordBatch.NO_PRODUCER_ID, RecordBatch.NO_PRODUCER_EPOCH, RecordBatch.NO_SEQUENCE, RecordBatch.NO_SEQUENCE)
>>>>>>> 64027cc2
            );
    }

    @Test
    void commitMultipleFiles() {
        final String objectKey1 = "obj1";
        final String objectKey2 = "obj2";
        final Instant time1 = TimeUtils.now(time);

        final long firstFileCommittedAt = time.milliseconds();
        final CommitBatchRequest request1 = CommitBatchRequest.of(0, T0P1, 0, 100, 0, 14, 1000, TimestampType.CREATE_TIME);
        final CommitBatchRequest request2 = CommitBatchRequest.of(0, T1P0, 100, 50, 0, 26, 2000, TimestampType.LOG_APPEND_TIME);
        final CommitFileJob job1 = new CommitFileJob(time, pgContainer.getJooqCtx(), objectKey1, ObjectFormat.WRITE_AHEAD_MULTI_SEGMENT, BROKER_ID, FILE_SIZE, List.of(
            request1,
            request2
        ), duration -> {});
        final List<CommitBatchResponse> result1 = job1.call();

        assertThat(result1).containsExactlyInAnyOrder(
            CommitBatchResponse.success(0, firstFileCommittedAt, 0, request1),
            CommitBatchResponse.success(0, firstFileCommittedAt, 0, request2)
        );

        time.sleep(1000);  // advance time
        final Instant time2 = TimeUtils.now(time);

        final long secondFileCommittedAt = time.milliseconds();
        final CommitBatchRequest request3 = CommitBatchRequest.of(0, T0P0, 0, 111, 0, 158, 3000, TimestampType.CREATE_TIME);
        final CommitBatchRequest request4 = CommitBatchRequest.of(0, T0P1, 111, 222, 0, 244, 4000, TimestampType.CREATE_TIME);
        final CommitFileJob job2 = new CommitFileJob(time, pgContainer.getJooqCtx(), objectKey2, ObjectFormat.WRITE_AHEAD_MULTI_SEGMENT, BROKER_ID, FILE_SIZE, List.of(
            request3,
            request4
        ), duration -> {});
        final List<CommitBatchResponse> result2 = job2.call();

        assertThat(result2).containsExactlyInAnyOrder(
            CommitBatchResponse.success(0, secondFileCommittedAt, 0, request3),
            CommitBatchResponse.success(15, secondFileCommittedAt, 0, request4)
        );

        assertThat(DBUtils.getAllLogs(pgContainer.getDataSource()))
            .containsExactlyInAnyOrder(
                new LogsRecord(TOPIC_ID_0, 0, TOPIC_0, 0L, 159L),
                new LogsRecord(TOPIC_ID_0, 1, TOPIC_0, 0L, 15L + 245),
                new LogsRecord(TOPIC_ID_1, 0, TOPIC_1, 0L, 27L)
            );

        assertThat(DBUtils.getAllFiles(pgContainer.getDataSource()))
            .containsExactlyInAnyOrder(
                new FilesRecord(EXPECTED_FILE_ID_1, "obj1", FORMAT, FileReason.PRODUCE, FileStateT.uploaded, BROKER_ID, time1, FILE_SIZE, FILE_SIZE),
                new FilesRecord(EXPECTED_FILE_ID_2, "obj2", FORMAT, FileReason.PRODUCE, FileStateT.uploaded, BROKER_ID, time2, FILE_SIZE, FILE_SIZE)
            );

        assertThat(DBUtils.getAllBatches(pgContainer.getDataSource()))
            .containsExactlyInAnyOrder(
                // first pair
<<<<<<< HEAD
                new BatchesRecord(1L, TOPIC_ID_0, 1, 0L, 14L, EXPECTED_FILE_ID_1, 0L, 100L, TimestampType.CREATE_TIME, firstFileCommittedAt, 1000L),
                new BatchesRecord(2L, TOPIC_ID_1, 0, 0L, 26L, EXPECTED_FILE_ID_1, 100L, 50L, TimestampType.LOG_APPEND_TIME, firstFileCommittedAt, 2000L),
                // second pair
                new BatchesRecord(3L, TOPIC_ID_0, 0, 0L, 158L, EXPECTED_FILE_ID_2, 0L, 111L, TimestampType.CREATE_TIME, secondFileCommittedAt, 3000L),
                new BatchesRecord(4L, TOPIC_ID_0, 1, 15L, 15L + 245 - 1, EXPECTED_FILE_ID_2, 111L, 222L, TimestampType.CREATE_TIME, secondFileCommittedAt, 4000L)
=======
                new BatchesRecord(1L, MAGIC, TOPIC_ID_0, 1, 0L, 14L, EXPECTED_FILE_ID_1, 0L, 100L, TimestampType.CREATE_TIME, firstFileCommittedAt, 1000L,
                    RecordBatch.NO_PRODUCER_ID, RecordBatch.NO_PRODUCER_EPOCH, RecordBatch.NO_SEQUENCE, RecordBatch.NO_SEQUENCE),
                new BatchesRecord(2L, MAGIC, TOPIC_ID_1, 0, 0L, 26L, EXPECTED_FILE_ID_1, 100L, 50L, TimestampType.LOG_APPEND_TIME, firstFileCommittedAt, 2000L,
                    RecordBatch.NO_PRODUCER_ID, RecordBatch.NO_PRODUCER_EPOCH, RecordBatch.NO_SEQUENCE, RecordBatch.NO_SEQUENCE),
                // second pair
                new BatchesRecord(3L, MAGIC, TOPIC_ID_0, 0, 0L, 158L, EXPECTED_FILE_ID_2, 0L, 111L, TimestampType.CREATE_TIME, secondFileCommittedAt, 3000L,
                    RecordBatch.NO_PRODUCER_ID, RecordBatch.NO_PRODUCER_EPOCH, RecordBatch.NO_SEQUENCE, RecordBatch.NO_SEQUENCE),
                new BatchesRecord(4L, MAGIC, TOPIC_ID_0, 1, 15L, 15L + 245 - 1, EXPECTED_FILE_ID_2, 111L, 222L, TimestampType.CREATE_TIME, secondFileCommittedAt, 4000L,
                    RecordBatch.NO_PRODUCER_ID, RecordBatch.NO_PRODUCER_EPOCH, RecordBatch.NO_SEQUENCE, RecordBatch.NO_SEQUENCE)
>>>>>>> 64027cc2
            );
    }

    @Test
    void nonExistentPartition() {
        final String objectKey = "obj1";

        // Non-existent partition.
        final var t1p1 = new TopicIdPartition(TOPIC_ID_1, 10, TOPIC_1);
        final CommitBatchRequest request1 = CommitBatchRequest.of(0, T0P1, 0, 100, 0, 14, 1000, TimestampType.CREATE_TIME);
        final CommitBatchRequest request2 = CommitBatchRequest.of(0, T1P0, 100, 50, 0, 26, 2000, TimestampType.LOG_APPEND_TIME);
        final CommitFileJob job = new CommitFileJob(time, pgContainer.getJooqCtx(), objectKey, ObjectFormat.WRITE_AHEAD_MULTI_SEGMENT, BROKER_ID, FILE_SIZE, List.of(
            request1,
            request2,
            CommitBatchRequest.of(0, t1p1, 150, 1243, 82, 100, 3000, TimestampType.LOG_APPEND_TIME)
        ), duration -> {});

        final List<CommitBatchResponse> result = job.call();

        assertThat(result).containsExactlyInAnyOrder(
            CommitBatchResponse.success(0, time.milliseconds(), 0, request1),
            CommitBatchResponse.success(0, time.milliseconds(), 0, request2),
            CommitBatchResponse.unknownTopicOrPartition()
        );

        assertThat(DBUtils.getAllLogs(pgContainer.getDataSource()))
            .containsExactlyInAnyOrder(
                new LogsRecord(TOPIC_ID_0, 0, TOPIC_0, 0L, 0L),
                new LogsRecord(TOPIC_ID_0, 1, TOPIC_0, 0L, 15L),
                new LogsRecord(TOPIC_ID_1, 0, TOPIC_1, 0L, 27L)
            );

        assertThat(DBUtils.getAllFiles(pgContainer.getDataSource()))
            .containsExactlyInAnyOrder(
                new FilesRecord(EXPECTED_FILE_ID_1, "obj1", FORMAT, FileReason.PRODUCE, FileStateT.uploaded, BROKER_ID, TimeUtils.now(time), FILE_SIZE, FILE_SIZE)
            );

        assertThat(DBUtils.getAllBatches(pgContainer.getDataSource()))
            .containsExactlyInAnyOrder(
<<<<<<< HEAD
                new BatchesRecord(1L, TOPIC_ID_0, 1, 0L, 14L, EXPECTED_FILE_ID_1, 0L, 100L, TimestampType.CREATE_TIME, time.milliseconds(), 1000L),
                new BatchesRecord(2L, TOPIC_ID_1, 0, 0L, 26L, EXPECTED_FILE_ID_1, 100L, 50L, TimestampType.LOG_APPEND_TIME, time.milliseconds(), 2000L)
=======
                new BatchesRecord(1L, MAGIC, TOPIC_ID_0, 1, 0L, 14L, EXPECTED_FILE_ID_1, 0L, 100L, TimestampType.CREATE_TIME, time.milliseconds(), 1000L,
                    RecordBatch.NO_PRODUCER_ID, RecordBatch.NO_PRODUCER_EPOCH, RecordBatch.NO_SEQUENCE, RecordBatch.NO_SEQUENCE),
                new BatchesRecord(2L, MAGIC, TOPIC_ID_1, 0, 0L, 26L, EXPECTED_FILE_ID_1, 100L, 50L, TimestampType.LOG_APPEND_TIME, time.milliseconds(), 2000L,
                    RecordBatch.NO_PRODUCER_ID, RecordBatch.NO_PRODUCER_EPOCH, RecordBatch.NO_SEQUENCE, RecordBatch.NO_SEQUENCE)
>>>>>>> 64027cc2
            );
    }

    @Test
    void simpleIdempotentCommit() {
        final String objectKey = "obj1";

        final CommitBatchRequest request1 = CommitBatchRequest.idempotent(0, T0P1, 0, 100, 0, 14, 1000, TimestampType.CREATE_TIME, 1L, (short) 3, 0, 14);
        final CommitBatchRequest request2 = CommitBatchRequest.idempotent(0, T1P0, 100, 50, 0, 26, 2000, TimestampType.LOG_APPEND_TIME, 1L, (short) 3, 0, 26);
        final CommitFileJob job = new CommitFileJob(time, pgContainer.getJooqCtx(), objectKey, ObjectFormat.WRITE_AHEAD_MULTI_SEGMENT, BROKER_ID, FILE_SIZE, List.of(request1, request2), duration -> {
        });
        final List<CommitBatchResponse> result = job.call();

        assertThat(result).containsExactlyInAnyOrder(
            CommitBatchResponse.success(0, time.milliseconds(), 0, request1),
            CommitBatchResponse.success(0, time.milliseconds(), 0, request2)
        );

        assertThat(DBUtils.getAllLogs(pgContainer.getDataSource()))
            .containsExactlyInAnyOrder(
                new LogsRecord(TOPIC_ID_0, 0, TOPIC_0, 0L, 0L),
                new LogsRecord(TOPIC_ID_0, 1, TOPIC_0, 0L, 15L),
                new LogsRecord(TOPIC_ID_1, 0, TOPIC_1, 0L, 27L)
            );

        assertThat(DBUtils.getAllFiles(pgContainer.getDataSource()))
            .containsExactlyInAnyOrder(
                new FilesRecord(EXPECTED_FILE_ID_1, "obj1", FORMAT, FileReason.PRODUCE, FileStateT.uploaded, BROKER_ID, TimeUtils.now(time), FILE_SIZE, FILE_SIZE)
            );

        assertThat(DBUtils.getAllBatches(pgContainer.getDataSource()))
            .containsExactlyInAnyOrder(
<<<<<<< HEAD
                new BatchesRecord(1L, TOPIC_ID_0, 1, 0L, 14L, EXPECTED_FILE_ID_1, 0L, 100L, TimestampType.CREATE_TIME, time.milliseconds(), 1000L),
                new BatchesRecord(2L, TOPIC_ID_1, 0, 0L, 26L, EXPECTED_FILE_ID_1, 100L, 50L, TimestampType.LOG_APPEND_TIME, time.milliseconds(), 2000L)
=======
                new BatchesRecord(1L, MAGIC, TOPIC_ID_0, 1, 0L, 14L, EXPECTED_FILE_ID_1, 0L, 100L, TimestampType.CREATE_TIME, time.milliseconds(), 1000L,
                    1L, (short) 3, 0, 14),
                new BatchesRecord(2L, MAGIC, TOPIC_ID_1, 0, 0L, 26L, EXPECTED_FILE_ID_1, 100L, 50L, TimestampType.LOG_APPEND_TIME, time.milliseconds(), 2000L,
                    1L, (short) 3, 0, 26)
>>>>>>> 64027cc2
            );
    }

    @Test
    void inSequenceCommit() {
        final String objectKey = "obj1";

        final CommitBatchRequest request1 = CommitBatchRequest.idempotent(0, T0P1, 0, 100, 0, 14, 1000, TimestampType.CREATE_TIME, 1L, (short) 3, 0, 14);
        final CommitBatchRequest request2 = CommitBatchRequest.idempotent(0, T0P1, 100, 50, 15, 26, 2000, TimestampType.LOG_APPEND_TIME, 1L, (short) 3, 15, 26);
        final CommitFileJob job = new CommitFileJob(time, pgContainer.getJooqCtx(), objectKey, ObjectFormat.WRITE_AHEAD_MULTI_SEGMENT, BROKER_ID, FILE_SIZE, List.of(request1, request2), duration -> {
        });
        final List<CommitBatchResponse> result = job.call();

        assertThat(result).containsExactlyInAnyOrder(
            CommitBatchResponse.success(0, time.milliseconds(), 0, request1),
            CommitBatchResponse.success(15, time.milliseconds(), 0, request2)
        );

        assertThat(DBUtils.getAllLogs(pgContainer.getDataSource()))
            .containsExactlyInAnyOrder(
                new LogsRecord(TOPIC_ID_0, 0, TOPIC_0, 0L, 0L),
                new LogsRecord(TOPIC_ID_0, 1, TOPIC_0, 0L, 27L),
                new LogsRecord(TOPIC_ID_1, 0, TOPIC_1, 0L, 0L)
            );

        assertThat(DBUtils.getAllFiles(pgContainer.getDataSource()))
            .containsExactlyInAnyOrder(
                new FilesRecord(EXPECTED_FILE_ID_1, "obj1", FORMAT, FileReason.PRODUCE, FileStateT.uploaded, BROKER_ID, TimeUtils.now(time), FILE_SIZE, FILE_SIZE)
            );

        assertThat(DBUtils.getAllBatches(pgContainer.getDataSource()))
            .containsExactlyInAnyOrder(
<<<<<<< HEAD
                new BatchesRecord(1L, TOPIC_ID_0, 1, 0L, 14L, EXPECTED_FILE_ID_1, 0L, 100L, TimestampType.CREATE_TIME, time.milliseconds(), 1000L),
                new BatchesRecord(2L, TOPIC_ID_0, 1, 15L, 26L, EXPECTED_FILE_ID_1, 100L, 50L, TimestampType.LOG_APPEND_TIME, time.milliseconds(), 2000L)
=======
                new BatchesRecord(1L, MAGIC, TOPIC_ID_0, 1, 0L, 14L, EXPECTED_FILE_ID_1, 0L, 100L, TimestampType.CREATE_TIME, time.milliseconds(), 1000L,
                    1L, (short) 3, 0, 14),
                new BatchesRecord(2L, MAGIC, TOPIC_ID_0, 1, 15L, 26L, EXPECTED_FILE_ID_1, 100L, 50L, TimestampType.LOG_APPEND_TIME, time.milliseconds(), 2000L,
                    1L, (short) 3, 15, 26)
>>>>>>> 64027cc2
            );
    }

    @ParameterizedTest
    @CsvSource({
        "14, 13", // lower than 15
        "14, 14", // lower than 15
        "14, 16", // larger than 15
        "2147483647, 1" // not zero
    })
        // 15 is the first sequence number for the second batch
    void outOfOrderCommit(int lastBatchSequence, int firstBatchSequence) {
        final String objectKey = "obj1";

        final CommitBatchRequest request1 = CommitBatchRequest.idempotent(0, T0P1, 0, 100, 0, 14, 1000, TimestampType.CREATE_TIME, 1L, (short) 3, 0, lastBatchSequence);
        final CommitBatchRequest request2 = CommitBatchRequest.idempotent(0, T0P1, 100, 50, 0, 26, 2000, TimestampType.LOG_APPEND_TIME, 1L, (short) 3, firstBatchSequence, 26);
        final CommitFileJob job = new CommitFileJob(time, pgContainer.getJooqCtx(), objectKey, ObjectFormat.WRITE_AHEAD_MULTI_SEGMENT, BROKER_ID, FILE_SIZE, List.of(request1, request2), duration -> {
        });
        final List<CommitBatchResponse> result = job.call();

        assertThat(result).containsExactlyInAnyOrder(
            CommitBatchResponse.success(0, time.milliseconds(), 0, request1),
            CommitBatchResponse.sequenceOutOfOrder(request2)
        );

        assertThat(DBUtils.getAllLogs(pgContainer.getDataSource()))
            .containsExactlyInAnyOrder(
                new LogsRecord(TOPIC_ID_0, 0, TOPIC_0, 0L, 0L),
                new LogsRecord(TOPIC_ID_0, 1, TOPIC_0, 0L, 15L),
                new LogsRecord(TOPIC_ID_1, 0, TOPIC_1, 0L, 0L)
            );

        assertThat(DBUtils.getAllFiles(pgContainer.getDataSource()))
            .containsExactlyInAnyOrder(
                new FilesRecord(EXPECTED_FILE_ID_1, "obj1", FORMAT, FileReason.PRODUCE, FileStateT.uploaded, BROKER_ID, TimeUtils.now(time), FILE_SIZE, FILE_SIZE)
            );

        assertThat(DBUtils.getAllBatches(pgContainer.getDataSource()))
            .containsExactlyInAnyOrder(
<<<<<<< HEAD
                new BatchesRecord(1L, TOPIC_ID_0, 1, 0L, 14L, EXPECTED_FILE_ID_1, 0L, 100L, TimestampType.CREATE_TIME, time.milliseconds(), 1000L)
=======
                new BatchesRecord(1L, MAGIC, TOPIC_ID_0, 1, 0L, 14L, EXPECTED_FILE_ID_1, 0L, 100L, TimestampType.CREATE_TIME, time.milliseconds(), 1000L,
                    1L, (short) 3, 0, lastBatchSequence)
>>>>>>> 64027cc2
            );
    }

    @Test
    void outOfOrderCommitNewEpoch() {
        final String objectKey = "obj1";

        final CommitBatchRequest request1 = CommitBatchRequest.idempotent(0, T0P1, 0, 100, 0, 14, 1000, TimestampType.CREATE_TIME, 1L, (short) 2, 1, 15);
        final CommitFileJob job = new CommitFileJob(time, pgContainer.getJooqCtx(), objectKey, ObjectFormat.WRITE_AHEAD_MULTI_SEGMENT, BROKER_ID, FILE_SIZE, List.of(request1), duration -> {
        });
        final List<CommitBatchResponse> result = job.call();

        assertThat(result).containsExactlyInAnyOrder(
            CommitBatchResponse.sequenceOutOfOrder(request1)
        );

        assertThat(DBUtils.getAllLogs(pgContainer.getDataSource()))
            .containsExactlyInAnyOrder(
                new LogsRecord(TOPIC_ID_0, 0, TOPIC_0, 0L, 0L),
                new LogsRecord(TOPIC_ID_0, 1, TOPIC_0, 0L, 0L),
                new LogsRecord(TOPIC_ID_1, 0, TOPIC_1, 0L, 0L)
            );

        assertThat(DBUtils.getAllFiles(pgContainer.getDataSource()))
            .containsExactlyInAnyOrder(
                new FilesRecord(EXPECTED_FILE_ID_1, "obj1", FORMAT, FileReason.PRODUCE, FileStateT.uploaded, BROKER_ID, TimeUtils.now(time), FILE_SIZE, FILE_SIZE)
            );
        assertThat(DBUtils.getAllBatches(pgContainer.getDataSource())).isEmpty();
    }

    @Test
    void invalidProducerEpoch() {
        final String objectKey = "obj1";

        final CommitBatchRequest request1 = CommitBatchRequest.idempotent(0, T0P1, 0, 100, 0, 14, 1000, TimestampType.CREATE_TIME, 1L, (short) 3, 0, 14);
        final CommitBatchRequest request2 = CommitBatchRequest.idempotent(0, T0P1, 100, 50, 0, 26, 2000, TimestampType.LOG_APPEND_TIME, 1L, (short) 2, 15, 26);
        final CommitFileJob job = new CommitFileJob(time, pgContainer.getJooqCtx(), objectKey, ObjectFormat.WRITE_AHEAD_MULTI_SEGMENT, BROKER_ID, FILE_SIZE, List.of(request1, request2), duration -> {
        });
        final List<CommitBatchResponse> result = job.call();

        assertThat(result).containsExactlyInAnyOrder(
            CommitBatchResponse.success(0, time.milliseconds(), 0, request1),
            CommitBatchResponse.invalidProducerEpoch()
        );

        assertThat(DBUtils.getAllLogs(pgContainer.getDataSource()))
            .containsExactlyInAnyOrder(
                new LogsRecord(TOPIC_ID_0, 0, TOPIC_0, 0L, 0L),
                new LogsRecord(TOPIC_ID_0, 1, TOPIC_0, 0L, 15L),
                new LogsRecord(TOPIC_ID_1, 0, TOPIC_1, 0L, 0L)
            );

        assertThat(DBUtils.getAllFiles(pgContainer.getDataSource()))
            .containsExactlyInAnyOrder(
                new FilesRecord(EXPECTED_FILE_ID_1, "obj1", FORMAT, FileReason.PRODUCE, FileStateT.uploaded, BROKER_ID, TimeUtils.now(time), FILE_SIZE, FILE_SIZE)
            );

        assertThat(DBUtils.getAllBatches(pgContainer.getDataSource()))
            .containsExactlyInAnyOrder(
<<<<<<< HEAD
                new BatchesRecord(1L, TOPIC_ID_0, 1, 0L, 14L, EXPECTED_FILE_ID_1, 0L, 100L, TimestampType.CREATE_TIME, time.milliseconds(), 1000L)
=======
                new BatchesRecord(1L, MAGIC, TOPIC_ID_0, 1, 0L, 14L, EXPECTED_FILE_ID_1, 0L, 100L, TimestampType.CREATE_TIME, time.milliseconds(), 1000L,
                    1L, (short) 3, 0, 14)
>>>>>>> 64027cc2
            );
    }
}<|MERGE_RESOLUTION|>--- conflicted
+++ resolved
@@ -19,6 +19,7 @@
 
 import org.apache.kafka.common.TopicIdPartition;
 import org.apache.kafka.common.Uuid;
+import org.apache.kafka.common.record.RecordBatch;
 import org.apache.kafka.common.record.TimestampType;
 import org.apache.kafka.common.utils.MockTime;
 import org.apache.kafka.common.utils.Time;
@@ -123,15 +124,8 @@
 
         assertThat(DBUtils.getAllBatches(pgContainer.getDataSource()))
             .containsExactlyInAnyOrder(
-<<<<<<< HEAD
-                new BatchesRecord(1L, TOPIC_ID_0, 1, 0L, 14L, EXPECTED_FILE_ID_1, 0L, 100L, TimestampType.CREATE_TIME, time.milliseconds(), 1000L),
-                new BatchesRecord(2L, TOPIC_ID_1, 0, 0L, 26L, EXPECTED_FILE_ID_1, 100L, 50L, TimestampType.LOG_APPEND_TIME, time.milliseconds(), 2000L)
-=======
-                new BatchesRecord(1L, MAGIC, TOPIC_ID_0, 1, 0L, 14L, EXPECTED_FILE_ID_1, 0L, 100L, TimestampType.CREATE_TIME, time.milliseconds(), 1000L,
-                    RecordBatch.NO_PRODUCER_ID, RecordBatch.NO_PRODUCER_EPOCH, RecordBatch.NO_SEQUENCE, RecordBatch.NO_SEQUENCE),
-                new BatchesRecord(2L, MAGIC, TOPIC_ID_1, 0, 0L, 26L, EXPECTED_FILE_ID_1, 100L, 50L, TimestampType.LOG_APPEND_TIME, time.milliseconds(), 2000L,
-                    RecordBatch.NO_PRODUCER_ID, RecordBatch.NO_PRODUCER_EPOCH, RecordBatch.NO_SEQUENCE, RecordBatch.NO_SEQUENCE)
->>>>>>> 64027cc2
+                new BatchesRecord(1L, MAGIC, TOPIC_ID_0, 1, 0L, 14L, EXPECTED_FILE_ID_1, 0L, 100L, TimestampType.CREATE_TIME, time.milliseconds(), 1000L),
+                new BatchesRecord(2L, MAGIC, TOPIC_ID_1, 0, 0L, 26L, EXPECTED_FILE_ID_1, 100L, 50L, TimestampType.LOG_APPEND_TIME, time.milliseconds(), 2000L)
             );
     }
 
@@ -188,23 +182,11 @@
         assertThat(DBUtils.getAllBatches(pgContainer.getDataSource()))
             .containsExactlyInAnyOrder(
                 // first pair
-<<<<<<< HEAD
-                new BatchesRecord(1L, TOPIC_ID_0, 1, 0L, 14L, EXPECTED_FILE_ID_1, 0L, 100L, TimestampType.CREATE_TIME, firstFileCommittedAt, 1000L),
-                new BatchesRecord(2L, TOPIC_ID_1, 0, 0L, 26L, EXPECTED_FILE_ID_1, 100L, 50L, TimestampType.LOG_APPEND_TIME, firstFileCommittedAt, 2000L),
+                new BatchesRecord(1L, MAGIC, TOPIC_ID_0, 1, 0L, 14L, EXPECTED_FILE_ID_1, 0L, 100L, TimestampType.CREATE_TIME, firstFileCommittedAt, 1000L),
+                new BatchesRecord(2L, MAGIC, TOPIC_ID_1, 0, 0L, 26L, EXPECTED_FILE_ID_1, 100L, 50L, TimestampType.LOG_APPEND_TIME, firstFileCommittedAt, 2000L),
                 // second pair
-                new BatchesRecord(3L, TOPIC_ID_0, 0, 0L, 158L, EXPECTED_FILE_ID_2, 0L, 111L, TimestampType.CREATE_TIME, secondFileCommittedAt, 3000L),
-                new BatchesRecord(4L, TOPIC_ID_0, 1, 15L, 15L + 245 - 1, EXPECTED_FILE_ID_2, 111L, 222L, TimestampType.CREATE_TIME, secondFileCommittedAt, 4000L)
-=======
-                new BatchesRecord(1L, MAGIC, TOPIC_ID_0, 1, 0L, 14L, EXPECTED_FILE_ID_1, 0L, 100L, TimestampType.CREATE_TIME, firstFileCommittedAt, 1000L,
-                    RecordBatch.NO_PRODUCER_ID, RecordBatch.NO_PRODUCER_EPOCH, RecordBatch.NO_SEQUENCE, RecordBatch.NO_SEQUENCE),
-                new BatchesRecord(2L, MAGIC, TOPIC_ID_1, 0, 0L, 26L, EXPECTED_FILE_ID_1, 100L, 50L, TimestampType.LOG_APPEND_TIME, firstFileCommittedAt, 2000L,
-                    RecordBatch.NO_PRODUCER_ID, RecordBatch.NO_PRODUCER_EPOCH, RecordBatch.NO_SEQUENCE, RecordBatch.NO_SEQUENCE),
-                // second pair
-                new BatchesRecord(3L, MAGIC, TOPIC_ID_0, 0, 0L, 158L, EXPECTED_FILE_ID_2, 0L, 111L, TimestampType.CREATE_TIME, secondFileCommittedAt, 3000L,
-                    RecordBatch.NO_PRODUCER_ID, RecordBatch.NO_PRODUCER_EPOCH, RecordBatch.NO_SEQUENCE, RecordBatch.NO_SEQUENCE),
-                new BatchesRecord(4L, MAGIC, TOPIC_ID_0, 1, 15L, 15L + 245 - 1, EXPECTED_FILE_ID_2, 111L, 222L, TimestampType.CREATE_TIME, secondFileCommittedAt, 4000L,
-                    RecordBatch.NO_PRODUCER_ID, RecordBatch.NO_PRODUCER_EPOCH, RecordBatch.NO_SEQUENCE, RecordBatch.NO_SEQUENCE)
->>>>>>> 64027cc2
+                new BatchesRecord(3L, MAGIC, TOPIC_ID_0, 0, 0L, 158L, EXPECTED_FILE_ID_2, 0L, 111L, TimestampType.CREATE_TIME, secondFileCommittedAt, 3000L),
+                new BatchesRecord(4L, MAGIC, TOPIC_ID_0, 1, 15L, 15L + 245 - 1, EXPECTED_FILE_ID_2, 111L, 222L, TimestampType.CREATE_TIME, secondFileCommittedAt, 4000L)
             );
     }
 
@@ -244,15 +226,8 @@
 
         assertThat(DBUtils.getAllBatches(pgContainer.getDataSource()))
             .containsExactlyInAnyOrder(
-<<<<<<< HEAD
-                new BatchesRecord(1L, TOPIC_ID_0, 1, 0L, 14L, EXPECTED_FILE_ID_1, 0L, 100L, TimestampType.CREATE_TIME, time.milliseconds(), 1000L),
-                new BatchesRecord(2L, TOPIC_ID_1, 0, 0L, 26L, EXPECTED_FILE_ID_1, 100L, 50L, TimestampType.LOG_APPEND_TIME, time.milliseconds(), 2000L)
-=======
-                new BatchesRecord(1L, MAGIC, TOPIC_ID_0, 1, 0L, 14L, EXPECTED_FILE_ID_1, 0L, 100L, TimestampType.CREATE_TIME, time.milliseconds(), 1000L,
-                    RecordBatch.NO_PRODUCER_ID, RecordBatch.NO_PRODUCER_EPOCH, RecordBatch.NO_SEQUENCE, RecordBatch.NO_SEQUENCE),
-                new BatchesRecord(2L, MAGIC, TOPIC_ID_1, 0, 0L, 26L, EXPECTED_FILE_ID_1, 100L, 50L, TimestampType.LOG_APPEND_TIME, time.milliseconds(), 2000L,
-                    RecordBatch.NO_PRODUCER_ID, RecordBatch.NO_PRODUCER_EPOCH, RecordBatch.NO_SEQUENCE, RecordBatch.NO_SEQUENCE)
->>>>>>> 64027cc2
+                new BatchesRecord(1L, MAGIC, TOPIC_ID_0, 1, 0L, 14L, EXPECTED_FILE_ID_1, 0L, 100L, TimestampType.CREATE_TIME, time.milliseconds(), 1000L),
+                new BatchesRecord(2L, MAGIC, TOPIC_ID_1, 0, 0L, 26L, EXPECTED_FILE_ID_1, 100L, 50L, TimestampType.LOG_APPEND_TIME, time.milliseconds(), 2000L)
             );
     }
 
@@ -285,15 +260,8 @@
 
         assertThat(DBUtils.getAllBatches(pgContainer.getDataSource()))
             .containsExactlyInAnyOrder(
-<<<<<<< HEAD
-                new BatchesRecord(1L, TOPIC_ID_0, 1, 0L, 14L, EXPECTED_FILE_ID_1, 0L, 100L, TimestampType.CREATE_TIME, time.milliseconds(), 1000L),
-                new BatchesRecord(2L, TOPIC_ID_1, 0, 0L, 26L, EXPECTED_FILE_ID_1, 100L, 50L, TimestampType.LOG_APPEND_TIME, time.milliseconds(), 2000L)
-=======
-                new BatchesRecord(1L, MAGIC, TOPIC_ID_0, 1, 0L, 14L, EXPECTED_FILE_ID_1, 0L, 100L, TimestampType.CREATE_TIME, time.milliseconds(), 1000L,
-                    1L, (short) 3, 0, 14),
-                new BatchesRecord(2L, MAGIC, TOPIC_ID_1, 0, 0L, 26L, EXPECTED_FILE_ID_1, 100L, 50L, TimestampType.LOG_APPEND_TIME, time.milliseconds(), 2000L,
-                    1L, (short) 3, 0, 26)
->>>>>>> 64027cc2
+                new BatchesRecord(1L, MAGIC, TOPIC_ID_0, 1, 0L, 14L, EXPECTED_FILE_ID_1, 0L, 100L, TimestampType.CREATE_TIME, time.milliseconds(), 1000L),
+                new BatchesRecord(2L, MAGIC, TOPIC_ID_1, 0, 0L, 26L, EXPECTED_FILE_ID_1, 100L, 50L, TimestampType.LOG_APPEND_TIME, time.milliseconds(), 2000L)
             );
     }
 
@@ -326,15 +294,8 @@
 
         assertThat(DBUtils.getAllBatches(pgContainer.getDataSource()))
             .containsExactlyInAnyOrder(
-<<<<<<< HEAD
-                new BatchesRecord(1L, TOPIC_ID_0, 1, 0L, 14L, EXPECTED_FILE_ID_1, 0L, 100L, TimestampType.CREATE_TIME, time.milliseconds(), 1000L),
-                new BatchesRecord(2L, TOPIC_ID_0, 1, 15L, 26L, EXPECTED_FILE_ID_1, 100L, 50L, TimestampType.LOG_APPEND_TIME, time.milliseconds(), 2000L)
-=======
-                new BatchesRecord(1L, MAGIC, TOPIC_ID_0, 1, 0L, 14L, EXPECTED_FILE_ID_1, 0L, 100L, TimestampType.CREATE_TIME, time.milliseconds(), 1000L,
-                    1L, (short) 3, 0, 14),
-                new BatchesRecord(2L, MAGIC, TOPIC_ID_0, 1, 15L, 26L, EXPECTED_FILE_ID_1, 100L, 50L, TimestampType.LOG_APPEND_TIME, time.milliseconds(), 2000L,
-                    1L, (short) 3, 15, 26)
->>>>>>> 64027cc2
+                new BatchesRecord(1L, MAGIC, TOPIC_ID_0, 1, 0L, 14L, EXPECTED_FILE_ID_1, 0L, 100L, TimestampType.CREATE_TIME, time.milliseconds(), 1000L),
+                new BatchesRecord(2L, MAGIC, TOPIC_ID_0, 1, 15L, 26L, EXPECTED_FILE_ID_1, 100L, 50L, TimestampType.LOG_APPEND_TIME, time.milliseconds(), 2000L)
             );
     }
 
@@ -374,12 +335,7 @@
 
         assertThat(DBUtils.getAllBatches(pgContainer.getDataSource()))
             .containsExactlyInAnyOrder(
-<<<<<<< HEAD
-                new BatchesRecord(1L, TOPIC_ID_0, 1, 0L, 14L, EXPECTED_FILE_ID_1, 0L, 100L, TimestampType.CREATE_TIME, time.milliseconds(), 1000L)
-=======
-                new BatchesRecord(1L, MAGIC, TOPIC_ID_0, 1, 0L, 14L, EXPECTED_FILE_ID_1, 0L, 100L, TimestampType.CREATE_TIME, time.milliseconds(), 1000L,
-                    1L, (short) 3, 0, lastBatchSequence)
->>>>>>> 64027cc2
+                new BatchesRecord(1L, MAGIC, TOPIC_ID_0, 1, 0L, 14L, EXPECTED_FILE_ID_1, 0L, 100L, TimestampType.CREATE_TIME, time.milliseconds(), 1000L)
             );
     }
 
@@ -439,12 +395,7 @@
 
         assertThat(DBUtils.getAllBatches(pgContainer.getDataSource()))
             .containsExactlyInAnyOrder(
-<<<<<<< HEAD
-                new BatchesRecord(1L, TOPIC_ID_0, 1, 0L, 14L, EXPECTED_FILE_ID_1, 0L, 100L, TimestampType.CREATE_TIME, time.milliseconds(), 1000L)
-=======
-                new BatchesRecord(1L, MAGIC, TOPIC_ID_0, 1, 0L, 14L, EXPECTED_FILE_ID_1, 0L, 100L, TimestampType.CREATE_TIME, time.milliseconds(), 1000L,
-                    1L, (short) 3, 0, 14)
->>>>>>> 64027cc2
+                new BatchesRecord(1L, MAGIC, TOPIC_ID_0, 1, 0L, 14L, EXPECTED_FILE_ID_1, 0L, 100L, TimestampType.CREATE_TIME, time.milliseconds(), 1000L)
             );
     }
 }