/*
 * Inkless
 * Copyright (C) 2024 - 2025 Aiven OY
 *
 * This program is free software: you can redistribute it and/or modify
 * it under the terms of the GNU Affero General Public License as published by
 * the Free Software Foundation, either version 3 of the License, or
 * (at your option) any later version.
 *
 * This program is distributed in the hope that it will be useful,
 * but WITHOUT ANY WARRANTY; without even the implied warranty of
 * MERCHANTABILITY or FITNESS FOR A PARTICULAR PURPOSE.  See the
 * GNU Affero General Public License for more details.
 *
 * You should have received a copy of the GNU Affero General Public License
 * along with this program.  If not, see <http://www.gnu.org/licenses/>.
 */
package io.aiven.inkless.control_plane.postgres;

import org.apache.kafka.common.TopicIdPartition;
import org.apache.kafka.common.Uuid;
import org.apache.kafka.common.protocol.Errors;
import org.apache.kafka.common.record.TimestampType;
import org.apache.kafka.common.utils.Time;

import org.jooq.generated.enums.FileStateT;
import org.jooq.generated.tables.records.BatchesRecord;
import org.jooq.generated.tables.records.FilesRecord;
import org.jooq.generated.tables.records.FilesToDeleteRecord;
import org.jooq.generated.tables.records.LogsRecord;
import org.junit.jupiter.api.AfterEach;
import org.junit.jupiter.api.BeforeEach;
import org.junit.jupiter.api.Test;
import org.junit.jupiter.api.TestInfo;
import org.junit.jupiter.api.extension.ExtendWith;
import org.mockito.Mock;
import org.mockito.junit.jupiter.MockitoExtension;
import org.mockito.junit.jupiter.MockitoSettings;
import org.mockito.quality.Strictness;
import org.testcontainers.junit.jupiter.Container;
import org.testcontainers.junit.jupiter.Testcontainers;

import java.time.Instant;
import java.util.List;
import java.util.Set;
import java.util.function.Consumer;

import io.aiven.inkless.TimeUtils;
import io.aiven.inkless.common.ObjectFormat;
import io.aiven.inkless.control_plane.CommitBatchRequest;
import io.aiven.inkless.control_plane.CreateTopicAndPartitionsRequest;
import io.aiven.inkless.control_plane.DeleteRecordsRequest;
import io.aiven.inkless.control_plane.DeleteRecordsResponse;
import io.aiven.inkless.control_plane.FileReason;
import io.aiven.inkless.test_utils.InklessPostgreSQLContainer;
import io.aiven.inkless.test_utils.PostgreSQLTestContainer;

import static org.assertj.core.api.Assertions.assertThat;

@Testcontainers
@ExtendWith(MockitoExtension.class)
@MockitoSettings(strictness = Strictness.STRICT_STUBS)
class DeleteRecordsJobTest {
    @Container
    static final InklessPostgreSQLContainer pgContainer = PostgreSQLTestContainer.container();

    static final short FORMAT = ObjectFormat.WRITE_AHEAD_MULTI_SEGMENT.id;
    static final short MAGIC = RecordBatch.CURRENT_MAGIC_VALUE;
    static final int BROKER_ID = 11;

    static final String TOPIC_0 = "topic0";
    static final String TOPIC_1 = "topic1";
    static final String TOPIC_2 = "topic2";
    static final Uuid TOPIC_ID_0 = new Uuid(10, 12);
    static final Uuid TOPIC_ID_1 = new Uuid(555, 333);
    static final Uuid TOPIC_ID_2 = new Uuid(5555, 3333);
    static final TopicIdPartition T0P0 = new TopicIdPartition(TOPIC_ID_0, 0, TOPIC_0);
    static final TopicIdPartition T0P1 = new TopicIdPartition(TOPIC_ID_0, 1, TOPIC_0);
    static final TopicIdPartition T2P0 = new TopicIdPartition(TOPIC_ID_2, 0, TOPIC_2);

    @Mock
    Time time;
    @Mock
    Consumer<Long> durationCallback;

    @BeforeEach
    void setUp(final TestInfo testInfo) {
        pgContainer.createDatabase(testInfo);
        pgContainer.migrate();

        final Set<CreateTopicAndPartitionsRequest> createTopicAndPartitionsRequests = Set.of(
            new CreateTopicAndPartitionsRequest(TOPIC_ID_0, TOPIC_0, 2),
            new CreateTopicAndPartitionsRequest(TOPIC_ID_1, TOPIC_1, 1),
            new CreateTopicAndPartitionsRequest(TOPIC_ID_2, TOPIC_2, 1)
        );
        new TopicsAndPartitionsCreateJob(Time.SYSTEM, pgContainer.getJooqCtx(), createTopicAndPartitionsRequests, durationCallback)
            .run();
    }

    @AfterEach
    void tearDown() {
        pgContainer.tearDown();
    }

    @Test
    void deleteRecordsFromMultipleTopics() {
        final String objectKey1 = "obj1";
        final String objectKey2 = "obj2";
        final String objectKey3 = "obj3";

        final Instant filesCommittedAt = TimeUtils.now(time);

        // TOPIC_0, partition 0 - non-empty, partially truncated
        // TOPIC_0, partition 1 - non-empty, fully truncated
        // TOPIC_1 - empty, not truncated
        // TOPIC_2 - non-empty, not truncated

        // TOPIC_0, both partitions.
        final int file1Batch1Size = 1000;
        final int file1Batch2Size = 2000;
        final int file1Size = file1Batch1Size + file1Batch2Size;
        new CommitFileJob(
            time, pgContainer.getJooqCtx(), objectKey1, ObjectFormat.WRITE_AHEAD_MULTI_SEGMENT, BROKER_ID, file1Size,
            List.of(
                CommitBatchRequest.of(0, T0P0, 0, file1Batch1Size, 0, 11, 1000,  TimestampType.CREATE_TIME),
                CommitBatchRequest.of(0, T0P1, file1Batch1Size, file1Batch2Size, 0, 11, 1000, TimestampType.CREATE_TIME)
            ), durationCallback
        ).call();

        // TOPIC_0, partition 0 and TOPIC_2, partition 0
        final int file2Batch1Size = 1000;
        final int file2Batch2Size = 2000;
        final int file2Size = file2Batch1Size + file2Batch2Size;
        new CommitFileJob(
            time, pgContainer.getJooqCtx(), objectKey2, ObjectFormat.WRITE_AHEAD_MULTI_SEGMENT, BROKER_ID, file2Size,
            List.of(
                CommitBatchRequest.of(0, T0P0, 0, file2Batch1Size, 12, 23, 1000, TimestampType.CREATE_TIME),
                CommitBatchRequest.of(0, T2P0, file2Batch1Size, file2Batch2Size, 0, 11, 1000, TimestampType.CREATE_TIME)
            ), durationCallback
        ).call();

        // TOPIC_0, both partitions and TOPIC_2, partition 0
        final int file3Batch1Size = 1000;
        final int file3Batch2Size = 2000;
        final int file3Batch3Size = 3000;
        final int file3Size = file3Batch1Size + file3Batch2Size + file3Batch3Size;
        new CommitFileJob(
            time, pgContainer.getJooqCtx(), objectKey3, ObjectFormat.WRITE_AHEAD_MULTI_SEGMENT, BROKER_ID, file3Size,
            List.of(
                CommitBatchRequest.of(0, T0P0, 0, file3Batch1Size, 24, 35, 1000, TimestampType.CREATE_TIME),
                CommitBatchRequest.of(0, T0P1, file3Batch1Size, file3Batch2Size, 12, 23, 1000, TimestampType.CREATE_TIME),
                CommitBatchRequest.of(0, T2P0, file3Batch1Size + file3Batch2Size, file3Batch3Size, 12, 23, 1000, TimestampType.CREATE_TIME)
            ), durationCallback
        ).call();

        time.sleep(1000);  // advance time
        final Instant topicsDeletedAt = TimeUtils.now(time);
        final Uuid nonexistentTopicId = Uuid.ONE_UUID;
        final List<DeleteRecordsResponse> responses = new DeleteRecordsJob(time, pgContainer.getJooqCtx(), List.of(
            new DeleteRecordsRequest(T0P0, 18),
            new DeleteRecordsRequest(T0P1, 24),
            new DeleteRecordsRequest(T2P0, 0),
            new DeleteRecordsRequest(new TopicIdPartition(nonexistentTopicId, 0, "nonexistent"), 0)
        )).call();

        assertThat(responses).containsExactly(
            new DeleteRecordsResponse(Errors.NONE, 18),
            new DeleteRecordsResponse(Errors.NONE, 24),
            new DeleteRecordsResponse(Errors.NONE, 0),
            new DeleteRecordsResponse(Errors.UNKNOWN_TOPIC_OR_PARTITION, -1)
        );

        assertThat(DBUtils.getAllLogs(pgContainer.getDataSource())).containsExactlyInAnyOrder(
            new LogsRecord(TOPIC_ID_0, 0, TOPIC_0, 18L, 36L),
            new LogsRecord(TOPIC_ID_0, 1, TOPIC_0, 24L, 24L),
            new LogsRecord(TOPIC_ID_1, 0, TOPIC_1, 0L, 0L),
            new LogsRecord(TOPIC_ID_2, 0, TOPIC_2, 0L, 24L)
        );

        assertThat(DBUtils.getAllBatches(pgContainer.getDataSource())).containsExactlyInAnyOrder(
<<<<<<< HEAD
            new BatchesRecord(3L, TOPIC_ID_0, 0, 12L, 23L, 2L, 0L, (long) file1Batch1Size, TimestampType.CREATE_TIME, 0L, 1000L),
            new BatchesRecord(5L, TOPIC_ID_0, 0, 24L, 35L, 3L, 0L, (long) file2Batch1Size, TimestampType.CREATE_TIME, 0L, 1000L),
            new BatchesRecord(4L, TOPIC_ID_2, 0, 0L, 11L, 2L, (long) file2Batch1Size, (long) file2Batch2Size, TimestampType.CREATE_TIME, 0L, 1000L),
            new BatchesRecord(7L, TOPIC_ID_2, 0, 12L, 23L, 3L, (long) file3Batch3Size, (long) file3Batch1Size + file3Batch2Size, TimestampType.CREATE_TIME, 0L, 1000L)
=======
            new BatchesRecord(3L, MAGIC, TOPIC_ID_0, 0, 12L, 23L, 2L, 0L, (long) file1Batch1Size, TimestampType.CREATE_TIME, 0L, 1000L,
                RecordBatch.NO_PRODUCER_ID, RecordBatch.NO_PRODUCER_EPOCH, RecordBatch.NO_SEQUENCE, RecordBatch.NO_SEQUENCE),
            new BatchesRecord(5L, MAGIC, TOPIC_ID_0, 0, 24L, 35L, 3L, 0L, (long) file2Batch1Size, TimestampType.CREATE_TIME, 0L, 1000L,
                RecordBatch.NO_PRODUCER_ID, RecordBatch.NO_PRODUCER_EPOCH, RecordBatch.NO_SEQUENCE, RecordBatch.NO_SEQUENCE),
            new BatchesRecord(4L, MAGIC, TOPIC_ID_2, 0, 0L, 11L, 2L, (long) file2Batch1Size, (long) file2Batch2Size, TimestampType.CREATE_TIME, 0L, 1000L,
                RecordBatch.NO_PRODUCER_ID, RecordBatch.NO_PRODUCER_EPOCH, RecordBatch.NO_SEQUENCE, RecordBatch.NO_SEQUENCE),
            new BatchesRecord(7L, MAGIC, TOPIC_ID_2, 0, 12L, 23L, 3L, (long) file3Batch3Size, (long) file3Batch1Size + file3Batch2Size, TimestampType.CREATE_TIME, 0L, 1000L,
                RecordBatch.NO_PRODUCER_ID, RecordBatch.NO_PRODUCER_EPOCH, RecordBatch.NO_SEQUENCE, RecordBatch.NO_SEQUENCE)
>>>>>>> 64027cc2
        );

        // File 1 must be `deleting` because it contained only data from the fully truncated TOPIC_1.
        assertThat(DBUtils.getAllFiles(pgContainer.getDataSource())).containsExactlyInAnyOrder(
            new FilesRecord(1L, objectKey1, FORMAT, FileReason.PRODUCE, FileStateT.deleting, BROKER_ID, filesCommittedAt, (long) file1Size, 0L),
            new FilesRecord(2L, objectKey2, FORMAT, FileReason.PRODUCE, FileStateT.uploaded, BROKER_ID, filesCommittedAt, (long) file2Size, (long) file2Size),  // not a single batch deleted from file 2
            new FilesRecord(3L, objectKey3, FORMAT, FileReason.PRODUCE, FileStateT.uploaded, BROKER_ID, filesCommittedAt, (long) file3Size, (long) file3Size - file3Batch2Size)
        );
        assertThat(DBUtils.getAllFilesToDelete(pgContainer.getDataSource())).containsExactlyInAnyOrder(
            new FilesToDeleteRecord(1L, topicsDeletedAt)
        );
    }
}<|MERGE_RESOLUTION|>--- conflicted
+++ resolved
@@ -20,6 +20,7 @@
 import org.apache.kafka.common.TopicIdPartition;
 import org.apache.kafka.common.Uuid;
 import org.apache.kafka.common.protocol.Errors;
+import org.apache.kafka.common.record.RecordBatch;
 import org.apache.kafka.common.record.TimestampType;
 import org.apache.kafka.common.utils.Time;
 
@@ -178,21 +179,10 @@
         );
 
         assertThat(DBUtils.getAllBatches(pgContainer.getDataSource())).containsExactlyInAnyOrder(
-<<<<<<< HEAD
-            new BatchesRecord(3L, TOPIC_ID_0, 0, 12L, 23L, 2L, 0L, (long) file1Batch1Size, TimestampType.CREATE_TIME, 0L, 1000L),
-            new BatchesRecord(5L, TOPIC_ID_0, 0, 24L, 35L, 3L, 0L, (long) file2Batch1Size, TimestampType.CREATE_TIME, 0L, 1000L),
-            new BatchesRecord(4L, TOPIC_ID_2, 0, 0L, 11L, 2L, (long) file2Batch1Size, (long) file2Batch2Size, TimestampType.CREATE_TIME, 0L, 1000L),
-            new BatchesRecord(7L, TOPIC_ID_2, 0, 12L, 23L, 3L, (long) file3Batch3Size, (long) file3Batch1Size + file3Batch2Size, TimestampType.CREATE_TIME, 0L, 1000L)
-=======
-            new BatchesRecord(3L, MAGIC, TOPIC_ID_0, 0, 12L, 23L, 2L, 0L, (long) file1Batch1Size, TimestampType.CREATE_TIME, 0L, 1000L,
-                RecordBatch.NO_PRODUCER_ID, RecordBatch.NO_PRODUCER_EPOCH, RecordBatch.NO_SEQUENCE, RecordBatch.NO_SEQUENCE),
-            new BatchesRecord(5L, MAGIC, TOPIC_ID_0, 0, 24L, 35L, 3L, 0L, (long) file2Batch1Size, TimestampType.CREATE_TIME, 0L, 1000L,
-                RecordBatch.NO_PRODUCER_ID, RecordBatch.NO_PRODUCER_EPOCH, RecordBatch.NO_SEQUENCE, RecordBatch.NO_SEQUENCE),
-            new BatchesRecord(4L, MAGIC, TOPIC_ID_2, 0, 0L, 11L, 2L, (long) file2Batch1Size, (long) file2Batch2Size, TimestampType.CREATE_TIME, 0L, 1000L,
-                RecordBatch.NO_PRODUCER_ID, RecordBatch.NO_PRODUCER_EPOCH, RecordBatch.NO_SEQUENCE, RecordBatch.NO_SEQUENCE),
-            new BatchesRecord(7L, MAGIC, TOPIC_ID_2, 0, 12L, 23L, 3L, (long) file3Batch3Size, (long) file3Batch1Size + file3Batch2Size, TimestampType.CREATE_TIME, 0L, 1000L,
-                RecordBatch.NO_PRODUCER_ID, RecordBatch.NO_PRODUCER_EPOCH, RecordBatch.NO_SEQUENCE, RecordBatch.NO_SEQUENCE)
->>>>>>> 64027cc2
+            new BatchesRecord(3L, MAGIC, TOPIC_ID_0, 0, 12L, 23L, 2L, 0L, (long) file1Batch1Size, TimestampType.CREATE_TIME, 0L, 1000L),
+            new BatchesRecord(5L, MAGIC, TOPIC_ID_0, 0, 24L, 35L, 3L, 0L, (long) file2Batch1Size, TimestampType.CREATE_TIME, 0L, 1000L),
+            new BatchesRecord(4L, MAGIC, TOPIC_ID_2, 0, 0L, 11L, 2L, (long) file2Batch1Size, (long) file2Batch2Size, TimestampType.CREATE_TIME, 0L, 1000L),
+            new BatchesRecord(7L, MAGIC, TOPIC_ID_2, 0, 12L, 23L, 3L, (long) file3Batch3Size, (long) file3Batch1Size + file3Batch2Size, TimestampType.CREATE_TIME, 0L, 1000L)
         );
 
         // File 1 must be `deleting` because it contained only data from the fully truncated TOPIC_1.
