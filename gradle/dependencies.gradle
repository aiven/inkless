--- conflicted
+++ resolved
@@ -53,46 +53,28 @@
   apacheda: "1.0.2",
   apacheds: "2.0.0-M24",
   argparse4j: "0.7.0",
-<<<<<<< HEAD
   assertj: "3.26.3",
   awsSdk: "2.29.6",
   azureSdk: "1.2.28",
-  bcpkix: "1.78.1",
-  caffeine: "3.1.8",
-  bndlib: "7.0.0",
-  checkstyle: project.hasProperty('checkstyleVersion') ? checkstyleVersion : "10.20.2",
-  commonsIo: "2.14.0", // ZooKeeper dependency. Do not use, this is going away. // Inkless: Used in InMemoryStorage, check if could be replaced/removed
-  commonsValidator: "1.9.0",
-  classgraph: "4.8.173",
-  gcsSdk: "2.45.0",
-  gradle: "8.10.2",
-  grgit: "4.1.1",
-  httpclient: "4.5.14",
-  infinispan: "15.1.1.Final",
-  jackson: "2.16.2",
-  jacoco: "0.8.10",
-  javassist: "3.29.2-GA",
-  jetty: "12.0.15",
-  jersey: "3.1.9",
-  jline: "3.25.1",
-=======
   bcpkix: "1.80",
   caffeine: "3.2.0",
   bndlib: "7.1.0",
   checkstyle: project.hasProperty('checkstyleVersion') ? checkstyleVersion : "10.20.2",
   commonsBeanutils: "1.11.0",
+  commonsIo: "2.14.0", // ZooKeeper dependency. Do not use, this is going away. // Inkless: Used in InMemoryStorage, check if could be replaced/removed
   commonsValidator: "1.9.0",
   classgraph: "4.8.179",
+  gcsSdk: "2.45.0",
   gradle: "8.14.1",
   grgit: "4.1.1",
   httpclient: "4.5.14",
+  infinispan: "15.1.1.Final",
   jackson: "2.19.0",
   jacoco: "0.8.13",
   javassist: "3.30.2-GA",
   jetty: "12.0.22",
   jersey: "3.1.10",
   jline: "3.30.4",
->>>>>>> ff58e90d
   jmh: "1.37",
   hamcrest: "3.0",
   scalaLogging: "3.9.5",
@@ -103,17 +85,11 @@
   jfreechart: "1.0.0",
   jooq: "3.19.17",
   jopt: "5.0.4",
-<<<<<<< HEAD
-  jose4j: "0.9.4",
-  junit: "5.10.2",
-  jqwik: "1.8.3",
-  flyway: "11.0.0",
-  fakeGcs: "0.2.0",
-=======
   jose4j: "0.9.6",
   junit: "5.13.1",
   jqwik: "1.9.2",
->>>>>>> ff58e90d
+  flyway: "11.0.0",
+  fakeGcs: "0.2.0",
   kafka_0110: "0.11.0.3",
   kafka_10: "1.0.2",
   kafka_11: "1.1.1",
@@ -143,19 +119,12 @@
   mavenArtifact: "3.9.6",
   metrics: "2.2.0",
   mockito: "5.14.2",
-<<<<<<< HEAD
-  opentelemetryProto: "1.0.0-alpha",
+  opentelemetryProto: "1.3.2-alpha",
   postgresql: "42.7.4",
   protobuf: "3.25.5", // a dependency of opentelemetryProto
-  pcollections: "4.0.1",
+  pcollections: "4.0.2",
   pitestAnnotations: "1.3.3",
-  re2j: "1.7",
-=======
-  opentelemetryProto: "1.3.2-alpha",
-  protobuf: "3.25.5", // a dependency of opentelemetryProto
-  pcollections: "4.0.2",
   re2j: "1.8",
->>>>>>> ff58e90d
   rocksDB: "9.7.3",
   // When updating the scalafmt version please also update the version field in checkstyle/.scalafmt.conf. scalafmt now
   // has the version field as mandatory in its configuration, see
@@ -169,18 +138,12 @@
   zinc: "1.9.2",
   // When updating the zstd version, please do as well in docker/native/native-image-configs/resource-config.json
   // Also make sure the compression levels in org.apache.kafka.common.record.CompressionType are still valid
-<<<<<<< HEAD
-  zstd: "1.5.6-6",
-  junitPlatform: "1.10.2",
-  hdrHistogram: "2.2.2",
-  hikariCP: "6.2.1",
-  wiremock: "3.9.2"
-=======
   zstd: "1.5.6-10",
   junitPlatform: "1.13.1",
   hdrHistogram: "2.2.2",
-  hash4j: "0.22.0"
->>>>>>> ff58e90d
+  hash4j: "0.22.0",
+  hikariCP: "6.2.1",
+  wiremock: "3.9.2"
 ]
 
 libs += [
@@ -203,11 +166,8 @@
   bndlib:"biz.aQute.bnd:biz.aQute.bndlib:$versions.bndlib",
   caffeine: "com.github.ben-manes.caffeine:caffeine:$versions.caffeine",
   classgraph: "io.github.classgraph:classgraph:$versions.classgraph",
-<<<<<<< HEAD
+  commonsBeanutils: "commons-beanutils:commons-beanutils:$versions.commonsBeanutils",
   commonsIo: "commons-io:commons-io:$versions.commonsIo",
-=======
-  commonsBeanutils: "commons-beanutils:commons-beanutils:$versions.commonsBeanutils",
->>>>>>> ff58e90d
   commonsValidator: "commons-validator:commons-validator:$versions.commonsValidator",
   gcsSdk: "com.google.cloud:google-cloud-storage:$versions.gcsSdk",
   infinispan: "org.infinispan:infinispan-core:$versions.infinispan",
@@ -303,10 +263,7 @@
   zstd: "com.github.luben:zstd-jni:$versions.zstd",
   httpclient: "org.apache.httpcomponents:httpclient:$versions.httpclient",
   hdrHistogram: "org.hdrhistogram:HdrHistogram:$versions.hdrHistogram",
-<<<<<<< HEAD
+  hash4j: "com.dynatrace.hash4j:hash4j:$versions.hash4j",
   hikariCP: "com.zaxxer:HikariCP:$versions.hikariCP",
-  wiremock: "org.wiremock:wiremock:$versions.wiremock"
-=======
-  hash4j: "com.dynatrace.hash4j:hash4j:$versions.hash4j",
->>>>>>> ff58e90d
+  wiremock: "org.wiremock:wiremock:$versions.wiremock",
 ]