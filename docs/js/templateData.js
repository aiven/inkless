/*
Licensed to the Apache Software Foundation (ASF) under one or more
contributor license agreements.  See the NOTICE file distributed with
this work for additional information regarding copyright ownership.
The ASF licenses this file to You under the Apache License, Version 2.0
(the "License"); you may not use this file except in compliance with
the License.  You may obtain a copy of the License at

    http://www.apache.org/licenses/LICENSE-2.0

Unless required by applicable law or agreed to in writing, software
distributed under the License is distributed on an "AS IS" BASIS,
WITHOUT WARRANTIES OR CONDITIONS OF ANY KIND, either express or implied.
See the License for the specific language governing permissions and
limitations under the License.
*/

// Define variables for doc templates
var context={
<<<<<<< HEAD
    "version": "41inkless",
    "dotVersion": "4.1-inkless",
    "fullDotVersion": "4.1.0-inkless",
=======
    "version": "41",
    "dotVersion": "4.1",
    "fullDotVersion": "4.1.1-SNAPSHOT",
>>>>>>> 45980a2d
    "scalaVersion": "2.13"
};<|MERGE_RESOLUTION|>--- conflicted
+++ resolved
@@ -17,14 +17,8 @@
 
 // Define variables for doc templates
 var context={
-<<<<<<< HEAD
     "version": "41inkless",
     "dotVersion": "4.1-inkless",
-    "fullDotVersion": "4.1.0-inkless",
-=======
-    "version": "41",
-    "dotVersion": "4.1",
-    "fullDotVersion": "4.1.1-SNAPSHOT",
->>>>>>> 45980a2d
+    "fullDotVersion": "4.1.1-inkless",
     "scalaVersion": "2.13"
 };