/*
Licensed to the Apache Software Foundation (ASF) under one or more
contributor license agreements.  See the NOTICE file distributed with
this work for additional information regarding copyright ownership.
The ASF licenses this file to You under the Apache License, Version 2.0
(the "License"); you may not use this file except in compliance with
the License.  You may obtain a copy of the License at

    http://www.apache.org/licenses/LICENSE-2.0

Unless required by applicable law or agreed to in writing, software
distributed under the License is distributed on an "AS IS" BASIS,
WITHOUT WARRANTIES OR CONDITIONS OF ANY KIND, either express or implied.
See the License for the specific language governing permissions and
limitations under the License.
*/

// Define variables for doc templates
var context={
<<<<<<< HEAD
    "version": "41inkless",
    "dotVersion": "4.1-inkless",
    "fullDotVersion": "4.1.1-inkless",
=======
    "version": "41",
    "dotVersion": "4.1",
    "fullDotVersion": "4.1.1",
>>>>>>> be816b82
    "scalaVersion": "2.13"
};<|MERGE_RESOLUTION|>--- conflicted
+++ resolved
@@ -16,15 +16,9 @@
 */
 
 // Define variables for doc templates
-var context={
-<<<<<<< HEAD
-    "version": "41inkless",
-    "dotVersion": "4.1-inkless",
-    "fullDotVersion": "4.1.1-inkless",
-=======
-    "version": "41",
-    "dotVersion": "4.1",
-    "fullDotVersion": "4.1.1",
->>>>>>> be816b82
-    "scalaVersion": "2.13"
+var context = {
+  version: "41inkless",
+  dotVersion: "4.1-inkless",
+  fullDotVersion: "4.1.1-inkless",
+  scalaVersion: "2.13",
 };