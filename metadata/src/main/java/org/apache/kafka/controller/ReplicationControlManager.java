--- conflicted
+++ resolved
@@ -820,11 +820,7 @@
                 for (int partitionId = 0; partitionId < topicAssignment.assignments().size(); partitionId++) {
                     PartitionAssignment partitionAssignment = topicAssignment.assignments().get(partitionId);
                     List<Integer> isr = partitionAssignment.replicas().stream().
-<<<<<<< HEAD
-                        filter(brokerFilter).collect(Collectors.toList());
-=======
-                        filter(clusterControl::isActive).toList();
->>>>>>> ff58e90d
+                        filter(brokerFilter).toList();
                     // If the ISR is empty, it means that all brokers are fenced or
                     // in controlled shutdown. To be consistent with the replica placer,
                     // we reject the create topic request with INVALID_REPLICATION_FACTOR.
@@ -857,6 +853,7 @@
         }
         Uuid topicId = Uuid.randomUuid();
         final CreatableTopicResult result = buildCreatableTopicResult(topic, authorizedToReturnConfigs, topicId, creationConfigs, numPartitions, newParts);
+
         successes.put(topic.name(), result);
         records.add(new ApiMessageAndVersion(new TopicRecord().
             setName(topic.name()).
@@ -867,7 +864,7 @@
         for (Entry<Integer, PartitionRegistration> partEntry : newParts.entrySet()) {
             int partitionIndex = partEntry.getKey();
             PartitionRegistration info = partEntry.getValue();
-            records.add(info.toRecord(topicId, partitionIndex, new ImageWriterOptions.Builder(featureControl.metadataVersion()).
+            records.add(info.toRecord(topicId, partitionIndex, new ImageWriterOptions.Builder(featureControl.metadataVersionOrThrow()).
                 setEligibleLeaderReplicasEnabled(featureControl.isElrFeatureEnabled()).
                 build()));
         }
@@ -945,7 +942,6 @@
         } else {
             result.setTopicConfigErrorCode(TOPIC_AUTHORIZATION_FAILED.code());
         }
-<<<<<<< HEAD
         return result;
     }
 
@@ -957,20 +953,6 @@
         final Iterator<UsableBroker> usableBrokers = clusterControl.usableBrokers();
         if (!usableBrokers.hasNext()) {
             return null;
-=======
-        successes.put(topic.name(), result);
-        records.add(new ApiMessageAndVersion(new TopicRecord().
-            setName(topic.name()).
-            setTopicId(topicId), (short) 0));
-        // ConfigRecords go after TopicRecord but before PartitionRecord(s).
-        records.addAll(configRecords);
-        for (Entry<Integer, PartitionRegistration> partEntry : newParts.entrySet()) {
-            int partitionIndex = partEntry.getKey();
-            PartitionRegistration info = partEntry.getValue();
-            records.add(info.toRecord(topicId, partitionIndex, new ImageWriterOptions.Builder(featureControl.metadataVersionOrThrow()).
-                setEligibleLeaderReplicasEnabled(featureControl.isElrFeatureEnabled()).
-                build()));
->>>>>>> ff58e90d
         }
         final int brokerId = usableBrokers.next().id();
 
