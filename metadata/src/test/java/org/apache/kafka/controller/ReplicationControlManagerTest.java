--- conflicted
+++ resolved
@@ -105,10 +105,7 @@
 import org.junit.jupiter.api.Timeout;
 import org.junit.jupiter.params.ParameterizedTest;
 import org.junit.jupiter.params.provider.CsvSource;
-<<<<<<< HEAD
 import org.junit.jupiter.params.provider.EnumSource;
-=======
->>>>>>> 101e15bb
 import org.junit.jupiter.params.provider.ValueSource;
 import org.slf4j.Logger;
 import org.slf4j.LoggerFactory;
@@ -414,34 +411,7 @@
             }
         }
 
-<<<<<<< HEAD
-        @SuppressWarnings("unchecked")
-        void registerBrokersWithDirsAndRacks(Object... brokerIdsAndDirs) {
-            if (brokerIdsAndDirs.length % 2 != 0) {
-                throw new IllegalArgumentException("uneven number of arguments");
-            }
-            for (int i = 0; i < brokerIdsAndDirs.length / 3; i++) {
-                int brokerId = (int) brokerIdsAndDirs[i * 3];
-                List<Uuid> logDirs = (List<Uuid>) brokerIdsAndDirs[i * 3 + 1];
-                String rackId = String.valueOf(brokerIdsAndDirs[i * 3 + 2]);
-                RegisterBrokerRecord brokerRecord = new RegisterBrokerRecord().
-                    setBrokerEpoch(defaultBrokerEpoch(brokerId)).
-                    setBrokerId(brokerId).
-                    setRack(rackId).
-                    setLogDirs(logDirs);
-                brokerRecord.endPoints().add(new RegisterBrokerRecord.BrokerEndpoint().
-                    setSecurityProtocol(SecurityProtocol.PLAINTEXT.id).
-                    setPort((short) 9092 + brokerId).
-                    setName("PLAINTEXT").
-                    setHost("localhost"));
-                replay(Collections.singletonList(new ApiMessageAndVersion(brokerRecord, (short) 3)));
-            }
-        }
-
-        void handleBrokersUncleanShutdown(Integer... brokerIds) {
-=======
         void handleBrokersShutdown(boolean isCleanShutdown, Integer... brokerIds) {
->>>>>>> 101e15bb
             List<ApiMessageAndVersion> records = new ArrayList<>();
             for (int brokerId : brokerIds) {
                 replicationControl.handleBrokerShutdown(brokerId, isCleanShutdown, records);
@@ -2322,10 +2292,10 @@
                 setErrorMessage(null).
                 setResponses(asList(
                     new ReassignableTopicResponse().setName("foo").setPartitions(asList(
-                        new ReassignablePartitionResponse().setPartitionIndex(0).setErrorMessage(null), 
-                        new ReassignablePartitionResponse().setPartitionIndex(1).setErrorMessage(null), 
+                        new ReassignablePartitionResponse().setPartitionIndex(0).setErrorMessage(null),
+                        new ReassignablePartitionResponse().setPartitionIndex(1).setErrorMessage(null),
                         new ReassignablePartitionResponse().setPartitionIndex(2).setErrorCode(INVALID_REPLICA_ASSIGNMENT.code()).
-                            setErrorMessage("The manual partition assignment includes broker 5, but no such broker is registered."), 
+                            setErrorMessage("The manual partition assignment includes broker 5, but no such broker is registered."),
                         new ReassignablePartitionResponse().setPartitionIndex(3).setErrorCode(INVALID_REPLICA_ASSIGNMENT.code()).
                             setErrorMessage("The manual partition assignment includes an empty replica list."))),
                     new ReassignableTopicResponse().setName("bar").setPartitions(singletonList(
