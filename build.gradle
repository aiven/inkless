// Licensed to the Apache Software Foundation (ASF) under one or more
// contributor license agreements.  See the NOTICE file distributed with
// this work for additional information regarding copyright ownership.
// The ASF licenses this file to You under the Apache License, Version 2.0
// (the "License"); you may not use this file except in compliance with
// the License.  You may obtain a copy of the License at
//
//    http://www.apache.org/licenses/LICENSE-2.0
//
// Unless required by applicable law or agreed to in writing, software
// distributed under the License is distributed on an "AS IS" BASIS,
// WITHOUT WARRANTIES OR CONDITIONS OF ANY KIND, either express or implied.
// See the License for the specific language governing permissions and
// limitations under the License.

import org.ajoberstar.grgit.Grgit
<<<<<<< HEAD
import org.jooq.meta.jaxb.ForcedType

=======
>>>>>>> ff58e90d
import java.nio.charset.StandardCharsets

buildscript {
  repositories {
    mavenCentral()
  }
  apply from: "$rootDir/gradle/dependencies.gradle"

  dependencies {
    // For Apache Rat plugin to ignore non-Git files
    classpath "org.ajoberstar.grgit:grgit-core:$versions.grgit"
  }
}

plugins {
  id 'com.github.ben-manes.versions' version '0.48.0'
  id 'idea'
  id 'jacoco'
  id 'java-library'
  id 'org.owasp.dependencycheck' version '8.2.1'
  id 'org.nosphere.apache.rat' version "0.8.1"
  id "io.swagger.core.v3.swagger-gradle-plugin" version "${swaggerVersion}"

  id "com.github.spotbugs" version '6.0.25' apply false
  id 'org.scoverage' version '8.0.3' apply false
  id 'com.gradleup.shadow' version '8.3.6' apply false
  id 'com.diffplug.spotless' version "6.25.0"

  id 'info.solidsoft.pitest' version '1.15.0' apply false
  id 'dev.monosoul.jooq-docker'  version "6.1.19" apply false
}

ext {
  gradleVersion = versions.gradle
  minClientJavaVersion = 11
  minNonClientJavaVersion = 17
  modulesNeedingJava11 = [":clients", ":generator", ":streams", ":streams:test-utils", ":streams-scala", ":test-common:test-common-util"]

  buildVersionFileName = "kafka-version.properties"

  defaultMaxHeapSize = "2g"
  defaultJvmArgs = ["-Xss4m", "-XX:+UseParallelGC"]

  // "JEP 403: Strongly Encapsulate JDK Internals" causes some tests to fail when they try
  // to access internals (often via mocking libraries). We use `--add-opens` as a workaround
  // for now and we'll fix it properly (where possible) via KAFKA-13275.
  if (JavaVersion.current().isCompatibleWith(JavaVersion.VERSION_16))
    defaultJvmArgs.addAll(
      "--add-opens=java.base/java.io=ALL-UNNAMED",
      "--add-opens=java.base/java.lang=ALL-UNNAMED",
      "--add-opens=java.base/java.nio=ALL-UNNAMED",
      "--add-opens=java.base/java.nio.file=ALL-UNNAMED",
      "--add-opens=java.base/java.util=ALL-UNNAMED",
      "--add-opens=java.base/java.util.concurrent=ALL-UNNAMED",
      "--add-opens=java.base/java.util.regex=ALL-UNNAMED",
      "--add-opens=java.base/java.util.stream=ALL-UNNAMED",
      "--add-opens=java.base/java.text=ALL-UNNAMED",
      "--add-opens=java.base/java.time=ALL-UNNAMED",
      "--add-opens=java.security.jgss/sun.security.krb5=ALL-UNNAMED"
    )

  maxTestForks = project.hasProperty('maxParallelForks') ? maxParallelForks.toInteger() : Runtime.runtime.availableProcessors()
  maxScalacThreads = project.hasProperty('maxScalacThreads') ? maxScalacThreads.toInteger() :
      Math.min(Runtime.runtime.availableProcessors(), 8)
  userIgnoreFailures = project.hasProperty('ignoreFailures') ? ignoreFailures.toBoolean() : false

  userMaxTestRetries = project.hasProperty('maxTestRetries') ? maxTestRetries.toInteger() : 0
  userMaxTestRetryFailures = project.hasProperty('maxTestRetryFailures') ? maxTestRetryFailures.toInteger() : 0

  skipSigning = project.hasProperty('skipSigning') && skipSigning.toBoolean()
  shouldSign = !skipSigning && !version.endsWith("SNAPSHOT")

  mavenUrl = project.hasProperty('mavenUrl') ? project.mavenUrl : ''
  mavenUsername = project.hasProperty('mavenUsername') ? project.mavenUsername : ''
  mavenPassword = project.hasProperty('mavenPassword') ? project.mavenPassword : ''

  userShowStandardStreams = project.hasProperty("showStandardStreams") ? showStandardStreams : null

  userTestLoggingEvents = project.hasProperty("testLoggingEvents") ? Arrays.asList(testLoggingEvents.split(",")) : null

  userEnableTestCoverage = project.hasProperty("enableTestCoverage") ? enableTestCoverage : false

  userKeepAliveModeString = project.hasProperty("keepAliveMode") ? keepAliveMode : "daemon"
  userKeepAliveMode = KeepAliveMode.values().find(m -> m.name().toLowerCase().equals(userKeepAliveModeString))
  if (userKeepAliveMode == null) {
    def keepAliveValues = KeepAliveMode.values().collect(m -> m.name.toLowerCase())
    throw new GradleException("Unexpected value for keepAliveMode property. Expected one of $keepAliveValues, but received: $userKeepAliveModeString")
  }

  // Used by :test task
  isGithubActions = System.getenv('GITHUB_ACTIONS') != null

  // See README.md for details on this option and the reasoning for the default
  userScalaOptimizerMode = project.hasProperty("scalaOptimizerMode") ? scalaOptimizerMode : "inline-kafka"
  def scalaOptimizerValues = ["none", "method", "inline-kafka", "inline-scala"]
  if (!scalaOptimizerValues.contains(userScalaOptimizerMode))
    throw new GradleException("Unexpected value for scalaOptimizerMode property. Expected one of $scalaOptimizerValues, but received: $userScalaOptimizerMode")

  generatedDocsDir = new File("${project.rootDir}/docs/generated")
  repo = file("$rootDir/.git").isDirectory() ? Grgit.open(currentDir: project.getRootDir()) : null

  commitId = determineCommitId()

  configureJavaCompiler = { name, options, projectPath ->
    // -parameters generates arguments with parameter names in TestInfo#getDisplayName.
    // ref: https://github.com/junit-team/junit5/blob/4c0dddad1b96d4a20e92a2cd583954643ac56ac0/junit-jupiter-params/src/main/java/org/junit/jupiter/params/ParameterizedTest.java#L161-L164

    def releaseVersion = modulesNeedingJava11.any { projectPath == it } ? minClientJavaVersion : minNonClientJavaVersion

    options.compilerArgs << "-encoding" << "UTF-8"
    options.release = releaseVersion

    if (name in ["compileTestJava", "compileTestScala"]) {
      options.compilerArgs << "-parameters"
    } else if (name in ["compileJava", "compileScala"]) {
      options.compilerArgs << "-Xlint:all"
      options.compilerArgs << "-Xlint:-serial"
      options.compilerArgs << "-Xlint:-try"
      options.compilerArgs << "-Werror"
    }
  }

  runtimeTestLibs = [
    libs.slf4jLog4j2,
    libs.junitPlatformLanucher,
    libs.jacksonDatabindYaml,
    project(":test-common:test-common-util")
  ]

  log4jReleaseLibs = [
    libs.slf4jLog4j2,
    libs.log4j1Bridge2Api,
    libs.jacksonDatabindYaml
  ]

  log4j2Libs = [
    libs.log4j2Api,
    libs.log4j2Core
  ]

  testLog4j2Libs = [
    libs.slf4jApi,
    libs.slf4jLog4j2,
    libs.log4j2Api,
    libs.log4j2Core
  ]

}

allprojects {

  repositories {
    mavenCentral()
  }

  dependencyUpdates {
    revision="release"
    resolutionStrategy {
      componentSelection { rules ->
        rules.all { ComponentSelection selection ->
          boolean rejected = ['snap', 'alpha', 'beta', 'rc', 'cr', 'm'].any { qualifier ->
            selection.candidate.version ==~ /(?i).*[.-]${qualifier}[.\d-]*/
          }
          if (rejected) {
            selection.reject('Release candidate')
          }
        }
      }
    }
  }

  configurations.all {
    // zinc is the Scala incremental compiler, it has a configuration for its own dependencies
    // that are unrelated to the project dependencies, we should not change them
    if (name != "zinc") {
      resolutionStrategy {
        force(
          // be explicit about the javassist dependency version instead of relying on the transitive version
          libs.javassist,
          // ensure we have a single version in the classpath despite transitive dependencies
          libs.scalaLibrary,
          libs.scalaReflect,
          // Workaround before `commons-validator` has new release. See KAFKA-19359.
          libs.commonsBeanutils,
          libs.jacksonAnnotations
        )
      }
    }
  }
  task printAllDependencies(type: DependencyReportTask) {}

  tasks.withType(Javadoc) {
    options.charSet = 'UTF-8'
    options.docEncoding = 'UTF-8'
    options.encoding = 'UTF-8'
    options.memberLevel = JavadocMemberLevel.PUBLIC  // Document only public members/API
    // Turn off doclint for now, see https://blog.joda.org/2014/02/turning-off-doclint-in-jdk-8-javadoc.html for rationale
    options.addStringOption('Xdoclint:none', '-quiet')
    // Javadoc warnings should fail the build in JDK 15+ https://bugs.openjdk.org/browse/JDK-8200363
    options.addBooleanOption('Werror', JavaVersion.current().isCompatibleWith(JavaVersion.VERSION_15))
    options.links "https://docs.oracle.com/en/java/javase/${JavaVersion.current().majorVersion}/docs/api/"
  }

  tasks.withType(Checkstyle) {
    minHeapSize = "200m"
    maxHeapSize = "1g"
  }

  clean {
    delete "${projectDir}/src/generated"
    delete "${projectDir}/src/generated-test"
  }
}

def determineCommitId() {
  def takeFromHash = 16
  if (project.hasProperty('commitId')) {
    commitId.take(takeFromHash)
  } else if (repo != null) {
    repo.head().id.take(takeFromHash)
  } else {
    "unknown"
  }
}

/**
 * For a given Project, compute a nice dash separated directory name
 * to store the JUnit XML files in. E.g., Project ":connect:api" -> "connect-api"
 */
static def projectToJUnitXmlPath(project) {
  var p = project
  var projectNames = []
  while (p != null) {
    projectNames.push(p.name)
    p = p.parent
    if (p.name == "kafka") {
      break
    }
  }
  return projectNames.join("/")
}


apply from: file('wrapper.gradle')

if (repo != null) {
  rat {
    dependsOn subprojects.collect {
      it.tasks.matching {
        it.name == "processMessages" || it.name == "processTestMessages"
      }
    }

    verbose.set(true)
    reportDir.set(project.file('build/rat'))
    stylesheet.set(file('gradle/resources/rat-output-to-html.xsl'))

    // Exclude everything under the directory that git should be ignoring via .gitignore or that isn't checked in. These
    // restrict us only to files that are checked in or are staged.
    excludes = new ArrayList<String>(repo.clean(ignore: false, directories: true, dryRun: true))
    // And some of the files that we have checked in should also be excluded from this check
    excludes.addAll([
        '**/.git/**',
        '**/build/**',
        '.github/pull_request_template.md',
        'CONTRIBUTING.md',
        'gradlew',
        'gradlew.bat',
        'gradle/wrapper/gradle-wrapper.properties',
        'trogdor/README.md',
        '**/README.md',
        '**/id_rsa',
        '**/id_rsa.pub',
        'checkstyle/suppressions.xml',
        'streams/quickstart/java/src/test/resources/projects/basic/goal.txt',
        'streams/streams-scala/logs/*',
        'licenses/*',
        '**/generated/**',
        'clients/src/test/resources/serializedData/*',
        'docker/test/fixtures/secrets/*',
        'docker/examples/fixtures/secrets/*',
        'docker/docker_official_images/.gitkeep'
    ])
  }
} else {
  rat.enabled = false
}
println("Starting build with version $version (commit id ${commitId == null ? "null" : commitId.take(8)}) using Gradle $gradleVersion, Java ${JavaVersion.current()} and Scala ${versions.scala}")
println("Build properties: ignoreFailures=$userIgnoreFailures, maxParallelForks=$maxTestForks, maxScalacThreads=$maxScalacThreads, maxTestRetries=$userMaxTestRetries")

subprojects {

  // enable running :dependencies task recursively on all subprojects
  // eg: ./gradlew allDeps
  task allDeps(type: DependencyReportTask) {}
  // enable running :dependencyInsight task recursively on all subprojects
  // eg: ./gradlew allDepInsight --configuration runtime --dependency com.fasterxml.jackson.core:jackson-databind
  task allDepInsight(type: DependencyInsightReportTask) {showingAllVariants = false} doLast {}

  apply plugin: 'java-library'
  apply plugin: 'checkstyle'
  apply plugin: "com.github.spotbugs"

  // We use the shadow plugin for the jmh-benchmarks module and the `-all` jar can get pretty large, so
  // don't publish it
  def shouldPublish = !project.name.equals('jmh-benchmarks')
  def shouldPublishWithShadow = (['clients'].contains(project.name))

  if (shouldPublish) {
    apply plugin: 'maven-publish'
    apply plugin: 'signing'

    // Add aliases for the task names used by the maven plugin for backwards compatibility
    // The maven plugin was replaced by the maven-publish plugin in Gradle 7.0
    tasks.register('install').configure { dependsOn(publishToMavenLocal) }
    tasks.register('uploadArchives').configure { dependsOn(publish) }
  }

  // apply the eclipse plugin only to subprojects that hold code. 'connect' is just a folder.
  if (!project.name.equals('connect')) {
    apply plugin: 'eclipse'
    fineTuneEclipseClasspathFile(eclipse, project)
  }

  java {
    consistentResolution {
      // resolve the compileClasspath and then "inject" the result of resolution as strict constraints into the runtimeClasspath
      useCompileClasspathVersions()
    }
  }

  tasks.withType(JavaCompile) {
    configureJavaCompiler(name, options, project.path)
  }

  if (shouldPublish) {

    publishing {
      repositories {
        // To test locally, invoke gradlew with `-PmavenUrl=file:///some/local/path`
        maven {
          url = mavenUrl
          credentials {
            username = mavenUsername
            password = mavenPassword
          }
        }
      }
      publications {
        mavenJava(MavenPublication) {
          if (!shouldPublishWithShadow) {
            from components.java
          } else {
            apply plugin: 'com.gradleup.shadow'
            from components.shadow

            // Fix for avoiding inclusion of runtime dependencies marked as 'shadow' in MANIFEST Class-Path.
            // https://github.com/GradleUp/shadow/issues/324
              pom.withXml { xml ->
                def dependenciesNode = xml.asNode().get('dependencies') ?: xml.asNode().appendNode('dependencies')
                project.configurations.shadowed.allDependencies.each {
                  def dependencyNode = dependenciesNode.appendNode('dependency')
                  dependencyNode.appendNode('groupId', it.group)
                  dependencyNode.appendNode('artifactId', it.name)
                  dependencyNode.appendNode('version', it.version)
                  dependencyNode.appendNode('scope', 'runtime')
                }
              }
          }

          afterEvaluate {
            ["srcJar", "javadocJar", "scaladocJar", "testJar", "testSrcJar"].forEach { taskName ->
              def task = tasks.findByName(taskName)
              if (task != null)
                artifact task
            }

            artifactId = base.archivesName.get()
            pom {
              name = 'Apache Kafka'
              url = 'https://kafka.apache.org'
              licenses {
                license {
                  name = 'The Apache License, Version 2.0'
                  url = 'http://www.apache.org/licenses/LICENSE-2.0.txt'
                  distribution = 'repo'
                }
              }
            }
          }
        }
      }
    }

    if (shouldSign) {
      signing {
        sign publishing.publications.mavenJava
      }
    }
  }

  def testLoggingEvents = ["passed", "skipped", "failed"]
  def testShowStandardStreams = false
  def testExceptionFormat = 'full'
  // Gradle built-in logging only supports sending test output to stdout, which generates a lot
  // of noise, especially for passing tests. We really only want output for failed tests. This
  // hooks into the output and logs it (so we don't have to buffer it all in memory) and only
  // saves the output for failing tests. Directory and filenames are such that you can, e.g.,
  // create a Jenkins rule to collect failed test output.
  def logTestStdout = {
    def testId = { TestDescriptor descriptor ->
      "${descriptor.className}.${descriptor.name}".toString()
    }

    def logFiles = new HashMap<String, File>()
    def logStreams = new HashMap<String, FileOutputStream>()
    beforeTest { TestDescriptor td ->
      def tid = testId(td)
      // truncate the file name if it's too long
      def logFile = new File(
              "${projectDir}/build/reports/testOutput/${tid.substring(0, Math.min(tid.size(),240))}.test.stdout"
      )
      logFile.parentFile.mkdirs()
      logFiles.put(tid, logFile)
      logStreams.put(tid, new FileOutputStream(logFile))
    }
    onOutput { TestDescriptor td, TestOutputEvent toe ->
      def tid = testId(td)
      // Some output can happen outside the context of a specific test (e.g. at the class level)
      // and beforeTest/afterTest seems to not be invoked for these cases (and similarly, there's
      // a TestDescriptor hierarchy that includes the thread executing the test, Gradle tasks,
      // etc). We see some of these in practice and it seems like something buggy in the Gradle
      // test runner since we see it *before* any tests and it is frequently not related to any
      // code in the test (best guess is that it is tail output from last test). We won't have
      // an output file for these, so simply ignore them. If they become critical for debugging,
      // they can be seen with showStandardStreams.
      if (td.name == td.className || td.className == null) {
        // silently ignore output unrelated to specific test methods
        return
      } else if (logStreams.get(tid) == null) {
        println "WARNING: unexpectedly got output for a test [${tid}]" +
                " that we didn't previously see in the beforeTest hook." +
                " Message for debugging: [" + toe.message + "]."
        return
      }
      try {
        logStreams.get(tid).write(toe.message.getBytes(StandardCharsets.UTF_8))
      } catch (Exception e) {
        println "ERROR: Failed to write output for test ${tid}"
        e.printStackTrace()
      }
    }
    afterTest { TestDescriptor td, TestResult tr ->
      def tid = testId(td)
      try {
        logStreams.get(tid).close()
        if (tr.resultType != TestResult.ResultType.FAILURE) {
          logFiles.get(tid).delete()
        } else {
          def file = logFiles.get(tid)
          println "${tid} failed, log available in ${file}"
        }
      } catch (Exception e) {
        println "ERROR: Failed to close stdout file for ${tid}"
        e.printStackTrace()
      } finally {
        logFiles.remove(tid)
        logStreams.remove(tid)
      }
    }
  }

  // The suites are for running sets of tests in IDEs.
  // Gradle will run each test class, so we exclude the suites to avoid redundantly running the tests twice.
  def testsToExclude = ['**/*Suite.class']


  // This task will copy JUnit XML files out of the sub-project's build directory and into
  // a top-level build/junit-xml directory. This is necessary to avoid reporting on tests which
  // were not run, but instead were restored via FROM-CACHE. See KAFKA-17479 for more details.
  def copyTestXml = tasks.register('copyTestXml') {
    onlyIf("Environment GITHUB_ACTIONS is set") { isGithubActions }
    onlyIf("Project '${project.name}:test' has sources") { ! test.state.noSource }
    onlyIf("Task '${project.name}:test' did work") { test.state.didWork }

    ext {
      output = project.findProperty("kafka.test.xml.output.dir")
    }

    // Never cache this task
    outputs.cacheIf { false }
    outputs.upToDateWhen { false }

    doLast {
      def moduleDirPath = projectToJUnitXmlPath(project)
      def dest = rootProject.layout.buildDirectory.dir("junit-xml/${moduleDirPath}/${output}").get().asFile
      println "Copy JUnit XML for ${project.name} to $dest"
      ant.copy(todir: "$dest") {
	ant.fileset(dir: "${test.reports.junitXml.entryPoint}") {
	  ant.include(name: "**/*.xml")
	}
      }
    }
  }

  test {
    maxParallelForks = maxTestForks
    ignoreFailures = userIgnoreFailures

    maxHeapSize = "3g"
    jvmArgs = defaultJvmArgs

    // KAFKA-17433 Used by deflake.yml github action to repeat individual tests
    systemProperty("kafka.cluster.test.repeat", project.findProperty("kafka.cluster.test.repeat"))
    systemProperty("kafka.test.catalog.file", project.findProperty("kafka.test.catalog.file"))
    systemProperty("kafka.test.run.new", project.findProperty("kafka.test.run.new"))
    systemProperty("kafka.test.run.flaky", project.findProperty("kafka.test.run.flaky"))
    systemProperty("kafka.test.verbose", project.findProperty("kafka.test.verbose"))

    testLogging {
      events = userTestLoggingEvents ?: testLoggingEvents
      showStandardStreams = userShowStandardStreams ?: testShowStandardStreams
      exceptionFormat = testExceptionFormat
      displayGranularity = 0
    }
    logTestStdout.rehydrate(delegate, owner, this)()

    exclude testsToExclude

    useJUnitPlatform {
      includeEngines 'junit-jupiter'
    }

    develocity {
      testRetry {
        maxRetries = userMaxTestRetries
        maxFailures = userMaxTestRetryFailures
      }
    }

    finalizedBy("copyTestXml")
  }

  task integrationTest(type: Test, dependsOn: compileJava) {
    maxParallelForks = maxTestForks
    ignoreFailures = userIgnoreFailures

    // Increase heap size for integration tests
    maxHeapSize = "2560m"
    jvmArgs = defaultJvmArgs


    testLogging {
      events = userTestLoggingEvents ?: testLoggingEvents
      showStandardStreams = userShowStandardStreams ?: testShowStandardStreams
      exceptionFormat = testExceptionFormat
      displayGranularity = 0
    }
    logTestStdout.rehydrate(delegate, owner, this)()

    exclude testsToExclude

    useJUnitPlatform {
      includeTags "integration"
      includeEngines 'junit-jupiter'
    }

    develocity {
      testRetry {
        maxRetries = userMaxTestRetries
        maxFailures = userMaxTestRetryFailures
      }
    }
  }

  task unitTest(type: Test, dependsOn: compileJava) {
    maxParallelForks = maxTestForks
    ignoreFailures = userIgnoreFailures

    maxHeapSize = defaultMaxHeapSize
    jvmArgs = defaultJvmArgs

    testLogging {
      events = userTestLoggingEvents ?: testLoggingEvents
      showStandardStreams = userShowStandardStreams ?: testShowStandardStreams
      exceptionFormat = testExceptionFormat
      displayGranularity = 0
    }
    logTestStdout.rehydrate(delegate, owner, this)()

    exclude testsToExclude

    useJUnitPlatform {
      excludeTags "integration"
      includeEngines 'junit-jupiter'
    }

    develocity {
      testRetry {
        maxRetries = userMaxTestRetries
        maxFailures = userMaxTestRetryFailures
      }
    }
  }

  // remove test output from all test types
  tasks.withType(Test).all { t ->
    cleanTest {
      delete t.reports.junitXml.outputLocation
      delete t.reports.html.outputLocation
    }
  }

  jar {
    from "$rootDir/LICENSE"
    from "$rootDir/NOTICE"
  }

  task srcJar(type: Jar) {
    archiveClassifier = 'sources'
    from "$rootDir/LICENSE"
    from "$rootDir/NOTICE"
    from sourceSets.main.allSource
  }

  task javadocJar(type: Jar, dependsOn: javadoc) {
    archiveClassifier = 'javadoc'
    from "$rootDir/LICENSE"
    from "$rootDir/NOTICE"
    from javadoc.destinationDir
  }

  task docsJar(dependsOn: javadocJar)

  check.dependsOn('javadoc')

  task systemTestLibs(dependsOn: jar)

  if (!sourceSets.test.allSource.isEmpty()) {
    task testJar(type: Jar) {
      archiveClassifier = 'test'
      from "$rootDir/LICENSE"
      from "$rootDir/NOTICE"
      from sourceSets.test.output
      // The junit-platform.properties file is used for configuring and customizing the behavior of the JUnit platform.
      // It should only apply to Kafka's own JUnit tests, and should not exist in the test JAR.
      // If we include it in the test JAR, it could lead to conflicts with user configurations.
      exclude 'junit-platform.properties'
    }

    task testSrcJar(type: Jar, dependsOn: testJar) {
      archiveClassifier = 'test-sources'
      from "$rootDir/LICENSE"
      from "$rootDir/NOTICE"
      from sourceSets.test.allSource
    }

  }

  plugins.withType(ScalaPlugin) {

    scala {
      zincVersion = versions.zinc
    }

    task scaladocJar(type:Jar, dependsOn: scaladoc) {
      archiveClassifier = 'scaladoc'
      from "$rootDir/LICENSE"
      from "$rootDir/NOTICE"
      from scaladoc.destinationDir
    }

    //documentation task should also trigger building scala doc jar
    docsJar.dependsOn scaladocJar

  }

  tasks.withType(ScalaCompile) {
    def releaseVersion = modulesNeedingJava11.any { project.path == it } ? minClientJavaVersion : minNonClientJavaVersion
    scalaCompileOptions.keepAliveMode = userKeepAliveMode

    scalaCompileOptions.additionalParameters = [
      "-deprecation:false",
      "-unchecked",
      "-encoding", "utf8",
      "-Xlog-reflective-calls",
      "-feature",
      "-language:postfixOps",
      "-language:implicitConversions",
      "-language:existentials",
      "-Ybackend-parallelism", maxScalacThreads.toString(),
      "-Xlint:constant",
      "-Xlint:delayedinit-select",
      "-Xlint:doc-detached",
      "-Xlint:missing-interpolator",
      "-Xlint:nullary-unit",
      "-Xlint:option-implicit",
      "-Xlint:package-object-classes",
      "-Xlint:poly-implicit-overload",
      "-Xlint:private-shadow",
      "-Xlint:stars-align",
      "-Xlint:type-parameter-shadow",
      "-Xlint:unused"
    ]

    // See README.md for details on this option and the meaning of each value
    if (userScalaOptimizerMode.equals("method"))
      scalaCompileOptions.additionalParameters += ["-opt:l:method"]
    else if (userScalaOptimizerMode.startsWith("inline-")) {
      List<String> inlineFrom = ["-opt-inline-from:org.apache.kafka.**"]
      if (project.name.equals('core'))
        inlineFrom.add("-opt-inline-from:kafka.**")
      if (userScalaOptimizerMode.equals("inline-scala"))
        inlineFrom.add("-opt-inline-from:scala.**")

      scalaCompileOptions.additionalParameters += ["-opt:l:inline"]
      scalaCompileOptions.additionalParameters += inlineFrom
    }

    scalaCompileOptions.additionalParameters += ["-opt-warnings", "-Xlint:strict-unsealed-patmat"]
    // Scala 2.13.2 introduces compiler warnings suppression, which is a pre-requisite for -Xfatal-warnings
    scalaCompileOptions.additionalParameters += ["-Xfatal-warnings"]
    scalaCompileOptions.additionalParameters += ["--release", String.valueOf(releaseVersion)]

    // Gradle does not support the `release` configuration when performing joint Java-Scala compilation.
    // For more details, refer to https://github.com/gradle/gradle/issues/13762.
    // As a result, we need to explicitly configure the Scala compiler with this setting.
    options.compilerArgs += ["--release", String.valueOf(releaseVersion)]

    configureJavaCompiler(name, options, project.path)

    configure(scalaCompileOptions.forkOptions) {
      memoryMaximumSize = defaultMaxHeapSize
      jvmArgs = defaultJvmArgs
    }
  }

  checkstyle {
    configDirectory = rootProject.layout.projectDirectory.dir("checkstyle")
    configProperties = checkstyleConfigProperties("import-control.xml")
    toolVersion = versions.checkstyle
  }

  configure(checkstyleMain) {
    group = 'Verification'
    description = 'Run checkstyle on all main Java sources'
  }

  configure(checkstyleTest) {
    group = 'Verification'
    description = 'Run checkstyle on all test Java sources'
  }

  test.dependsOn('checkstyleMain', 'checkstyleTest')

  spotbugs {
    toolVersion = versions.spotbugs
    excludeFilter = file("$rootDir/gradle/spotbugs-exclude.xml")
    ignoreFailures = false
  }
  test.dependsOn('spotbugsMain')

  tasks.withType(com.github.spotbugs.snom.SpotBugsTask).configureEach {
    reports.configure {
      // Continue supporting `xmlFindBugsReport` for compatibility
      xml.enabled(project.hasProperty('xmlSpotBugsReport') || project.hasProperty('xmlFindBugsReport'))
      html.enabled(!project.hasProperty('xmlSpotBugsReport') && !project.hasProperty('xmlFindBugsReport'))
    }
    maxHeapSize = defaultMaxHeapSize
    jvmArgs = defaultJvmArgs
  }

  // Ignore core since its a scala project
  if (it.path != ':core') {
    if (userEnableTestCoverage) {
      apply plugin: "jacoco"

      jacoco {
        toolVersion = versions.jacoco
      }

      jacocoTestReport {
        dependsOn tasks.test
        sourceSets sourceSets.main
        reports {
          html.required = true
          xml.required = true
          csv.required = false
        }
      }

    }
  }

  if (userEnableTestCoverage) {
    def coverageGen = it.path == ':core' ? 'reportTestScoverage' : 'jacocoTestReport'
    tasks.register('reportCoverage').configure { dependsOn(coverageGen) }
  }

  dependencyCheck {
    suppressionFile = "$rootDir/gradle/resources/dependencycheck-suppressions.xml"
    skipProjects = [ ":jmh-benchmarks", ":trogdor" ]
    skipConfigurations = [ "zinc" ]
  }
  apply plugin: 'com.diffplug.spotless'
  spotless {
    java {
      targetExclude('**/generated/**/*.java','**/generated-test/**/*.java')
      importOrder('kafka', 'org.apache.kafka', 'com', 'net', 'org', 'java', 'javax', '', '\\#')
      removeUnusedImports()
    }
  }
}

gradle.taskGraph.whenReady { taskGraph ->
  taskGraph.getAllTasks().findAll { it.name.contains('spotbugsScoverage') || it.name.contains('spotbugsTest') }.each { task ->
    task.enabled = false
  }
}

def fineTuneEclipseClasspathFile(eclipse, project) {
  eclipse.classpath.file {
    beforeMerged { cp ->
      cp.entries.clear()
      // for the core project add the directories defined under test/scala as separate source directories
      if (project.name.equals('core')) {
        cp.entries.add(new org.gradle.plugins.ide.eclipse.model.SourceFolder("src/test/scala/integration", null))
        cp.entries.add(new org.gradle.plugins.ide.eclipse.model.SourceFolder("src/test/scala/other", null))
        cp.entries.add(new org.gradle.plugins.ide.eclipse.model.SourceFolder("src/test/scala/unit", null))
      }
    }
    whenMerged { cp ->
      // for the core project exclude the separate sub-directories defined under test/scala. These are added as source dirs above
      if (project.name.equals('core')) {
        cp.entries.findAll { it.kind == "src" && it.path.equals("src/test/scala") }*.excludes = ["integration/", "other/", "unit/"]
      }
      /*
       * Set all eclipse build output to go to 'build_eclipse' directory. This is to ensure that gradle and eclipse use different
       * build output directories, and also avoid using the eclipse default of 'bin' which clashes with some of our script directories.
       * https://discuss.gradle.org/t/eclipse-generated-files-should-be-put-in-the-same-place-as-the-gradle-generated-files/6986/2
       */
      cp.entries.findAll { it.kind == "output" }*.path = "build_eclipse"
      /*
       * Some projects have explicitly added test output dependencies. These are required for the gradle build but not required
       * in Eclipse since the dependent projects are added as dependencies. So clean up these from the generated classpath.
       */
      cp.entries.removeAll { it.kind == "lib" && it.path.matches(".*/build/(classes|resources)/test") }
    }
  }
}

def checkstyleConfigProperties(configFileName) {
  [importControlFile: "$configFileName"]
}

if (userEnableTestCoverage) {
  tasks.register('reportCoverage').configure { dependsOn(subprojects.reportCoverage) }
}

def connectPkgs = [
    'connect:api',
    'connect:basic-auth-extension',
    'connect:file',
    'connect:json',
    'connect:runtime',
    'connect:test-plugins',
    'connect:transforms',
    'connect:mirror',
    'connect:mirror-client'
]

tasks.create(name: "jarConnect", dependsOn: connectPkgs.collect { it + ":jar" }) {}

tasks.create(name: "testConnect", dependsOn: connectPkgs.collect { it + ":test" }) {}

project(':server') {
  base {
    archivesName = "kafka-server"
  }

  dependencies {
    compileOnly libs.bndlib
    compileOnly libs.spotbugs

    implementation project(':clients')
    implementation project(':metadata')
    implementation project(':server-common')
    implementation project(':storage')
    implementation project(':group-coordinator')
    implementation project(':transaction-coordinator')
    implementation project(':raft')
    implementation project(':share-coordinator')
    implementation project(':storage:storage-api')
    implementation libs.jacksonDatabind
    implementation libs.metrics
    implementation libs.slf4jApi
    implementation log4j2Libs

    testImplementation project(':clients').sourceSets.test.output

    testImplementation libs.mockitoCore
    testImplementation libs.junitJupiter
    testImplementation testLog4j2Libs
    testImplementation project(':test-common:test-common-internal-api')
    testImplementation project(':test-common:test-common-runtime')
    testImplementation project(':storage:storage-api').sourceSets.test.output
    testImplementation project(':server-common').sourceSets.test.output

    testRuntimeOnly runtimeTestLibs
  }

  task createVersionFile() {
    def receiptFile = file("${layout.buildDirectory.get().asFile.path}/kafka/$buildVersionFileName")
    inputs.property "commitId", commitId
    inputs.property "version", version
    outputs.file receiptFile
    outputs.cacheIf { true }

    doLast {
      def data = [
        commitId: commitId,
        version: version,
      ]

      receiptFile.parentFile.mkdirs()
      def content = data.entrySet().collect { "$it.key=$it.value" }.sort().join("\n")
      receiptFile.setText(content, "ISO-8859-1")
    }
  }

  jar {
    dependsOn createVersionFile
    from("${layout.buildDirectory.get().asFile.path}") {
      include "kafka/$buildVersionFileName"
    }
  }

  clean.doFirst {
    delete "${layout.buildDirectory.get().asFile.path}/kafka/"
  }

  checkstyle {
    configProperties = checkstyleConfigProperties("import-control-server.xml")
  }

  javadoc {
    enabled = false
  }
}

project(':core') {
  apply plugin: 'scala'

  // scaladoc generation is configured at the sub-module level with an artifacts
  // block (cf. see streams-scala). If scaladoc generation is invoked explicitly
  // for the `core` module, this ensures the generated jar doesn't include scaladoc
  // files since the `core` module doesn't include public APIs.
  scaladoc {
    enabled = false
  }
  if (userEnableTestCoverage)
    apply plugin: "org.scoverage"

  base {
    archivesName = "kafka_${versions.baseScala}"
  }

  configurations {
    // manually excludes some unnecessary dependencies
    implementation.exclude module: 'javax'
    implementation.exclude module: 'jline'
    implementation.exclude module: 'jms'
    implementation.exclude module: 'jmxri'
    implementation.exclude module: 'jmxtools'
    implementation.exclude module: 'mail'
    // To prevent a UniqueResourceException due the same resource existing in both
    // org.apache.directory.api/api-all and org.apache.directory.api/api-ldap-schema-data
    testImplementation.exclude module: 'api-ldap-schema-data'
    releaseOnly
  }

  dependencies {
    releaseOnly log4jReleaseLibs
    // `core` is often used in users' tests, define the following dependencies as `api` for backwards compatibility
    // even though the `core` module doesn't expose any public API
    api project(':clients')
    api libs.scalaLibrary

    compileOnly log4j2Libs

    implementation project(':server-common')
    implementation project(':group-coordinator:group-coordinator-api')
    implementation project(':group-coordinator')
    implementation project(':transaction-coordinator')
    implementation project(':metadata')
    implementation project(':storage:storage-api')
    implementation project(':tools:tools-api')
    implementation project(':raft')
    implementation project(':storage')
    implementation project(':storage:inkless')
    implementation project(':server')
    implementation project(':coordinator-common')
    implementation project(':share-coordinator')

    implementation libs.argparse4j
    implementation libs.commonsValidator
    implementation libs.jacksonDatabind
    implementation libs.jacksonDataformatCsv
    implementation libs.jacksonJDK8Datatypes
    implementation libs.jacksonDatabindYaml
    implementation libs.joptSimple
    implementation libs.jose4j
    implementation libs.metrics
    // only needed transitively, but set it explicitly to ensure it has the same version as scala-library
    implementation libs.scalaReflect
    implementation libs.scalaLogging
    implementation libs.slf4jApi
    implementation libs.re2j

    testImplementation project(':clients').sourceSets.test.output
    testImplementation project(':group-coordinator').sourceSets.test.output
    testImplementation project(':share-coordinator').sourceSets.test.output
    testImplementation project(':metadata').sourceSets.test.output
    testImplementation project(':raft').sourceSets.test.output
    testImplementation project(':server-common').sourceSets.test.output
    testImplementation project(':storage:storage-api').sourceSets.test.output
    testImplementation project(':server').sourceSets.test.output
    testImplementation project(':test-common:test-common-runtime')
    testImplementation project(':test-common:test-common-internal-api')
    testImplementation project(':test-common:test-common-util')
    testImplementation libs.bcpkix
    testImplementation libs.mockitoCore
    testImplementation libs.jqwik
    testImplementation(libs.apacheda) {
      exclude group: 'xml-apis', module: 'xml-apis'
      // `mina-core` is a transitive dependency for `apacheds` and `apacheda`.
      // It is safer to use from `apacheds` since that is the implementation.
      exclude module: 'mina-core'
    }
    testImplementation libs.apachedsCoreApi
    testImplementation libs.apachedsInterceptorKerberos
    testImplementation libs.apachedsProtocolShared
    testImplementation libs.apachedsProtocolKerberos
    testImplementation libs.apachedsProtocolLdap
    testImplementation libs.apachedsLdifPartition
    testImplementation libs.apachedsMavibotPartition
    testImplementation libs.apachedsJdbmPartition
    testImplementation libs.junitJupiter
    testImplementation libs.caffeine
    testImplementation testLog4j2Libs

    // testcontainers for inkless cluster tests
    testImplementation libs.assertj
    testImplementation libs.junitJupiter
    testImplementation libs.mockitoCore
    testImplementation libs.mockitoJunitJupiter // supports MockitoExtension
    testImplementation libs.testcontainers
    testImplementation libs.testcontainersJunitJupiter
    testImplementation libs.testcontainersLocalstack
    testImplementation libs.testcontainersPostgresql
    testImplementation libs.awsSdkS3
    testImplementation project(':storage:inkless').sourceSets.test.output

    testRuntimeOnly runtimeTestLibs
  }

  if (userEnableTestCoverage) {
    scoverage {
      scoverageVersion = versions.scoverage
      if (versions.baseScala == '2.13') {
        scoverageScalaVersion = '2.13.9' // there's no newer 2.13 artifact, org.scoverage:scalac-scoverage-plugin_2.13.9:2.0.11 is the latest as of now
      }
      reportDir = file("${layout.buildDirectory.get().asFile.path}/scoverage")
      highlighting = false
      minimumRate = 0.0
    }
  }

  tasks.create(name: "copyDependantLibs", type: Copy) {
    from (configurations.runtimeClasspath) {
      exclude('kafka-clients*')
    }
    into "${layout.buildDirectory.get().asFile.path}/dependant-libs-${versions.scala}"
    duplicatesStrategy 'exclude'
  }

  task genProtocolErrorDocs(type: JavaExec) {
    classpath = sourceSets.main.runtimeClasspath
    mainClass = 'org.apache.kafka.common.protocol.Errors'
    if( !generatedDocsDir.exists() ) { generatedDocsDir.mkdirs() }
    standardOutput = new File(generatedDocsDir, "protocol_errors.html").newOutputStream()
  }

  task genProtocolTypesDocs(type: JavaExec) {
    classpath = sourceSets.main.runtimeClasspath
    mainClass = 'org.apache.kafka.common.protocol.types.Type'
    if( !generatedDocsDir.exists() ) { generatedDocsDir.mkdirs() }
    standardOutput = new File(generatedDocsDir, "protocol_types.html").newOutputStream()
  }

  task genProtocolApiKeyDocs(type: JavaExec) {
    classpath = sourceSets.main.runtimeClasspath
    mainClass = 'org.apache.kafka.common.protocol.ApiKeys'
    if( !generatedDocsDir.exists() ) { generatedDocsDir.mkdirs() }
    standardOutput = new File(generatedDocsDir, "protocol_api_keys.html").newOutputStream()
  }

  task genProtocolMessageDocs(type: JavaExec) {
    classpath = sourceSets.main.runtimeClasspath
    mainClass = 'org.apache.kafka.common.protocol.Protocol'
    if( !generatedDocsDir.exists() ) { generatedDocsDir.mkdirs() }
    standardOutput = new File(generatedDocsDir, "protocol_messages.html").newOutputStream()
  }

  task genAdminClientConfigDocs(type: JavaExec) {
    classpath = sourceSets.main.runtimeClasspath
    mainClass = 'org.apache.kafka.clients.admin.AdminClientConfig'
    if( !generatedDocsDir.exists() ) { generatedDocsDir.mkdirs() }
    standardOutput = new File(generatedDocsDir, "admin_client_config.html").newOutputStream()
  }

  task genProducerConfigDocs(type: JavaExec) {
    classpath = sourceSets.main.runtimeClasspath
    mainClass = 'org.apache.kafka.clients.producer.ProducerConfig'
    if( !generatedDocsDir.exists() ) { generatedDocsDir.mkdirs() }
    standardOutput = new File(generatedDocsDir, "producer_config.html").newOutputStream()
  }

  task genConsumerConfigDocs(type: JavaExec) {
    classpath = sourceSets.main.runtimeClasspath
    mainClass = 'org.apache.kafka.clients.consumer.ConsumerConfig'
    if( !generatedDocsDir.exists() ) { generatedDocsDir.mkdirs() }
    standardOutput = new File(generatedDocsDir, "consumer_config.html").newOutputStream()
  }

  task genKafkaConfigDocs(type: JavaExec) {
    classpath = sourceSets.main.runtimeClasspath
    mainClass = 'kafka.server.KafkaConfig'
    if( !generatedDocsDir.exists() ) { generatedDocsDir.mkdirs() }
    standardOutput = new File(generatedDocsDir, "kafka_config.html").newOutputStream()
  }

  task genTopicConfigDocs(type: JavaExec) {
    classpath = sourceSets.main.runtimeClasspath
    mainClass = 'org.apache.kafka.storage.internals.log.LogConfig'
    if( !generatedDocsDir.exists() ) { generatedDocsDir.mkdirs() }
    standardOutput = new File(generatedDocsDir, "topic_config.html").newOutputStream()
  }

  task genGroupConfigDocs(type: JavaExec) {
    classpath = sourceSets.main.runtimeClasspath
    mainClass = 'org.apache.kafka.coordinator.group.GroupConfig'
    if( !generatedDocsDir.exists() ) { generatedDocsDir.mkdirs() }
    standardOutput = new File(generatedDocsDir, "group_config.html").newOutputStream()
  }

  task genConsumerMetricsDocs(type: JavaExec) {
    classpath = sourceSets.test.runtimeClasspath
    mainClass = 'org.apache.kafka.clients.consumer.internals.ConsumerMetrics'
    if( !generatedDocsDir.exists() ) { generatedDocsDir.mkdirs() }
    standardOutput = new File(generatedDocsDir, "consumer_metrics.html").newOutputStream()
  }

  task genProducerMetricsDocs(type: JavaExec) {
    classpath = sourceSets.test.runtimeClasspath
    mainClass = 'org.apache.kafka.clients.producer.internals.ProducerMetrics'
    if( !generatedDocsDir.exists() ) { generatedDocsDir.mkdirs() }
    standardOutput = new File(generatedDocsDir, "producer_metrics.html").newOutputStream()
  }

  task siteDocsTar(dependsOn: ['genProtocolErrorDocs', 'genProtocolTypesDocs', 'genProtocolApiKeyDocs', 'genProtocolMessageDocs',
                               'genAdminClientConfigDocs', 'genProducerConfigDocs', 'genConsumerConfigDocs',
                               'genKafkaConfigDocs', 'genTopicConfigDocs', 'genGroupConfigDocs',
                               ':connect:runtime:genConnectConfigDocs', ':connect:runtime:genConnectTransformationDocs',
                               ':connect:runtime:genConnectPredicateDocs',
                               ':connect:runtime:genSinkConnectorConfigDocs', ':connect:runtime:genSourceConnectorConfigDocs',
                               ':streams:genStreamsConfigDocs', 'genConsumerMetricsDocs', 'genProducerMetricsDocs',
                               ':connect:runtime:genConnectMetricsDocs', ':connect:runtime:genConnectOpenAPIDocs',
                               ':connect:mirror:genMirrorSourceConfigDocs', ':connect:mirror:genMirrorCheckpointConfigDocs',
                               ':connect:mirror:genMirrorHeartbeatConfigDocs', ':connect:mirror:genMirrorConnectorConfigDocs',
                               ':storage:genRemoteLogManagerConfigDoc', ':storage:genRemoteLogMetadataManagerConfigDoc'], type: Tar) {
    archiveClassifier = 'site-docs'
    compression = Compression.GZIP
    from project.file("$rootDir/docs")
    into 'site-docs'
    duplicatesStrategy 'exclude'
  }

  tasks.create(name: "releaseTarGz", dependsOn: configurations.archives.artifacts, type: Tar) {
    into "kafka_${versions.baseScala}-${archiveVersion.get()}"
    compression = Compression.GZIP
    from(project.file("$rootDir/bin")) { into "bin/" }
    from(project.file("$rootDir/config")) { into "config/" }
    from(project.file("$rootDir/licenses")) { into "licenses/" }
    from "$rootDir/LICENSE-binary" rename {String filename -> filename.replace("-binary", "")}
    from "$rootDir/NOTICE-binary" rename {String filename -> filename.replace("-binary", "")}
    from(configurations.runtimeClasspath) { into("libs/") }
    from(configurations.archives.artifacts.files) { into("libs/") }
    from(configurations.releaseOnly) { into("libs/") }
    from(project.siteDocsTar) { into("site-docs/") }
    from(project(':tools').jar) { into("libs/") }
    from(project(':tools').configurations.runtimeClasspath) { into("libs/") }
    from(project(':trogdor').jar) { into("libs/") }
    from(project(':trogdor').configurations.runtimeClasspath) { into("libs/") }
    from(project(':shell').jar) { into("libs/") }
    from(project(':shell').configurations.runtimeClasspath) { into("libs/") }
    from(project(':connect:api').jar) { into("libs/") }
    from(project(':connect:api').configurations.runtimeClasspath) { into("libs/") }
    from(project(':connect:runtime').jar) { into("libs/") }
    from(project(':connect:runtime').configurations.runtimeClasspath) { into("libs/") }
    from(project(':connect:transforms').jar) { into("libs/") }
    from(project(':connect:transforms').configurations.runtimeClasspath) { into("libs/") }
    from(project(':connect:json').jar) { into("libs/") }
    from(project(':connect:json').configurations.runtimeClasspath) { into("libs/") }
    from(project(':connect:file').jar) { into("libs/") }
    from(project(':connect:file').configurations.runtimeClasspath) { into("libs/") }
    from(project(':connect:basic-auth-extension').jar) { into("libs/") }
    from(project(':connect:basic-auth-extension').configurations.runtimeClasspath) { into("libs/") }
    from(project(':connect:mirror').jar) { into("libs/") }
    from(project(':connect:mirror').configurations.runtimeClasspath) { into("libs/") }
    from(project(':connect:mirror-client').jar) { into("libs/") }
    from(project(':connect:mirror-client').configurations.runtimeClasspath) { into("libs/") }
    from(project(':streams').jar) { into("libs/") }
    from(project(':streams').configurations.runtimeClasspath) { into("libs/") }
    from(project(':streams:streams-scala').jar) { into("libs/") }
    from(project(':streams:streams-scala').configurations.runtimeClasspath) { into("libs/") }
    from(project(':streams:test-utils').jar) { into("libs/") }
    from(project(':streams:test-utils').configurations.runtimeClasspath) { into("libs/") }
    from(project(':streams:examples').jar) { into("libs/") }
    from(project(':streams:examples').configurations.runtimeClasspath) { into("libs/") }
    from(project(':tools:tools-api').jar) { into("libs/") }
    from(project(':tools:tools-api').configurations.runtimeClasspath) { into("libs/") }
    duplicatesStrategy 'exclude'
  }

  jar {
    dependsOn copyDependantLibs
  }

  jar.manifest {
    attributes(
      'Version': "${version}"
    )
  }

  test {
    useJUnitPlatform {
      includeEngines 'jqwik', 'junit-jupiter'
    }
  }

  tasks.create(name: "copyDependantTestLibs", type: Copy) {
    from (configurations.testRuntimeClasspath) {
      include('*.jar')
    }
    from (configurations.releaseOnly)
    into "${layout.buildDirectory.get().asFile.path}/dependant-testlibs"
    //By default gradle does not handle test dependencies between the sub-projects
    //This line is to include clients project test jar to dependant-testlibs
    from (project(':clients').testJar ) { "${layout.buildDirectory.get().asFile.path}/dependant-testlibs" }
    duplicatesStrategy 'exclude'
  }

  systemTestLibs.dependsOn('jar', 'testJar', 'copyDependantTestLibs')

  checkstyle {
    configProperties = checkstyleConfigProperties("import-control-core.xml")
  }

  sourceSets {
    // Set java/scala source folders in the `scala` block to enable joint compilation
    main {
      java {
        srcDirs = []
      }
      scala {
        srcDirs = ["src/main/java", "src/main/scala"]
      }
    }
    test {
      java {
        srcDirs = []
      }
      scala {
        srcDirs = ["src/test/java", "src/test/scala"]
      }
    }
  }
}

project(':metadata') {
  base {
    archivesName = "kafka-metadata"
  }

  configurations {
    generator
  }

  dependencies {
    implementation project(':server-common')
    implementation project(':clients')
    implementation project(':raft')
    implementation libs.jacksonDatabind
    implementation libs.jacksonJDK8Datatypes
    implementation libs.metrics
    implementation libs.slf4jApi

    testImplementation testLog4j2Libs
    testImplementation libs.junitJupiter
    testImplementation libs.jqwik
    testImplementation libs.mockitoCore
    testImplementation project(':clients').sourceSets.test.output
    testImplementation project(':raft').sourceSets.test.output
    testImplementation project(':server-common').sourceSets.test.output
    testImplementation project(':test-common:test-common-util')

    testRuntimeOnly runtimeTestLibs

    generator project(':generator')
  }

  task processMessages(type:JavaExec) {
    mainClass = "org.apache.kafka.message.MessageGenerator"
    classpath = configurations.generator
    args = [ "-p", "org.apache.kafka.common.metadata",
             "-o", "${projectDir}/build/generated/main/java/org/apache/kafka/common/metadata",
             "-i", "src/main/resources/common/metadata",
             "-m", "MessageDataGenerator", "JsonConverterGenerator",
             "-t", "MetadataRecordTypeGenerator", "MetadataJsonConvertersGenerator"
           ]
    inputs.dir("src/main/resources/common/metadata")
        .withPropertyName("messages")
        .withPathSensitivity(PathSensitivity.RELATIVE)
    outputs.cacheIf { true }
    outputs.dir("${projectDir}/build/generated/main/java/org/apache/kafka/common/metadata")
  }

  compileJava.dependsOn 'processMessages'
  srcJar.dependsOn 'processMessages'

  sourceSets {
    main {
      java {
        srcDirs = ["src/main/java", "${projectDir}/build/generated/main/java"]
      }
    }
    test {
      java {
        srcDirs = ["src/test/java"]
      }
    }
  }

  javadoc {
    enabled = false
  }

  checkstyle {
    configProperties = checkstyleConfigProperties("import-control-metadata.xml")
  }
}

project(':group-coordinator:group-coordinator-api') {
  base {
    archivesName = "kafka-group-coordinator-api"
  }

  dependencies {
    implementation project(':clients')
  }

  task createVersionFile() {
    def receiptFile = file("${layout.buildDirectory.get().asFile.path}/kafka/$buildVersionFileName")
    inputs.property "commitId", commitId
    inputs.property "version", version
    outputs.file receiptFile
    outputs.cacheIf { true }

    doLast {
      def data = [
              commitId: commitId,
              version: version,
      ]

      receiptFile.parentFile.mkdirs()
      def content = data.entrySet().collect { "$it.key=$it.value" }.sort().join("\n")
      receiptFile.setText(content, "ISO-8859-1")
    }
  }

  jar {
    dependsOn createVersionFile
    from("${layout.buildDirectory.get().asFile.path}") {
      include "kafka/$buildVersionFileName"
    }
  }

  clean.doFirst {
    delete "${layout.buildDirectory.get().asFile.path}/kafka/"
  }

  javadoc {
    include "**/org/apache/kafka/coordinator/group/api/**"
  }

  checkstyle {
    configProperties = checkstyleConfigProperties("import-control-group-coordinator.xml")
  }
}

project(':group-coordinator') {
  base {
    archivesName = "kafka-group-coordinator"
  }

  configurations {
    generator
  }

  dependencies {
    implementation project(':server-common')
    implementation project(':clients')
    implementation project(':metadata')
    implementation project(':group-coordinator:group-coordinator-api')
    implementation project(':storage')
    implementation project(':coordinator-common')
    implementation libs.jacksonDatabind
    implementation libs.jacksonJDK8Datatypes
    implementation libs.metrics
    implementation libs.hdrHistogram
    implementation libs.re2j
    implementation libs.slf4jApi
    implementation libs.hash4j

    testImplementation project(':clients').sourceSets.test.output
    testImplementation project(':server-common').sourceSets.test.output
    testImplementation project(':coordinator-common').sourceSets.test.output
    testImplementation libs.jacksonDatabindYaml
    testImplementation libs.junitJupiter
    testImplementation libs.mockitoCore
    testImplementation testLog4j2Libs

    testRuntimeOnly runtimeTestLibs

    generator project(':generator')
  }

  sourceSets {
    main {
      java {
        srcDirs = ["src/main/java", "${projectDir}/build/generated/main/java"]
      }
    }
    test {
      java {
        srcDirs = ["src/test/java"]
      }
    }
  }

  javadoc {
    enabled = false
  }

  checkstyle {
    configProperties = checkstyleConfigProperties("import-control-group-coordinator.xml")
  }

  task processMessages(type:JavaExec) {
    mainClass = "org.apache.kafka.message.MessageGenerator"
    classpath = configurations.generator
    args = [ "-p", "org.apache.kafka.coordinator.group.generated",
             "-o", "${projectDir}/build/generated/main/java/org/apache/kafka/coordinator/group/generated",
             "-i", "src/main/resources/common/message",
             "-m", "MessageDataGenerator", "JsonConverterGenerator",
             "-t", "CoordinatorRecordTypeGenerator", "CoordinatorRecordJsonConvertersGenerator"
    ]
    inputs.dir("src/main/resources/common/message")
        .withPropertyName("messages")
        .withPathSensitivity(PathSensitivity.RELATIVE)
    outputs.cacheIf { true }
    outputs.dir("${projectDir}/build/generated/main/java/org/apache/kafka/coordinator/group/generated")
  }

  compileJava.dependsOn 'processMessages'
  srcJar.dependsOn 'processMessages'
}


project(':test-common:test-common-internal-api') {
  // Interfaces, config classes, and other test APIs. Java 17 is the minimum Java version.
  base {
    archivesName = "kafka-test-common-internal-api"
  }

  dependencies {
    implementation project(':server-common') // Only project dependency allowed

    implementation libs.junitJupiterApi

    testImplementation libs.junitJupiter
    testImplementation libs.mockitoCore
    testImplementation testLog4j2Libs

    testRuntimeOnly runtimeTestLibs
  }

  checkstyle {
    configProperties = checkstyleConfigProperties("import-control-test-common-internal-api.xml")
  }

  javadoc {
    enabled = false
  }
}

project(':test-common:test-common-util') {
  // Runtime-only JUnit extensions for entire project. Java 11 is the minimum Java version required.
  base {
    archivesName = "kafka-test-common-util"
  }

  dependencies {
    implementation libs.junitPlatformLanucher
    implementation libs.junitJupiterApi
    implementation libs.junitJupiter
    implementation libs.slf4jApi
    testImplementation testLog4j2Libs
  }

  checkstyle {
    configProperties = checkstyleConfigProperties("import-control-test-common-util.xml")
  }

  javadoc {
    enabled = false
  }
}

project(':test-common:test-common-runtime') {
  // Runtime-only JUnit extensions for integration tests. Java 17 is the minimum Java version.
  base {
    archivesName = "kafka-test-common-runtime"
  }

  dependencies {
    api project(':core')
    api project(':clients')

    implementation project(':server')
    implementation project(':server-common')
    implementation project(':group-coordinator')
    implementation project(':test-common:test-common-internal-api')
    implementation project(':metadata')
    implementation project(':raft')
    implementation project(':storage')

    implementation libs.junitPlatformLanucher
    implementation libs.junitJupiter
    implementation libs.jacksonDatabindYaml
    implementation libs.slf4jApi

    testImplementation libs.junitJupiter
    testImplementation libs.mockitoCore
    testImplementation testLog4j2Libs

    testRuntimeOnly runtimeTestLibs
  }

  checkstyle {
    configProperties = checkstyleConfigProperties("import-control-test-common-runtime.xml")
  }

  javadoc {
    enabled = false
  }
}

project(':transaction-coordinator') {
  base {
    archivesName = "kafka-transaction-coordinator"
  }

  configurations {
    generator
  }

  dependencies {
    implementation libs.jacksonDatabind
    implementation project(':clients')
    implementation project(':server-common')
    implementation project(':coordinator-common')
    implementation libs.slf4jApi

    testImplementation testLog4j2Libs
    testImplementation libs.junitJupiter
    testImplementation libs.mockitoCore
    testImplementation project(':clients').sourceSets.test.output
    testImplementation project(':test-common:test-common-runtime')
    testImplementation project(':test-common:test-common-internal-api')

    testRuntimeOnly runtimeTestLibs

    generator project(':generator')
  }

  sourceSets {
    main {
      java {
        srcDirs = ["src/main/java", "${projectDir}/build/generated/main/java"]
      }
    }
    test {
      java {
        srcDirs = ["src/test/java"]
      }
    }
  }

  checkstyle {
    configProperties = checkstyleConfigProperties("import-control-transaction-coordinator.xml")
  }

  task processMessages(type:JavaExec) {
    mainClass = "org.apache.kafka.message.MessageGenerator"
    classpath = configurations.generator
    args = [ "-p", "org.apache.kafka.coordinator.transaction.generated",
             "-o", "${projectDir}/build/generated/main/java/org/apache/kafka/coordinator/transaction/generated",
             "-i", "src/main/resources/common/message",
             "-m", "MessageDataGenerator", "JsonConverterGenerator",
             "-t", "CoordinatorRecordTypeGenerator", "CoordinatorRecordJsonConvertersGenerator"
    ]
    inputs.dir("src/main/resources/common/message")
            .withPropertyName("messages")
            .withPathSensitivity(PathSensitivity.RELATIVE)
    outputs.cacheIf { true }
    outputs.dir("${projectDir}/build/generated/main/java/org/apache/kafka/coordinator/transaction/generated")
  }

  compileJava.dependsOn 'processMessages'
  srcJar.dependsOn 'processMessages'

  javadoc {
    enabled = false
  }
}

project(':coordinator-common') {
  base {
    archivesName = "kafka-coordinator-common"
  }

  dependencies {
    implementation project(':clients')
    implementation project(':server-common')
    implementation project(':metadata')
    implementation project(':storage')
    implementation libs.slf4jApi
    implementation libs.metrics
    implementation libs.hdrHistogram

    testImplementation project(':clients').sourceSets.test.output
    testImplementation project(':server-common').sourceSets.test.output
    testImplementation libs.junitJupiter
    testImplementation libs.mockitoCore
    testImplementation testLog4j2Libs

    testRuntimeOnly runtimeTestLibs
  }

  checkstyle {
    configProperties = checkstyleConfigProperties("import-control-coordinator-common.xml")
  }

  javadoc {
    enabled = false
  }
}

project(':share-coordinator') {
  base {
    archivesName = "kafka-share-coordinator"
  }

  configurations {
    generator
  }

  dependencies {
    implementation libs.jacksonDatabind
    implementation project(':clients')
    implementation project(':coordinator-common')
    implementation project(':metadata')
    implementation project(':server-common')
    implementation libs.metrics
    implementation libs.slf4jApi

    testImplementation project(':clients').sourceSets.test.output
    testImplementation project(':server-common').sourceSets.test.output
    testImplementation project(':coordinator-common').sourceSets.test.output
    testImplementation libs.junitJupiter
    testImplementation libs.mockitoCore
    testImplementation testLog4j2Libs

    testRuntimeOnly runtimeTestLibs

    generator project(':generator')
  }

  sourceSets {
    main {
      java {
        srcDirs = ["src/main/java", "${projectDir}/build/generated/main/java"]
      }
    }
    test {
      java {
        srcDirs = ["src/test/java"]
      }
    }
  }

  checkstyle {
    configProperties = checkstyleConfigProperties("import-control-share-coordinator.xml")
  }

  task processMessages(type:JavaExec) {
    mainClass = "org.apache.kafka.message.MessageGenerator"
    classpath = configurations.generator
    args = [ "-p", "org.apache.kafka.coordinator.share.generated",
             "-o", "${projectDir}/build/generated/main/java/org/apache/kafka/coordinator/share/generated",
             "-i", "src/main/resources/common/message",
             "-m", "MessageDataGenerator", "JsonConverterGenerator",
             "-t", "CoordinatorRecordTypeGenerator", "CoordinatorRecordJsonConvertersGenerator"
    ]
    inputs.dir("src/main/resources/common/message")
            .withPropertyName("messages")
            .withPathSensitivity(PathSensitivity.RELATIVE)
    outputs.cacheIf { true }
    outputs.dir("${projectDir}/build/generated/main/java/org/apache/kafka/coordinator/share/generated")
  }

  compileJava.dependsOn 'processMessages'
  srcJar.dependsOn 'processMessages'

  javadoc {
    enabled = false
  }
}

project(':examples') {
  base {
    archivesName = "kafka-examples"
  }

  dependencies {
    implementation project(':clients')
  }

  javadoc {
    enabled = false
  }

  checkstyle {
    configProperties = checkstyleConfigProperties("import-control-examples.xml")
  }
}

project(':generator') {
  dependencies {
    implementation libs.argparse4j
    implementation libs.jacksonDatabind
    implementation libs.jacksonJDK8Datatypes
    implementation libs.jacksonJakartarsJsonProvider

    implementation 'org.eclipse.jgit:org.eclipse.jgit:7.2.0.202503040940-r'
    // SSH support for JGit based on Apache MINA sshd
    implementation 'org.eclipse.jgit:org.eclipse.jgit.ssh.apache:7.2.0.202503040940-r'
    // GPG support for JGit based on BouncyCastle (commit signing)
    implementation 'org.eclipse.jgit:org.eclipse.jgit.gpg.bc:7.2.0.202503040940-r'

    testImplementation libs.junitJupiter

    testRuntimeOnly runtimeTestLibs
  }

  javadoc {
    enabled = false
  }
}

project(':clients') {
  base {
    archivesName = "kafka-clients"
  }

  configurations {
    generator
    shadowed
  }

  dependencies {
    implementation libs.zstd
    implementation libs.lz4
    implementation libs.snappy
    implementation libs.opentelemetryProto
    implementation libs.protobuf
    implementation libs.slf4jApi

    // libraries which should be added as runtime dependencies in generated pom.xml should be defined here:
    shadowed libs.zstd
    shadowed libs.lz4
    shadowed libs.snappy
    shadowed libs.slf4jApi

    compileOnly libs.jacksonDatabind // for SASL/OAUTHBEARER bearer token parsing
    compileOnly libs.jacksonJDK8Datatypes
    compileOnly libs.jose4j          // for SASL/OAUTHBEARER JWT validation; only used by broker


    testImplementation project(':test-common:test-common-util')
    testImplementation libs.bcpkix
    testImplementation libs.jacksonJakartarsJsonProvider
    testImplementation libs.jose4j
    testImplementation libs.junitJupiter
    testImplementation libs.jqwik
    testImplementation libs.spotbugs
    testImplementation libs.mockitoCore
    testImplementation libs.mockitoJunitJupiter // supports MockitoExtension
    testImplementation testLog4j2Libs

    testCompileOnly libs.bndlib

    testRuntimeOnly libs.jacksonDatabind
    testRuntimeOnly libs.jacksonJDK8Datatypes
    testRuntimeOnly runtimeTestLibs

    generator project(':generator')
  }

  tasks.withType(GenerateModuleMetadata) {
    enabled = false
  }

  task createVersionFile() {
    def receiptFile = file("${layout.buildDirectory.get().asFile.path}/kafka/$buildVersionFileName")
    inputs.property "commitId", commitId
    inputs.property "version", version
    outputs.file receiptFile
    outputs.cacheIf { true }

    doLast {
      def data = [
        commitId: commitId,
        version: version,
      ]

      receiptFile.parentFile.mkdirs()
      def content = data.entrySet().collect { "$it.key=$it.value" }.sort().join("\n")
      receiptFile.setText(content, "ISO-8859-1")
    }
  }

  shadowJar {
    dependsOn createVersionFile
    // archiveClassifier defines the classifier for the shadow jar, the default is 'all'.
    // We don't want to use the default classifier because it will cause the shadow jar to
    // overwrite the original jar. We also don't want to use the 'shadow' classifier because
    // it will cause the shadow jar to be named kafka-clients-shadow.jar. We want to use the
    // same name as the original jar, kafka-clients.jar.
    archiveClassifier = null
    // KIP-714: move shaded dependencies to a shaded location
    relocate('io.opentelemetry.proto', 'org.apache.kafka.shaded.io.opentelemetry.proto')
    relocate('com.google.protobuf', 'org.apache.kafka.shaded.com.google.protobuf')

    // dependencies excluded from the final jar, since they are declared as runtime dependencies
    dependencies {
      project.configurations.shadowed.allDependencies.each {
        exclude(dependency(it))
      }
      // exclude proto files from the jar
      exclude "**/opentelemetry/proto/**/*.proto"
      exclude "**/google/protobuf/*.proto"
    }

    from("${layout.buildDirectory.get().asFile.path}") {
      include "kafka/$buildVersionFileName"
    }

    from "$rootDir/LICENSE"
    from "$rootDir/NOTICE"
  }

  jar {
    enabled false
    dependsOn 'shadowJar'
  }

  clean.doFirst {
    delete "${layout.buildDirectory.get().asFile.path}/kafka/"
  }

  task processMessages(type:JavaExec) {
    mainClass = "org.apache.kafka.message.MessageGenerator"
    classpath = configurations.generator
    args = [ "-p", "org.apache.kafka.common.message",
             "-o", "${projectDir}/build/generated/main/java/org/apache/kafka/common/message",
             "-i", "src/main/resources/common/message",
             "-t", "ApiMessageTypeGenerator",
             "-m", "MessageDataGenerator", "JsonConverterGenerator"
           ]
    inputs.dir("src/main/resources/common/message")
        .withPropertyName("messages")
        .withPathSensitivity(PathSensitivity.RELATIVE)
    outputs.cacheIf { true }
    outputs.dir("${projectDir}/build/generated/main/java/org/apache/kafka/common/message")
  }

  task processTestMessages(type:JavaExec) {
    mainClass = "org.apache.kafka.message.MessageGenerator"
    classpath = configurations.generator
    args = [ "-p", "org.apache.kafka.common.message",
             "-o", "${projectDir}/build/generated/test/java/org/apache/kafka/common/message",
             "-i", "src/test/resources/common/message",
             "-m", "MessageDataGenerator", "JsonConverterGenerator"
           ]
    inputs.dir("src/test/resources/common/message")
        .withPropertyName("testMessages")
        .withPathSensitivity(PathSensitivity.RELATIVE)
    outputs.cacheIf { true }
    outputs.dir("${projectDir}/build/generated/test/java/org/apache/kafka/common/message")
  }

  sourceSets {
    main {
      java {
        srcDirs = ["src/main/java", "${projectDir}/build/generated/main/java"]
      }
    }
    test {
      java {
        srcDirs = ["src/test/java", "${projectDir}/build/generated/test/java"]
      }
    }
  }

  compileJava.dependsOn 'processMessages'
  srcJar.dependsOn 'processMessages'

  compileTestJava.dependsOn 'processTestMessages'

  javadoc {
    include "**/org/apache/kafka/clients/admin/*"
    include "**/org/apache/kafka/clients/consumer/*"
    include "**/org/apache/kafka/clients/producer/*"
    include "**/org/apache/kafka/common/*"
    include "**/org/apache/kafka/common/acl/*"
    include "**/org/apache/kafka/common/annotation/*"
    include "**/org/apache/kafka/common/errors/*"
    include "**/org/apache/kafka/common/header/*"
    include "**/org/apache/kafka/common/metrics/*"
    include "**/org/apache/kafka/common/metrics/stats/*"
    include "**/org/apache/kafka/common/quota/*"
    include "**/org/apache/kafka/common/resource/*"
    include "**/org/apache/kafka/common/serialization/*"
    include "**/org/apache/kafka/common/config/*"
    include "**/org/apache/kafka/common/config/provider/*"
    include "**/org/apache/kafka/common/security/auth/*"
    include "**/org/apache/kafka/common/security/plain/*"
    include "**/org/apache/kafka/common/security/scram/*"
    include "**/org/apache/kafka/common/security/token/delegation/*"
    include "**/org/apache/kafka/common/security/oauthbearer/*"
    include "**/org/apache/kafka/common/security/oauthbearer/secured/*"
    include "**/org/apache/kafka/server/authorizer/*"
    include "**/org/apache/kafka/server/policy/*"
    include "**/org/apache/kafka/server/quota/*"
    include "**/org/apache/kafka/server/telemetry/*"
  }
}

project(':clients:clients-integration-tests') {
  base {
    archivesName = "kafka-clients-integration-tests"
  }

  dependencies {
    testImplementation libs.metrics
    testImplementation libs.slf4jApi
    testImplementation project(':test-common:test-common-internal-api')
    testImplementation project(':test-common:test-common-runtime')
    testImplementation project(':metadata')
    testImplementation project(':server')
    testImplementation project(':storage')
    testImplementation project(':core').sourceSets.test.output
    testImplementation project(':clients').sourceSets.test.output
    implementation project(':server-common')
    testImplementation project(':metadata')
    implementation project(':group-coordinator')
    implementation project(':group-coordinator:group-coordinator-api')
    implementation project(':transaction-coordinator')

    testImplementation libs.junitJupiter
    testImplementation libs.junitPlatformSuiteEngine

    testRuntimeOnly runtimeTestLibs
  }

  checkstyle {
    configProperties = checkstyleConfigProperties("import-control-clients-integration-tests.xml")
  }
}


project(':raft') {
  base {
    archivesName = "kafka-raft"
  }

  configurations {
    generator
  }

  dependencies {
    implementation project(':server-common')
    implementation project(':clients')
    implementation libs.jacksonDatabind
    implementation libs.slf4jApi

    testImplementation project(':server-common')
    testImplementation project(':server-common').sourceSets.test.output
    testImplementation project(':clients')
    testImplementation project(':clients').sourceSets.test.output
    testImplementation libs.jacksonDatabindYaml
    testImplementation libs.junitJupiter
    testImplementation libs.mockitoCore
    testImplementation libs.jqwik
    testImplementation testLog4j2Libs

    testRuntimeOnly runtimeTestLibs

    generator project(':generator')
  }

  task createVersionFile() {
    def receiptFile = file("${layout.buildDirectory.get().asFile.path}/kafka/$buildVersionFileName")
    inputs.property "commitId", commitId
    inputs.property "version", version
    outputs.file receiptFile
    outputs.cacheIf { true }

    doLast {
      def data = [
        commitId: commitId,
        version: version,
      ]

      receiptFile.parentFile.mkdirs()
      def content = data.entrySet().collect { "$it.key=$it.value" }.sort().join("\n")
      receiptFile.setText(content, "ISO-8859-1")
    }
  }

  task processMessages(type:JavaExec) {
    mainClass = "org.apache.kafka.message.MessageGenerator"
    classpath = configurations.generator
    args = [ "-p", "org.apache.kafka.raft.generated",
             "-o", "${projectDir}/build/generated/main/java/org/apache/kafka/raft/generated",
             "-i", "src/main/resources/common/message",
             "-m", "MessageDataGenerator", "JsonConverterGenerator"]
    inputs.dir("src/main/resources/common/message")
        .withPropertyName("messages")
        .withPathSensitivity(PathSensitivity.RELATIVE)
    outputs.cacheIf { true }
    outputs.dir("${projectDir}/build/generated/main/java/org/apache/kafka/raft/generated")
  }

  sourceSets {
    main {
      java {
        srcDirs = ["src/main/java", "${projectDir}/build/generated/main/java"]
      }
    }
    test {
      java {
        srcDirs = ["src/test/java"]
      }
    }
  }

  compileJava.dependsOn 'processMessages'
  srcJar.dependsOn 'processMessages'

  jar {
    dependsOn createVersionFile
    from("${layout.buildDirectory.get().asFile.path}") {
        include "kafka/$buildVersionFileName"
    }
  }

  test {
    useJUnitPlatform {
      includeEngines 'jqwik', 'junit-jupiter'
    }
  }

  clean.doFirst {
    delete "${layout.buildDirectory.get().asFile.path}/kafka/"
  }

  javadoc {
    enabled = false
  }
}

project(':server-common') {
  base {
    archivesName = "kafka-server-common"
  }

  dependencies {
    api project(':clients')
    implementation libs.metrics
    implementation libs.joptSimple
    implementation libs.jacksonDatabind
    implementation libs.pcollections
    implementation libs.slf4jApi

    testImplementation project(':clients')
    testImplementation project(':clients').sourceSets.test.output
    testImplementation libs.jacksonDatabindYaml
    testImplementation libs.junitJupiter
    testImplementation libs.mockitoCore
    testImplementation testLog4j2Libs

    testRuntimeOnly runtimeTestLibs
  }

  task createVersionFile() {
    def receiptFile = file("${layout.buildDirectory.get().asFile.path}/kafka/$buildVersionFileName")
    inputs.property "commitId", commitId
    inputs.property "version", version
    outputs.file receiptFile
    outputs.cacheIf { true }

    doLast {
      def data = [
              commitId: commitId,
              version: version,
      ]

      receiptFile.parentFile.mkdirs()
      def content = data.entrySet().collect { "$it.key=$it.value" }.sort().join("\n")
      receiptFile.setText(content, "ISO-8859-1")
    }
  }

  jar {
    dependsOn createVersionFile
    from("${layout.buildDirectory.get().asFile.path}") {
      include "kafka/$buildVersionFileName"
    }
  }

  clean.doFirst {
    delete "${layout.buildDirectory.get().asFile.path}/kafka/"
  }

  checkstyle {
    configProperties = checkstyleConfigProperties("import-control-server-common.xml")
  }

  javadoc {
    enabled = false
  }
}

project(':storage:storage-api') {
  base {
    archivesName = "kafka-storage-api"
  }

  dependencies {
    implementation project(':clients')
    implementation project(':server-common')
    implementation libs.metrics
    implementation libs.slf4jApi

    testImplementation project(':clients')
    testImplementation project(':clients').sourceSets.test.output
    testImplementation libs.junitJupiter
    testImplementation libs.mockitoCore
    testImplementation testLog4j2Libs

    testRuntimeOnly runtimeTestLibs
  }

  task createVersionFile() {
    def receiptFile = file("${layout.buildDirectory.get().asFile.path}/kafka/$buildVersionFileName")
    inputs.property "commitId", commitId
    inputs.property "version", version
    outputs.file receiptFile
    outputs.cacheIf { true }

    doLast {
      def data = [
              commitId: commitId,
              version: version,
      ]

      receiptFile.parentFile.mkdirs()
      def content = data.entrySet().collect { "$it.key=$it.value" }.sort().join("\n")
      receiptFile.setText(content, "ISO-8859-1")
    }
  }

  jar {
    dependsOn createVersionFile
    from("${layout.buildDirectory.get().asFile.path}") {
      include "kafka/$buildVersionFileName"
    }
  }

  clean.doFirst {
    delete "${layout.buildDirectory.get().asFile.path}/kafka/"
  }

  javadoc {
    include "**/org/apache/kafka/server/log/remote/storage/*"
  }

  checkstyle {
    configProperties = checkstyleConfigProperties("import-control-storage.xml")
  }
}

project(':storage') {
  base {
    archivesName = "kafka-storage"
  }

  configurations {
    generator
  }

  dependencies {
    implementation project(':metadata')
    implementation project(':storage:storage-api')
    implementation project(':server-common')
    implementation project(':clients')
    implementation(libs.caffeine) {
      exclude group: 'org.checkerframework', module: 'checker-qual'
      exclude group: 'com.google.errorprone', module: 'error_prone_annotations'
    }
    implementation libs.slf4jApi
    implementation libs.jacksonDatabind
    implementation libs.metrics

    testImplementation project(':clients')
    testImplementation project(':clients').sourceSets.test.output
    testImplementation project(':core')
    testImplementation project(':core').sourceSets.test.output
    testImplementation project(':storage:storage-api').sourceSets.test.output
    testImplementation project(':test-common:test-common-internal-api')
    testImplementation project(':test-common:test-common-runtime')
    testImplementation project(':test-common:test-common-util')
    testImplementation project(':server')
    testImplementation project(':server-common')
    testImplementation project(':server-common').sourceSets.test.output
    testImplementation project(':transaction-coordinator')
    testImplementation libs.hamcrest
    testImplementation libs.jacksonDatabindYaml
    testImplementation libs.junitJupiter
    testImplementation libs.mockitoCore
    testImplementation libs.bcpkix
    testImplementation testLog4j2Libs

    testRuntimeOnly runtimeTestLibs

    generator project(':generator')
  }

  task createVersionFile() {
    def receiptFile = file("${layout.buildDirectory.get().asFile.path}/kafka/$buildVersionFileName")
    inputs.property "commitId", commitId
    inputs.property "version", version
    outputs.file receiptFile
    outputs.cacheIf { true }

    doLast {
      def data = [
              commitId: commitId,
              version: version,
      ]

      receiptFile.parentFile.mkdirs()
      def content = data.entrySet().collect { "$it.key=$it.value" }.sort().join("\n")
      receiptFile.setText(content, "ISO-8859-1")
    }
  }

  task processMessages(type:JavaExec) {
    mainClass = "org.apache.kafka.message.MessageGenerator"
    classpath = configurations.generator
    args = [ "-p", "org.apache.kafka.server.log.remote.metadata.storage.generated",
             "-o", "${projectDir}/build/generated/main/java/org/apache/kafka/server/log/remote/metadata/storage/generated",
             "-i", "src/main/resources/message",
             "-m", "MessageDataGenerator", "JsonConverterGenerator",
             "-t", "MetadataRecordTypeGenerator", "MetadataJsonConvertersGenerator" ]
    inputs.dir("src/main/resources/message")
        .withPropertyName("messages")
        .withPathSensitivity(PathSensitivity.RELATIVE)
    outputs.cacheIf { true }
    outputs.dir("${projectDir}/build/generated/main/java/org/apache/kafka/server/log/remote/metadata/storage/generated")
  }

  task genRemoteLogManagerConfigDoc(type: JavaExec) {
    classpath = sourceSets.main.runtimeClasspath
    mainClass = 'org.apache.kafka.server.log.remote.storage.RemoteLogManagerConfig'
    if( !generatedDocsDir.exists() ) { generatedDocsDir.mkdirs() }
    standardOutput = new File(generatedDocsDir, "remote_log_manager_config.html").newOutputStream()
  }

  task genRemoteLogMetadataManagerConfigDoc(type: JavaExec) {
    classpath = sourceSets.main.runtimeClasspath
    mainClass = 'org.apache.kafka.server.log.remote.metadata.storage.TopicBasedRemoteLogMetadataManagerConfig'
    if( !generatedDocsDir.exists() ) { generatedDocsDir.mkdirs() }
    standardOutput = new File(generatedDocsDir, "remote_log_metadata_manager_config.html").newOutputStream()
  }

  sourceSets {
    main {
      java {
        srcDirs = ["src/main/java", "${projectDir}/build/generated/main/java"]
      }
    }
    test {
      java {
        srcDirs = ["src/test/java"]
      }
    }
  }

  compileJava.dependsOn 'processMessages'
  srcJar.dependsOn 'processMessages'

  jar {
    dependsOn createVersionFile
    from("${layout.buildDirectory.get().asFile.path}") {
      include "kafka/$buildVersionFileName"
    }
  }

  clean.doFirst {
    delete "${layout.buildDirectory.get().asFile.path}/kafka/"
  }

  javadoc {
    enabled = false
  }

  checkstyle {
    configProperties = checkstyleConfigProperties("import-control-storage.xml")
  }
}

project(':storage:inkless') {

  configurations {
    generator
  }

  apply plugin: 'dev.monosoul.jooq-docker'

  dependencies {
    api project(':clients')
    implementation project(':server-common')
    implementation project(':storage')
    implementation project(':metadata')

    api libs.pitestAnnotations

    implementation libs.slf4jApi
    implementation libs.postgresql
    implementation libs.hikariCP
    implementation libs.flyway
    implementation libs.flywayPostgres
    implementation libs.jooq
    compileOnly libs.jooqMeta  // mostly to suppress compiler warnings, we don't use this at run time
    implementation libs.awsSdkS3
    runtimeOnly libs.awsSdkSts
    implementation platform(libs.azureSdkBom)
    implementation("com.azure:azure-identity") {
      exclude group: "com.fasterxml.jackson.core"
      exclude group: "org.slf4j"
    }
    implementation("com.azure:azure-storage-blob") {
      exclude group: "com.fasterxml.jackson.core"
      exclude group: "org.slf4j"
    }
    implementation(libs.gcsSdk) {
      exclude group: 'com.google.errorprone', module: 'error_prone_annotations'
      exclude group: 'org.checkerframework', module: 'checker-qual'
      exclude group: 'com.google.code.findbugs', module: 'jsr305'
      exclude group: 'com.google.j2objc', module: 'j2objc-annotations'
      exclude group: 'org.codehaus.mojo', module: 'animal-sniffer-annotations'
      exclude group: 'com.google.guava', module: 'listenablefuture'
    }
    implementation libs.metrics
    implementation libs.commonsIo
    implementation libs.infinispan
    compileOnly libs.infinispanAnnotations // Workaround for ISPN-12461

    testImplementation project(':clients').sourceSets.test.output.classesDirs
    testImplementation project(':test-common')
    testImplementation libs.assertj
    testImplementation libs.junitJupiter
    testImplementation libs.mockitoCore
    testImplementation libs.mockitoJunitJupiter // supports MockitoExtension
    testImplementation libs.testcontainers
    testImplementation libs.testcontainersJunitJupiter
    testImplementation libs.testcontainersFakegcs
    testImplementation libs.testcontainersPostgresql
    testImplementation libs.testcontainersLocalstack
    testImplementation libs.wiremock
    testImplementation libs.jqwik

    testRuntimeOnly runtimeTestLibs

    generator project(':generator')

    jooqCodegen libs.jooq
    jooqCodegen libs.jooqMeta
    jooqCodegen libs.jooqCodegen
    jooqCodegen libs.postgresql
  }

  task processMessages(type:JavaExec) {
    mainClass = "org.apache.kafka.message.MessageGenerator"
    classpath = configurations.generator
    args = [ "-p", "io.aiven.inkless.generated",
             "-o", "${projectDir}/build/generated/main/java/io/aiven/inkless/generated",
             "-i", "src/main/resources/message",
             "-m", "MessageDataGenerator", "JsonConverterGenerator"
    ]
    inputs.dir("src/main/resources/message")
            .withPropertyName("messages")
            .withPathSensitivity(PathSensitivity.RELATIVE)
    outputs.cacheIf { true }
    outputs.dir("${projectDir}/build/generated/main/java/io/aiven/inkless/generated")
  }

  tasks {
    generateJooqClasses {
      withContainer {
        image {
          name = "postgres:17.2-alpine"
        }
      }

      usingJavaConfig {
        // Docs: https://www.jooq.org/doc/latest/manual/code-generation/codegen-advanced/codegen-config-database/codegen-database-forced-types/codegen-database-forced-types-converter/
        database.withForcedTypes(
                new ForcedType()
                  .withName("UUID")
                  .withUserType("org.apache.kafka.common.Uuid")
                  .withIncludeExpression("TOPIC_ID")
                  .withConverter("io.aiven.inkless.control_plane.postgres.converters.UUIDtoUuidConverter"),

                new ForcedType()
                  .withName("TIMESTAMP WITH TIME ZONE")
                  .withUserType("java.time.Instant")
                  .withIncludeExpression("NOW|ARG_NOW|.*_AT")
                  .withConverter("io.aiven.inkless.control_plane.postgres.converters.OffsetDateTimeToInstantConverter"),

                new ForcedType()
                  .withName("TIMESTAMP_TYPE_T")
                  .withUserType("org.apache.kafka.common.record.TimestampType")
                  .withIncludeExpression("TIMESTAMP_TYPE")
                  .withConverter("io.aiven.inkless.control_plane.postgres.converters.ShortToTimestampTypeConverter"),

                new ForcedType()
                  .withName("FILE_REASON_T")
                  .withUserType("io.aiven.inkless.control_plane.FileReason")
                  .withIncludeExpression("REASON")
                  .withConverter("io.aiven.inkless.control_plane.postgres.converters.FileReasonTToFileReasonConverter")
        )
      }
      basePackageName.set("org.jooq.generated")
      outputDirectory.set(project.layout.buildDirectory.dir("generated-jooq"))
      includeFlywayTable.set(false)
      outputSchemaToDefault.add("public")
      inputs.dir("src/main/resources/db/migration")
    }
  }

  sourceSets {
    main {
      java {
        srcDirs = [
                "src/main/java",
                "${projectDir}/build/generated/main/java",
                "${projectDir}/build/generated-jooq"
        ]
      }
    }
    test {
      java {
        srcDirs = ["src/test/java"]
      }
    }
  }

  compileJava.dependsOn('processMessages', 'generateJooqClasses')
  srcJar.dependsOn('processMessages', 'generateJooqClasses')

  javadoc {
    enabled = false
  }

  checkstyle {
    // TODO enable
    checkstyleMain.enabled = false
    checkstyleTest.enabled = false

    configProperties = checkstyleConfigProperties("import-control-storage-inkless.xml")
  }

  test {
    useJUnitPlatform {
      includeEngines 'jqwik', 'junit-jupiter'
    }
  }

  apply plugin: 'info.solidsoft.pitest'
  apply plugin: 'info.solidsoft.pitest.aggregator'

  pitest {
    //adds dependency to org.pitest:pitest-junit5-plugin and sets "testPlugin" to "junit5"
    junit5PluginVersion = '1.2.1'
    pitestVersion = '1.17.1'
    addJUnitPlatformLauncher = false
    targetClasses.add("io.aiven.inkless.*")
    excludedTestClasses.add("*io.aiven.inkless.storage_backend.s3.integration.*")
    excludedTestClasses.add("*io.aiven.inkless.storage_backend.azure.integration.*")
    excludedTestClasses.add("*io.aiven.inkless.storage_backend.gcs.integration.*")
    excludedTestClasses.add("*io.aiven.inkless.produce.WriterIntegrationTest")
    excludedTestClasses.add("*io.aiven.inkless.produce.WriterPropertyTest")
    excludedTestClasses.add("*io.aiven.inkless.control_plane.postgres.*")
    excludedTestClasses.add("*io.aiven.inkless.delete.*")
    excludedTestClasses.add("*io.aiven.inkless.merge.*")
    targetTests.add("io.aiven.inkless.*")
    threads = Runtime.getRuntime().availableProcessors()
    outputFormats.addAll('XML', 'HTML')
    mutators.add('ALL')
    exportLineCoverage = true
  }
}

project(':tools:tools-api') {
  base {
    archivesName = "kafka-tools-api"
  }

  dependencies {
    implementation project(':clients')
    testImplementation libs.junitJupiter
    testImplementation testLog4j2Libs
    testRuntimeOnly runtimeTestLibs
  }

  task createVersionFile() {
    def receiptFile = file("${layout.buildDirectory.get().asFile.path}/kafka/$buildVersionFileName")
    inputs.property "commitId", commitId
    inputs.property "version", version
    outputs.file receiptFile
    outputs.cacheIf { true }

    doLast {
      def data = [
              commitId: commitId,
              version: version,
      ]

      receiptFile.parentFile.mkdirs()
      def content = data.entrySet().collect { "$it.key=$it.value" }.sort().join("\n")
      receiptFile.setText(content, "ISO-8859-1")
    }
  }

  jar {
    dependsOn createVersionFile
    from("${layout.buildDirectory.get().asFile.path}") {
      include "kafka/$buildVersionFileName"
    }
  }

  clean.doFirst {
    delete "${layout.buildDirectory.get().asFile.path}/kafka/"
  }

  javadoc {
    include "**/org/apache/kafka/tools/api/*"
  }
}

project(':tools') {
  base {
    archivesName = "kafka-tools"
  }

  configurations {
    releaseOnly
  }

  dependencies {
    releaseOnly log4jReleaseLibs

    implementation project(':clients')
    implementation project(':metadata')
    implementation project(':storage')
    implementation project(':server')
    implementation project(':server-common')
    implementation project(':connect:runtime')
    implementation project(':tools:tools-api')
    implementation project(':transaction-coordinator')
    implementation project(':group-coordinator')
    implementation project(':coordinator-common')
    implementation project(':share-coordinator')
    implementation project(':raft')
    implementation libs.argparse4j
    implementation libs.jacksonDatabind
    implementation libs.jacksonDataformatCsv
    implementation libs.jacksonJDK8Datatypes
    implementation libs.joptSimple
    implementation libs.slf4jApi
    implementation libs.re2j

    implementation libs.jose4j                    // for SASL/OAUTHBEARER JWT validation
    implementation libs.jacksonJakartarsJsonProvider

    compileOnly libs.spotbugs

    testImplementation project(':clients')
    testImplementation project(':clients').sourceSets.test.output
    testImplementation project(':server')
    testImplementation project(':server').sourceSets.test.output
    testImplementation project(':core')
    testImplementation project(':core').sourceSets.test.output
    testImplementation project(':test-common:test-common-internal-api')
    testImplementation project(':test-common:test-common-runtime')
    testImplementation project(':server-common')
    testImplementation project(':server-common').sourceSets.test.output
    testImplementation project(':connect:api')
    testImplementation project(':connect:runtime')
    testImplementation project(':connect:runtime').sourceSets.test.output
    testImplementation project(':storage:storage-api').sourceSets.main.output
    testImplementation project(':storage').sourceSets.test.output
    testImplementation project(':streams')
    testImplementation project(':streams').sourceSets.test.output
    testImplementation project(':streams:integration-tests').sourceSets.test.output
    testImplementation libs.junitJupiter
    testImplementation libs.mockitoCore
    testImplementation libs.mockitoJunitJupiter // supports MockitoExtension
    testImplementation libs.bcpkix // required by the clients test module, but we have to specify it explicitly as gradle does not include the transitive test dependency automatically
    testImplementation(libs.jfreechart) {
      exclude group: 'junit', module: 'junit'
    }
    testImplementation libs.apachedsCoreApi
    testImplementation libs.apachedsInterceptorKerberos
    testImplementation libs.apachedsProtocolShared
    testImplementation libs.apachedsProtocolKerberos
    testImplementation libs.apachedsProtocolLdap
    testImplementation libs.apachedsLdifPartition
    testImplementation testLog4j2Libs

    testRuntimeOnly runtimeTestLibs
    testRuntimeOnly libs.hamcrest
  }

  javadoc {
    enabled = false
  }

  tasks.create(name: "copyDependantLibs", type: Copy) {
    from (configurations.runtimeClasspath) {
      exclude('kafka-clients*')
    }
    from (configurations.releaseOnly)
    into "${layout.buildDirectory.get().asFile.path}/dependant-libs-${versions.scala}"
    duplicatesStrategy 'exclude'
  }

  jar {
    dependsOn 'copyDependantLibs'
  }
}

project(':trogdor') {
  base {
    archivesName = "trogdor"
  }

  dependencies {
    implementation project(':clients')
    implementation libs.argparse4j
    implementation libs.jacksonDatabind
    implementation libs.jacksonJDK8Datatypes
    implementation libs.slf4jApi

    implementation libs.jacksonJakartarsJsonProvider
    implementation libs.jerseyContainerServlet
    implementation libs.jerseyHk2
    implementation libs.jaxbApi // Jersey dependency that was available in the JDK before Java 9
    implementation libs.activation // Jersey dependency that was available in the JDK before Java 9
    implementation (libs.jettyServer) {
      exclude group: 'org.slf4j', module: 'slf4j-api'
    }
    implementation (libs.jettyServlet) {
      exclude group: 'org.slf4j', module: 'slf4j-api'
    }
    implementation (libs.jettyServlets) {
      exclude group: 'org.slf4j', module: 'slf4j-api'
    }

    implementation project(':group-coordinator')
    implementation project(':group-coordinator:group-coordinator-api')

    testImplementation project(':clients')
    testImplementation project(':clients').sourceSets.test.output
    testImplementation project(':group-coordinator')
    testImplementation libs.junitJupiter
    testImplementation libs.mockitoCore
    testImplementation testLog4j2Libs

    testRuntimeOnly runtimeTestLibs
    testRuntimeOnly libs.junitPlatformLanucher
  }

  javadoc {
    enabled = false
  }

  tasks.create(name: "copyDependantLibs", type: Copy) {
    from (configurations.runtimeClasspath) {
      exclude('kafka-clients*')
    }
    into "${layout.buildDirectory.get().asFile.path}/dependant-libs-${versions.scala}"
    duplicatesStrategy 'exclude'
  }

  jar {
    dependsOn 'copyDependantLibs'
  }
}

project(':shell') {
  base {
    archivesName = "kafka-shell"
  }

  dependencies {
    implementation libs.argparse4j
    implementation libs.jacksonDatabind
    implementation libs.jacksonJDK8Datatypes
    implementation libs.jline
    implementation libs.slf4jApi
    implementation project(':server-common')
    implementation project(':clients')
    implementation project(':core')
    implementation project(':metadata')
    implementation project(':raft')

    implementation libs.jose4j                    // for SASL/OAUTHBEARER JWT validation
    implementation libs.jacksonJakartarsJsonProvider

    testImplementation project(':clients')
    testImplementation project(':clients').sourceSets.test.output
    testImplementation project(':core')
    testImplementation project(':server-common')
    testImplementation project(':server-common').sourceSets.test.output
    testImplementation libs.jacksonDatabindYaml
    testImplementation libs.junitJupiter
    testImplementation testLog4j2Libs

    testRuntimeOnly runtimeTestLibs
  }

  javadoc {
    enabled = false
  }

  tasks.create(name: "copyDependantLibs", type: Copy) {
    from (configurations.runtimeClasspath) {
      include('jline-*jar')
    }
    into "${layout.buildDirectory.get().asFile.path}/dependant-libs-${versions.scala}"
    duplicatesStrategy 'exclude'
  }

  jar {
    dependsOn 'copyDependantLibs'
  }
}

project(':streams') {
  base {
    archivesName = "kafka-streams"
  }

  ext.buildStreamsVersionFileName = "kafka-streams-version.properties"

  configurations {
    generator
  }

  dependencies {
    api project(path: ':clients', configuration: 'shadow')
    // `org.rocksdb.Options` is part of Kafka Streams public api via `RocksDBConfigSetter`
    api libs.rocksDBJni

    implementation libs.jacksonAnnotations
    implementation libs.jacksonDatabind
    implementation libs.slf4jApi

    // testCompileOnly prevents streams from exporting a dependency on test-utils, which would cause a dependency cycle
    testCompileOnly project(':streams:test-utils')
    testCompileOnly libs.bndlib

    testImplementation project(':clients').sourceSets.test.output
    testImplementation libs.jacksonDatabindYaml
    testImplementation libs.junitJupiter
    testImplementation libs.bcpkix
    testImplementation libs.hamcrest
    testImplementation libs.mockitoCore
    testImplementation libs.mockitoJunitJupiter // supports MockitoExtension
    testImplementation libs.junitPlatformSuiteEngine // supports suite test
    testImplementation testLog4j2Libs

    testRuntimeOnly project(':streams:test-utils')
    testRuntimeOnly runtimeTestLibs

    generator project(':generator')
  }

  task processMessages(type:JavaExec) {
    mainClass = "org.apache.kafka.message.MessageGenerator"
    classpath = configurations.generator
    args = [ "-p", "org.apache.kafka.streams.internals.generated",
             "-o", "${projectDir}/build/generated/main/java/org/apache/kafka/streams/internals/generated",
             "-i", "src/main/resources/common/message",
             "-m", "MessageDataGenerator"
           ]
    inputs.dir("src/main/resources/common/message")
        .withPropertyName("messages")
        .withPathSensitivity(PathSensitivity.RELATIVE)
    outputs.cacheIf { true }
    outputs.dir("${projectDir}/build/generated/main/java/org/apache/kafka/streams/internals/generated")
  }

  sourceSets {
    main {
      java {
        srcDirs = ["src/main/java", "${projectDir}/build/generated/main/java"]
      }
    }
    test {
      java {
        srcDirs = ["src/test/java"]
      }
    }
  }

  compileJava.dependsOn 'processMessages'
  srcJar.dependsOn 'processMessages'

  javadoc {
    include "**/org/apache/kafka/streams/**"
    exclude "**/org/apache/kafka/streams/internals/**", "**/org/apache/kafka/streams/**/internals/**"
  }

  tasks.create(name: "copyDependantLibs", type: Copy) {
    from (configurations.runtimeClasspath) {
      exclude('kafka-clients*')
    }
    into "${layout.buildDirectory.get().asFile.path}/dependant-libs-${versions.scala}"
    duplicatesStrategy 'exclude'
  }

  task createStreamsVersionFile() {
    def receiptFile = file("${layout.buildDirectory.get().asFile.path}/kafka/$buildStreamsVersionFileName")
    inputs.property "commitId", commitId
    inputs.property "version", version
    outputs.file receiptFile

    doLast {
      def data = [
              commitId: commitId,
              version: version,
      ]

      receiptFile.parentFile.mkdirs()
      def content = data.entrySet().collect { "$it.key=$it.value" }.sort().join("\n")
      receiptFile.setText(content, "ISO-8859-1")
    }
  }

  jar {
    dependsOn 'createStreamsVersionFile'
    from("${layout.buildDirectory.get().asFile.path}") {
      include "kafka/$buildStreamsVersionFileName"
    }
    dependsOn 'copyDependantLibs'
  }

  systemTestLibs {
    dependsOn testJar
  }

  task genStreamsConfigDocs(type: JavaExec) {
    classpath = sourceSets.main.runtimeClasspath
    mainClass = 'org.apache.kafka.streams.StreamsConfig'
    if( !generatedDocsDir.exists() ) { generatedDocsDir.mkdirs() }
    standardOutput = new File(generatedDocsDir, "streams_config.html").newOutputStream()
  }

  task testAll(
    dependsOn: [
            ':streams:test',
            ':streams:integration-tests:test',
            ':streams:test-utils:test',
            ':streams:streams-scala:test',
            ':streams:upgrade-system-tests-0110:test',
            ':streams:upgrade-system-tests-10:test',
            ':streams:upgrade-system-tests-11:test',
            ':streams:upgrade-system-tests-20:test',
            ':streams:upgrade-system-tests-21:test',
            ':streams:upgrade-system-tests-22:test',
            ':streams:upgrade-system-tests-23:test',
            ':streams:upgrade-system-tests-24:test',
            ':streams:upgrade-system-tests-25:test',
            ':streams:upgrade-system-tests-26:test',
            ':streams:upgrade-system-tests-27:test',
            ':streams:upgrade-system-tests-28:test',
            ':streams:upgrade-system-tests-30:test',
            ':streams:upgrade-system-tests-31:test',
            ':streams:upgrade-system-tests-32:test',
            ':streams:upgrade-system-tests-33:test',
            ':streams:upgrade-system-tests-34:test',
            ':streams:upgrade-system-tests-35:test',
            ':streams:upgrade-system-tests-36:test',
            ':streams:upgrade-system-tests-37:test',
            ':streams:upgrade-system-tests-38:test',
            ':streams:upgrade-system-tests-39:test',
            ':streams:upgrade-system-tests-40:test',
            ':streams:examples:test'
    ]
  )
}

project(':streams:streams-scala') {
  apply plugin: 'scala'

  base {
    archivesName = "kafka-streams-scala_${versions.baseScala}"
  }

  dependencies {
    api project(':streams')

    api libs.scalaLibrary
    testImplementation project(':streams').sourceSets.test.output
    testImplementation project(':clients').sourceSets.test.output
    testImplementation project(':streams:test-utils')

    testImplementation libs.jacksonDatabindYaml
    testImplementation libs.junitJupiter
    testImplementation libs.mockitoJunitJupiter // supports MockitoExtension
    testImplementation testLog4j2Libs

    testRuntimeOnly runtimeTestLibs
  }

  javadoc {
    include "**/org/apache/kafka/streams/scala/**"
  }

  scaladoc {
    scalaDocOptions.additionalParameters = ["-no-link-warnings"]
  }

  tasks.create(name: "copyDependantLibs", type: Copy) {
    from (configurations.runtimeClasspath) {
      exclude('kafka-streams*')
    }
    into "${layout.buildDirectory.get().asFile.path}/dependant-libs-${versions.scala}"
    duplicatesStrategy 'exclude'
  }

  jar {
    dependsOn 'copyDependantLibs'
  }

  apply plugin: 'com.diffplug.spotless'
  spotless {
    scala {
      target '**/*.scala'
      scalafmt("$versions.scalafmt").configFile('../../checkstyle/.scalafmt.conf').scalaMajorVersion(versions.baseScala)
      licenseHeaderFile '../../checkstyle/java.header', 'package'
    }
  }
}

project(':streams:integration-tests') {
  apply plugin: 'scala'

  base {
    archivesName = "kafka-streams-integration-tests"
  }

  dependencies {
    implementation libs.slf4jApi
    implementation libs.scalaLibrary

    testImplementation project(':clients').sourceSets.test.output
    testImplementation project(':group-coordinator')
    testImplementation project(':server')
    testImplementation project(':server-common')
    testImplementation project(':server-common').sourceSets.test.output
    testImplementation project(':storage')
    testImplementation project(':streams').sourceSets.test.output
    testImplementation project(':streams:streams-scala')
    testImplementation project(':test-common:test-common-runtime')
    testImplementation project(':tools')
    testImplementation project(':transaction-coordinator')
    testImplementation libs.bcpkix
    testImplementation libs.hamcrest
    testImplementation libs.junitJupiter
    testImplementation libs.junitPlatformSuiteEngine // supports suite test
    testImplementation libs.mockitoCore
    testImplementation testLog4j2Libs
    testImplementation project(':streams:test-utils')

    testRuntimeOnly runtimeTestLibs
  }

  sourceSets {
    // Set java/scala source folders in the `scala` block to enable joint compilation
    main {
      java {
        srcDirs = []
      }
      scala {
        srcDirs = []
      }
    }
    test {
      java {
        srcDirs = []
      }
      scala {
        srcDirs = ["src/test/java", "src/test/scala"]
      }
    }
  }
}

project(':streams:test-utils') {
  base {
    archivesName = "kafka-streams-test-utils"
  }

  dependencies {
    api project(':streams')
    api project(':clients')

    implementation libs.slf4jApi

    testImplementation project(':clients').sourceSets.test.output
    testImplementation libs.jacksonDatabindYaml
    testImplementation libs.junitJupiter
    testImplementation libs.mockitoCore
    testImplementation libs.hamcrest
    testImplementation testLog4j2Libs

    testRuntimeOnly runtimeTestLibs
  }

  tasks.create(name: "copyDependantLibs", type: Copy) {
    from (configurations.runtimeClasspath) {
      exclude('kafka-streams*')
    }
    into "${layout.buildDirectory.get().asFile.path}/dependant-libs-${versions.scala}"
    duplicatesStrategy 'exclude'
  }

  jar {
    dependsOn 'copyDependantLibs'
  }

}

project(':streams:examples') {
  base {
    archivesName = "kafka-streams-examples"
  }

  dependencies {
    // this dependency should be removed after we unify data API
    implementation(project(':connect:json'))
    implementation project(':streams')
    implementation libs.slf4jApi

    testImplementation project(':streams:test-utils')
    testImplementation project(':clients').sourceSets.test.output // for org.apache.kafka.test.IntegrationTest
    testImplementation libs.junitJupiter
    testImplementation libs.hamcrest
    testImplementation testLog4j2Libs

    testRuntimeOnly runtimeTestLibs
  }

  javadoc {
    enabled = false
  }

  tasks.create(name: "copyDependantLibs", type: Copy) {
    from (configurations.runtimeClasspath) {
      exclude('kafka-streams*')
    }
    into "${layout.buildDirectory.get().asFile.path}/dependant-libs-${versions.scala}"
    duplicatesStrategy 'exclude'
  }

  jar {
    dependsOn 'copyDependantLibs'
  }
}

project(':streams:upgrade-system-tests-0110') {
  base{
    archivesName = "kafka-streams-upgrade-system-tests-0110"
  }

  dependencies {
    testImplementation libs.kafkaStreams_0110
    testRuntimeOnly libs.junitJupiter
    testRuntimeOnly runtimeTestLibs
  }

  systemTestLibs {
    dependsOn testJar
  }
}

project(':streams:upgrade-system-tests-10') {
  base {
    archivesName = "kafka-streams-upgrade-system-tests-10"
  }

  dependencies {
    testImplementation libs.kafkaStreams_10
    testRuntimeOnly libs.junitJupiter
    testRuntimeOnly runtimeTestLibs
  }

  systemTestLibs {
    dependsOn testJar
  }
}

project(':streams:upgrade-system-tests-11') {
  base {
    archivesName = "kafka-streams-upgrade-system-tests-11"
  }

  dependencies {
    testImplementation libs.kafkaStreams_11
    testRuntimeOnly libs.junitJupiter
    testRuntimeOnly runtimeTestLibs
  }

  systemTestLibs {
    dependsOn testJar
  }
}

project(':streams:upgrade-system-tests-20') {
  base {
    archivesName = "kafka-streams-upgrade-system-tests-20"
  }

  dependencies {
    testImplementation libs.kafkaStreams_20
    testRuntimeOnly libs.junitJupiter
    testRuntimeOnly runtimeTestLibs
  }

  systemTestLibs {
    dependsOn testJar
  }
}

project(':streams:upgrade-system-tests-21') {
  base {
    archivesName = "kafka-streams-upgrade-system-tests-21"
  }

  dependencies {
    testImplementation libs.kafkaStreams_21
    testRuntimeOnly libs.junitJupiter
    testRuntimeOnly runtimeTestLibs
  }

  systemTestLibs {
    dependsOn testJar
  }
}

project(':streams:upgrade-system-tests-22') {
  base {
    archivesName = "kafka-streams-upgrade-system-tests-22"
  }

  dependencies {
    testImplementation libs.kafkaStreams_22
    testRuntimeOnly libs.junitJupiter
    testRuntimeOnly runtimeTestLibs
  }

  systemTestLibs {
    dependsOn testJar
  }
}

project(':streams:upgrade-system-tests-23') {
  base {
    archivesName = "kafka-streams-upgrade-system-tests-23"
  }

  dependencies {
    testImplementation libs.kafkaStreams_23
    testRuntimeOnly libs.junitJupiter
    testRuntimeOnly runtimeTestLibs
  }

  systemTestLibs {
    dependsOn testJar
  }
}

project(':streams:upgrade-system-tests-24') {
  base {
    archivesName = "kafka-streams-upgrade-system-tests-24"
  }

  dependencies {
    testImplementation libs.kafkaStreams_24
    testRuntimeOnly libs.junitJupiter
    testRuntimeOnly runtimeTestLibs
  }

  systemTestLibs {
    dependsOn testJar
  }
}

project(':streams:upgrade-system-tests-25') {
  base {
    archivesName = "kafka-streams-upgrade-system-tests-25"
  }

  dependencies {
    testImplementation libs.kafkaStreams_25
    testRuntimeOnly libs.junitJupiter
    testRuntimeOnly runtimeTestLibs
  }

  systemTestLibs {
    dependsOn testJar
  }
}

project(':streams:upgrade-system-tests-26') {
  base {
    archivesName = "kafka-streams-upgrade-system-tests-26"
  }

  dependencies {
    testImplementation libs.kafkaStreams_26
    testRuntimeOnly libs.junitJupiter
    testRuntimeOnly runtimeTestLibs
  }

  systemTestLibs {
    dependsOn testJar
  }
}

project(':streams:upgrade-system-tests-27') {
  base {
    archivesName = "kafka-streams-upgrade-system-tests-27"
  }

  dependencies {
    testImplementation libs.kafkaStreams_27
    testRuntimeOnly libs.junitJupiter
    testRuntimeOnly runtimeTestLibs
  }

  systemTestLibs {
    dependsOn testJar
  }
}

project(':streams:upgrade-system-tests-28') {
  base {
    archivesName = "kafka-streams-upgrade-system-tests-28"
  }

  dependencies {
    testImplementation libs.kafkaStreams_28
    testRuntimeOnly libs.junitJupiter
    testRuntimeOnly runtimeTestLibs
  }

  systemTestLibs {
    dependsOn testJar
  }
}

project(':streams:upgrade-system-tests-30') {
  base {
    archivesName = "kafka-streams-upgrade-system-tests-30"
  }

  dependencies {
    testImplementation libs.kafkaStreams_30
    testRuntimeOnly libs.junitJupiter
    testRuntimeOnly runtimeTestLibs
  }

  systemTestLibs {
    dependsOn testJar
  }
}

project(':streams:upgrade-system-tests-31') {
  base {
    archivesName = "kafka-streams-upgrade-system-tests-31"
  }

  dependencies {
    testImplementation libs.kafkaStreams_31
    testRuntimeOnly libs.junitJupiter
    testRuntimeOnly runtimeTestLibs
  }

  systemTestLibs {
    dependsOn testJar
  }
}

project(':streams:upgrade-system-tests-32') {
  base {
    archivesName = "kafka-streams-upgrade-system-tests-32"
  }

  dependencies {
    testImplementation libs.kafkaStreams_32
    testRuntimeOnly libs.junitJupiter
    testRuntimeOnly runtimeTestLibs
  }

  systemTestLibs {
    dependsOn testJar
  }
}

project(':streams:upgrade-system-tests-33') {
  base {
    archivesName = "kafka-streams-upgrade-system-tests-33"
  }

  dependencies {
    testImplementation libs.kafkaStreams_33
    testRuntimeOnly libs.junitJupiter
    testRuntimeOnly runtimeTestLibs
  }

  systemTestLibs {
    dependsOn testJar
  }
}

project(':streams:upgrade-system-tests-34') {
  base {
    archivesName = "kafka-streams-upgrade-system-tests-34"
  }

  dependencies {
    testImplementation libs.kafkaStreams_34
    testRuntimeOnly libs.junitJupiter
    testRuntimeOnly runtimeTestLibs
  }

  systemTestLibs {
    dependsOn testJar
  }
}

project(':streams:upgrade-system-tests-35') {
  base {
    archivesName = "kafka-streams-upgrade-system-tests-35"
  }

  dependencies {
    testImplementation libs.kafkaStreams_35
    testRuntimeOnly libs.junitJupiter
    testRuntimeOnly runtimeTestLibs
  }

  systemTestLibs {
    dependsOn testJar
  }
}

project(':streams:upgrade-system-tests-36') {
  base {
    archivesName = "kafka-streams-upgrade-system-tests-36"
  }

  dependencies {
    testImplementation libs.kafkaStreams_36
    testRuntimeOnly libs.junitJupiter
    testRuntimeOnly runtimeTestLibs
  }

  systemTestLibs {
    dependsOn testJar
  }
}

project(':streams:upgrade-system-tests-37') {
  base {
    archivesName = "kafka-streams-upgrade-system-tests-37"
  }

  dependencies {
    testImplementation libs.kafkaStreams_37
    testRuntimeOnly libs.junitJupiter
    testRuntimeOnly runtimeTestLibs
  }

  systemTestLibs {
    dependsOn testJar
  }
}

project(':streams:upgrade-system-tests-38') {
  base {
    archivesName = "kafka-streams-upgrade-system-tests-38"
  }

  dependencies {
    testImplementation libs.kafkaStreams_38
    testRuntimeOnly libs.junitJupiter
    testRuntimeOnly runtimeTestLibs
  }

  systemTestLibs {
    dependsOn testJar
  }
}

project(':streams:upgrade-system-tests-39') {
  base {
    archivesName = "kafka-streams-upgrade-system-tests-39"
  }

  dependencies {
    testImplementation libs.kafkaStreams_39
    testRuntimeOnly libs.junitJupiter
    testRuntimeOnly runtimeTestLibs
  }

  systemTestLibs {
    dependsOn testJar
  }
}

project(':streams:upgrade-system-tests-40') {
  base {
    archivesName = "kafka-streams-upgrade-system-tests-40"
  }

  dependencies {
    testImplementation libs.kafkaStreams_40
    testRuntimeOnly libs.junitJupiter
    testRuntimeOnly runtimeTestLibs
  }

  systemTestLibs {
    dependsOn testJar
  }
}

project(':jmh-benchmarks') {

  apply plugin: 'com.gradleup.shadow'

  shadowJar {
    archiveBaseName = 'kafka-jmh-benchmarks'
  }

  dependencies {
    implementation(project(':core')) {
      // jmh requires jopt 4.x while `core` depends on 5.0, they are not binary compatible
      exclude group: 'net.sf.jopt-simple', module: 'jopt-simple'
    }
    implementation project(':server-common')
    implementation project(':server')
    implementation project(':raft')
    implementation project(':clients')
    implementation project(':coordinator-common')
    implementation project(':group-coordinator')
    implementation project(':group-coordinator:group-coordinator-api')
    implementation project(':metadata')
    implementation project(':storage')
    implementation project(':streams')
    implementation project(':transaction-coordinator')
    implementation project(':core')
    implementation project(':connect:api')
    implementation project(':connect:transforms')
    implementation project(':connect:json')
    implementation project(':clients').sourceSets.test.output
    implementation project(':core').sourceSets.test.output
    implementation project(':server-common').sourceSets.test.output
    implementation project(':metadata').sourceSets.test.output

    implementation libs.jmhCore
    annotationProcessor libs.jmhGeneratorAnnProcess
    implementation libs.jmhCoreBenchmarks
    implementation libs.jacksonDatabind
    implementation libs.metrics
    implementation libs.mockitoCore
    implementation libs.scalaLibrary
    implementation libs.slf4jApi
  }

  tasks.withType(JavaCompile) {
    // Suppress warning caused by code generated by jmh: `warning: [cast] redundant cast to long`
    options.compilerArgs << "-Xlint:-cast"
  }

  jar {
    manifest {
      attributes "Main-Class": "org.openjdk.jmh.Main"
    }
  }

  checkstyle {
    configProperties = checkstyleConfigProperties("import-control-jmh-benchmarks.xml")
  }

  task jmh(type: JavaExec, dependsOn: [':jmh-benchmarks:clean', ':jmh-benchmarks:shadowJar']) {

    mainClass = "-jar"

    doFirst {
      if (System.getProperty("jmhArgs")) {
          args System.getProperty("jmhArgs").split(' ')
      }
      args = [shadowJar.archiveFile.get().asFile, *args]
    }
  }

  javadoc {
     enabled = false
  }
}

project(':connect:api') {
  base {
    archivesName = "connect-api"
  }

  dependencies {
    api project(':clients')
    implementation libs.jakartaRsApi
    implementation libs.slf4jApi

    testImplementation libs.junitJupiter
    testImplementation project(':clients').sourceSets.test.output
    testImplementation testLog4j2Libs

    testRuntimeOnly runtimeTestLibs
  }

  javadoc {
    include "**/org/apache/kafka/connect/**" // needed for the `aggregatedJavadoc` task
  }

  tasks.create(name: "copyDependantLibs", type: Copy) {
    from (configurations.runtimeClasspath) {
      exclude('kafka-clients*')
      exclude('connect-*')
    }
    into "${layout.buildDirectory.get().asFile.path}/dependant-libs"
    duplicatesStrategy 'exclude'
  }

  jar {
    dependsOn copyDependantLibs
  }
}

project(':connect:transforms') {
  base {
    archivesName = "connect-transforms"
  }

  dependencies {
    api project(':connect:api')

    implementation libs.slf4jApi

    testImplementation libs.junitJupiter
    testImplementation project(':clients').sourceSets.test.output
    testImplementation testLog4j2Libs

    testRuntimeOnly runtimeTestLibs
  }

  javadoc {
    enabled = false
  }

  tasks.create(name: "copyDependantLibs", type: Copy) {
    from (configurations.runtimeClasspath) {
      exclude('kafka-clients*')
      exclude('connect-*')
    }
    into "${layout.buildDirectory.get().asFile.path}/dependant-libs"
    duplicatesStrategy 'exclude'
  }

  jar {
    dependsOn copyDependantLibs
  }
}

project(':connect:json') {
  base {
    archivesName = "connect-json"
  }

  dependencies {
    api project(':connect:api')

    api libs.jacksonDatabind
    api libs.jacksonJDK8Datatypes
    api libs.jacksonBlackbird

    implementation libs.slf4jApi

    testImplementation libs.junitJupiter
    testImplementation testLog4j2Libs
    testImplementation project(':clients').sourceSets.test.output

    testRuntimeOnly runtimeTestLibs
  }

  javadoc {
    enabled = false
  }

  tasks.create(name: "copyDependantLibs", type: Copy) {
    from (configurations.runtimeClasspath) {
      exclude('kafka-clients*')
      exclude('connect-*')
    }
    into "${layout.buildDirectory.get().asFile.path}/dependant-libs"
    duplicatesStrategy 'exclude'
  }

  jar {
    dependsOn copyDependantLibs
  }
}

project(':connect:runtime') {
  configurations {
    swagger
  }

  base {
    archivesName = "connect-runtime"
  }

  dependencies {
    // connect-runtime is used in tests, use `api` for modules below for backwards compatibility even though
    // applications should generally not depend on `connect-runtime`
    api project(':connect:api')
    api project(':clients')
    api project(':connect:json')
    api project(':connect:transforms')

    compileOnly log4j2Libs

    implementation libs.slf4jApi
    implementation libs.jose4j                    // for SASL/OAUTHBEARER JWT validation
    implementation libs.jacksonAnnotations
    implementation libs.jacksonJakartarsJsonProvider
    implementation libs.jerseyContainerServlet
    implementation libs.jerseyHk2
    implementation libs.jaxbApi // Jersey dependency that was available in the JDK before Java 9
    implementation libs.activation // Jersey dependency that was available in the JDK before Java 9
    implementation (libs.jettyServer) {
      exclude group: 'org.slf4j', module: 'slf4j-api'
    }
    implementation (libs.jettyServlet) {
      exclude group: 'org.slf4j', module: 'slf4j-api'
    }
    implementation (libs.jettyServlets) {
      exclude group: 'org.slf4j', module: 'slf4j-api'
    }
    implementation (libs.jettyClient) {
      exclude group: 'org.slf4j', module: 'slf4j-api'
    }
    implementation libs.classgraph
    implementation libs.mavenArtifact
    implementation libs.swaggerAnnotations

    compileOnly libs.bndlib
    compileOnly libs.spotbugs

    // We use this library to generate OpenAPI docs for the REST API, but we don't want or need it at compile
    // or run time. So, we add it to a separate configuration, which we use later on during docs generation
    swagger libs.jakartaServletApi
    swagger libs.jaxrs2Jakarta

    testImplementation project(':clients').sourceSets.test.output
    testImplementation project(':core')
    testImplementation project(':server')
    testImplementation project(':metadata')
    testImplementation project(':server-common')
    testImplementation project(':test-common:test-common-internal-api')
    testImplementation project(':test-common:test-common-util')
    testImplementation project(':test-common:test-common-runtime')
    testImplementation project(':server-common')
    testImplementation project(':server')
    testImplementation project(':group-coordinator')
    testImplementation project(':storage')
    testImplementation project(':connect:test-plugins')
    testImplementation project(':server-common').sourceSets.test.output

    testImplementation libs.jacksonDatabindYaml
    testImplementation libs.junitJupiter
    testImplementation libs.mockitoCore
    testImplementation libs.mockitoJunitJupiter
    testImplementation libs.httpclient
    testImplementation testLog4j2Libs

    testCompileOnly libs.bndlib

    testRuntimeOnly libs.bcpkix
    testRuntimeOnly runtimeTestLibs
  }

  javadoc {
    enabled = false
  }

  tasks.create(name: "copyDependantLibs", type: Copy) {
    from (configurations.runtimeClasspath) {
      exclude('kafka-clients*')
      exclude('connect-*')
    }
    into "${layout.buildDirectory.get().asFile.path}/dependant-libs"
    duplicatesStrategy 'exclude'
  }

  jar {
    dependsOn copyDependantLibs
  }

  task genConnectConfigDocs(type: JavaExec) {
    classpath = sourceSets.main.runtimeClasspath
    mainClass = 'org.apache.kafka.connect.runtime.distributed.DistributedConfig'
    if( !generatedDocsDir.exists() ) { generatedDocsDir.mkdirs() }
    standardOutput = new File(generatedDocsDir, "connect_config.html").newOutputStream()
  }

  task genSinkConnectorConfigDocs(type: JavaExec) {
    classpath = sourceSets.main.runtimeClasspath
    mainClass = 'org.apache.kafka.connect.runtime.SinkConnectorConfig'
    if( !generatedDocsDir.exists() ) { generatedDocsDir.mkdirs() }
    standardOutput = new File(generatedDocsDir, "sink_connector_config.html").newOutputStream()
  }

  task genSourceConnectorConfigDocs(type: JavaExec) {
    classpath = sourceSets.main.runtimeClasspath
    mainClass = 'org.apache.kafka.connect.runtime.SourceConnectorConfig'
    if( !generatedDocsDir.exists() ) { generatedDocsDir.mkdirs() }
    standardOutput = new File(generatedDocsDir, "source_connector_config.html").newOutputStream()
  }

  task genConnectTransformationDocs(type: JavaExec) {
    classpath = sourceSets.main.runtimeClasspath
    mainClass = 'org.apache.kafka.connect.tools.TransformationDoc'
    if( !generatedDocsDir.exists() ) { generatedDocsDir.mkdirs() }
    standardOutput = new File(generatedDocsDir, "connect_transforms.html").newOutputStream()
  }

  task genConnectPredicateDocs(type: JavaExec) {
    classpath = sourceSets.main.runtimeClasspath
    mainClass = 'org.apache.kafka.connect.tools.PredicateDoc'
    if( !generatedDocsDir.exists() ) { generatedDocsDir.mkdirs() }
    standardOutput = new File(generatedDocsDir, "connect_predicates.html").newOutputStream()
  }

  task genConnectMetricsDocs(type: JavaExec) {
    classpath = sourceSets.main.runtimeClasspath
    mainClass = 'org.apache.kafka.connect.runtime.ConnectMetrics'
    if( !generatedDocsDir.exists() ) { generatedDocsDir.mkdirs() }
    standardOutput = new File(generatedDocsDir, "connect_metrics.html").newOutputStream()
  }

  task setVersionInOpenAPISpec(type: Copy) {
    from "$rootDir/gradle/openapi.template"
    into "${layout.buildDirectory.get().asFile.path}/resources/docs"
    rename ('openapi.template', 'openapi.yaml')
    expand(kafkaVersion: "$rootProject.version")
  }

  task genConnectOpenAPIDocs(type: io.swagger.v3.plugins.gradle.tasks.ResolveTask, dependsOn: setVersionInOpenAPISpec) {
    classpath = sourceSets.main.runtimeClasspath

    buildClasspath = classpath + configurations.swagger
    outputFileName = 'connect_rest'
    outputFormat = 'YAML'
    prettyPrint = 'TRUE'
    sortOutput = 'TRUE'
    openApiFile = file("${layout.buildDirectory.get().asFile.path}/resources/docs/openapi.yaml")
    resourcePackages = ['org.apache.kafka.connect.runtime.rest.resources']
    if( !generatedDocsDir.exists() ) { generatedDocsDir.mkdirs() }
    outputDir = file(generatedDocsDir)
  }

}

project(':connect:file') {
  base {
    archivesName = "connect-file"
  }

  dependencies {
    implementation project(':connect:api')
    implementation libs.slf4jApi

    testImplementation testLog4j2Libs
    testImplementation libs.junitJupiter
    testImplementation libs.mockitoCore

    testImplementation project(':clients').sourceSets.test.output
    testImplementation project(':connect:runtime')
    testImplementation project(':connect:runtime').sourceSets.test.output
    testImplementation project(':core')
    testImplementation project(':test-common:test-common-runtime')
    testImplementation project(':server-common').sourceSets.test.output

    testRuntimeOnly runtimeTestLibs
  }

  javadoc {
    enabled = false
  }

  tasks.create(name: "copyDependantLibs", type: Copy) {
    from (configurations.runtimeClasspath) {
      exclude('kafka-clients*')
      exclude('connect-*')
    }
    into "${layout.buildDirectory.get().asFile.path}/dependant-libs"
    duplicatesStrategy 'exclude'
  }

  jar {
    dependsOn copyDependantLibs
  }
}

project(':connect:basic-auth-extension') {
  base {
    archivesName = "connect-basic-auth-extension"
  }

  dependencies {
    implementation project(':connect:api')

    implementation libs.slf4jApi
    implementation libs.jakartaRsApi
    implementation libs.jaxAnnotationApi

    testImplementation libs.bcpkix
    testImplementation libs.mockitoCore
    testImplementation libs.junitJupiter
    testImplementation testLog4j2Libs
    testImplementation project(':clients').sourceSets.test.output

    testRuntimeOnly libs.jerseyContainerServlet
    testRuntimeOnly runtimeTestLibs
  }

  javadoc {
    enabled = false
  }

  tasks.create(name: "copyDependantLibs", type: Copy) {
    from (configurations.runtimeClasspath) {
      exclude('kafka-clients*')
      exclude('connect-*')
    }
    into "${layout.buildDirectory.get().asFile.path}/dependant-libs"
    duplicatesStrategy 'exclude'
  }

  jar {
    dependsOn copyDependantLibs
  }
}

project(':connect:mirror') {
  base {
    archivesName = "connect-mirror"
  }

  dependencies {
    implementation project(':connect:api')
    implementation project(':connect:runtime')
    implementation project(':connect:mirror-client')
    implementation project(':clients')

    implementation libs.argparse4j
    implementation libs.slf4jApi
    implementation libs.jacksonAnnotations
    implementation libs.jacksonJakartarsJsonProvider
    implementation libs.jerseyContainerServlet
    implementation libs.jerseyHk2
    implementation libs.jaxbApi // Jersey dependency that was available in the JDK before Java 9
    implementation libs.activation // Jersey dependency that was available in the JDK before Java 9
    implementation (libs.jettyServer) {
      exclude group: 'org.slf4j', module: 'slf4j-api'
    }
    implementation (libs.jettyServlet) {
      exclude group: 'org.slf4j', module: 'slf4j-api'
    }
    implementation (libs.jettyServlets) {
      exclude group: 'org.slf4j', module: 'slf4j-api'
    }
    implementation (libs.jettyClient) {
      exclude group: 'org.slf4j', module: 'slf4j-api'
    }
    implementation libs.swaggerAnnotations

    testImplementation testLog4j2Libs
    testImplementation libs.junitJupiter
    testImplementation libs.bndlib
    testImplementation libs.mockitoCore
    testImplementation project(':clients').sourceSets.test.output
    testImplementation project(':connect:runtime').sourceSets.test.output
    testImplementation project(':core')
    testImplementation project(':test-common:test-common-runtime')
    testImplementation project(':server')
    testImplementation project(':server-common')


    testRuntimeOnly project(':connect:runtime')
    testRuntimeOnly libs.bcpkix
    testRuntimeOnly runtimeTestLibs
  }

  javadoc {
    enabled = false
  }

  tasks.create(name: "copyDependantLibs", type: Copy) {
    from (configurations.runtimeClasspath) {
      exclude('kafka-clients*')
      exclude('connect-*')
    }
    into "${layout.buildDirectory.get().asFile.path}/dependant-libs"
    duplicatesStrategy 'exclude'
  }

  task genMirrorConnectorConfigDocs(type: JavaExec) {
    classpath = sourceSets.main.runtimeClasspath
    mainClass = 'org.apache.kafka.connect.mirror.MirrorConnectorConfig'
    if( !generatedDocsDir.exists() ) { generatedDocsDir.mkdirs() }
    standardOutput = new File(generatedDocsDir, "mirror_connector_config.html").newOutputStream()
  }

  task genMirrorSourceConfigDocs(type: JavaExec) {
    classpath = sourceSets.main.runtimeClasspath
    mainClass = 'org.apache.kafka.connect.mirror.MirrorSourceConfig'
    if( !generatedDocsDir.exists() ) { generatedDocsDir.mkdirs() }
    standardOutput = new File(generatedDocsDir, "mirror_source_config.html").newOutputStream()
  }

  task genMirrorCheckpointConfigDocs(type: JavaExec) {
    classpath = sourceSets.main.runtimeClasspath
    mainClass = 'org.apache.kafka.connect.mirror.MirrorCheckpointConfig'
    if( !generatedDocsDir.exists() ) { generatedDocsDir.mkdirs() }
    standardOutput = new File(generatedDocsDir, "mirror_checkpoint_config.html").newOutputStream()
  }

  task genMirrorHeartbeatConfigDocs(type: JavaExec) {
    classpath = sourceSets.main.runtimeClasspath
    mainClass = 'org.apache.kafka.connect.mirror.MirrorHeartbeatConfig'
    if( !generatedDocsDir.exists() ) { generatedDocsDir.mkdirs() }
    standardOutput = new File(generatedDocsDir, "mirror_heartbeat_config.html").newOutputStream()
  }

  jar {
    dependsOn copyDependantLibs
  }
}

project(':connect:mirror-client') {
  base {
    archivesName = "connect-mirror-client"
  }

  dependencies {
    implementation project(':clients')
    implementation libs.slf4jApi

    testImplementation testLog4j2Libs
    testImplementation libs.junitJupiter
    testImplementation project(':clients').sourceSets.test.output

    testRuntimeOnly runtimeTestLibs
  }

  javadoc {
    enabled = true
  }

  tasks.create(name: "copyDependantLibs", type: Copy) {
    from (configurations.runtimeClasspath) {
      exclude('kafka-clients*')
      exclude('connect-*')
    }
    into "${layout.buildDirectory.get().asFile.path}/dependant-libs"
    duplicatesStrategy 'exclude'
  }

  jar {
    dependsOn copyDependantLibs
  }
}

project(':connect:test-plugins') {
  base {
    archivesName = "connect-test-plugins"
  }

  dependencies {
    api project(':connect:api')

    implementation project(':server-common')
    implementation libs.slf4jApi
    implementation libs.jacksonDatabind

    testImplementation testLog4j2Libs
  }
}

task aggregatedJavadoc(type: Javadoc, dependsOn: compileJava) {
  def projectsWithJavadoc = subprojects.findAll { it.javadoc.enabled }
  source = projectsWithJavadoc.collect { it.sourceSets.main.allJava }
  classpath = files(projectsWithJavadoc.collect { it.sourceSets.main.compileClasspath })
  includes = projectsWithJavadoc.collectMany { it.javadoc.getIncludes() }
  excludes = projectsWithJavadoc.collectMany { it.javadoc.getExcludes() }
}<|MERGE_RESOLUTION|>--- conflicted
+++ resolved
@@ -14,11 +14,8 @@
 // limitations under the License.
 
 import org.ajoberstar.grgit.Grgit
-<<<<<<< HEAD
 import org.jooq.meta.jaxb.ForcedType
 
-=======
->>>>>>> ff58e90d
 import java.nio.charset.StandardCharsets
 
 buildscript {
@@ -165,7 +162,7 @@
     libs.log4j2Api,
     libs.log4j2Core
   ]
-
+  
 }
 
 allprojects {
@@ -558,7 +555,7 @@
         maxFailures = userMaxTestRetryFailures
       }
     }
-
+    
     finalizedBy("copyTestXml")
   }
 
