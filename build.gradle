// Licensed to the Apache Software Foundation (ASF) under one or more
// contributor license agreements.  See the NOTICE file distributed with
// this work for additional information regarding copyright ownership.
// The ASF licenses this file to You under the Apache License, Version 2.0
// (the "License"); you may not use this file except in compliance with
// the License.  You may obtain a copy of the License at
//
//    http://www.apache.org/licenses/LICENSE-2.0
//
// Unless required by applicable law or agreed to in writing, software
// distributed under the License is distributed on an "AS IS" BASIS,
// WITHOUT WARRANTIES OR CONDITIONS OF ANY KIND, either express or implied.
// See the License for the specific language governing permissions and
// limitations under the License.

import org.ajoberstar.grgit.Grgit
import org.jooq.meta.jaxb.ForcedType

import java.nio.charset.StandardCharsets

buildscript {
  repositories {
    mavenCentral()
  }
  apply from: "$rootDir/gradle/dependencies.gradle"

  dependencies {
    // For Apache Rat plugin to ignore non-Git files
    classpath "org.ajoberstar.grgit:grgit-core:$versions.grgit"
  }
}

plugins {
  id 'com.github.ben-manes.versions' version '0.48.0'
  id 'idea'
  id 'jacoco'
  id 'java-library'
  id 'org.owasp.dependencycheck' version '8.2.1'
  id 'org.nosphere.apache.rat' version "0.8.1"
  id "io.swagger.core.v3.swagger-gradle-plugin" version "${swaggerVersion}"

  id "com.github.spotbugs" version '6.0.25' apply false
  id 'org.scoverage' version '8.0.3' apply false
  // Updating the shadow plugin version to 8.1.1 causes issue with signing and publishing the shadowed
  // artifacts - see https://github.com/johnrengelman/shadow/issues/901
  id 'com.github.johnrengelman.shadow' version '8.1.0' apply false
  id 'com.diffplug.spotless' version "6.25.0"

  id 'info.solidsoft.pitest' version '1.15.0' apply false
  id 'dev.monosoul.jooq-docker'  version "6.1.16" apply false
}

ext {
  gradleVersion = versions.gradle
<<<<<<< HEAD
  minJavaVersion = 17
=======
  minClientJavaVersion = 11
  minNonClientJavaVersion = 17
  modulesNeedingJava11 = [":clients", ":examples", ":generator", ":streams", ":streams:examples", ":streams:test-utils", ":streams-scala", ":test-common:test-common-util"]

>>>>>>> 985bc995
  buildVersionFileName = "kafka-version.properties"

  defaultMaxHeapSize = "2g"
  defaultJvmArgs = ["-Xss4m", "-XX:+UseParallelGC"]

  // "JEP 403: Strongly Encapsulate JDK Internals" causes some tests to fail when they try
  // to access internals (often via mocking libraries). We use `--add-opens` as a workaround
  // for now and we'll fix it properly (where possible) via KAFKA-13275.
  if (JavaVersion.current().isCompatibleWith(JavaVersion.VERSION_16))
    defaultJvmArgs.addAll(
      "--add-opens=java.base/java.io=ALL-UNNAMED",
      "--add-opens=java.base/java.lang=ALL-UNNAMED",
      "--add-opens=java.base/java.nio=ALL-UNNAMED",
      "--add-opens=java.base/java.nio.file=ALL-UNNAMED",
      "--add-opens=java.base/java.util=ALL-UNNAMED",
      "--add-opens=java.base/java.util.concurrent=ALL-UNNAMED",
      "--add-opens=java.base/java.util.regex=ALL-UNNAMED",
      "--add-opens=java.base/java.util.stream=ALL-UNNAMED",
      "--add-opens=java.base/java.text=ALL-UNNAMED",
      "--add-opens=java.base/java.time=ALL-UNNAMED",
      "--add-opens=java.security.jgss/sun.security.krb5=ALL-UNNAMED"
    )

  maxTestForks = project.hasProperty('maxParallelForks') ? maxParallelForks.toInteger() : Runtime.runtime.availableProcessors()
  maxScalacThreads = project.hasProperty('maxScalacThreads') ? maxScalacThreads.toInteger() :
      Math.min(Runtime.runtime.availableProcessors(), 8)
  userIgnoreFailures = project.hasProperty('ignoreFailures') ? ignoreFailures.toBoolean() : false

  userMaxTestRetries = project.hasProperty('maxTestRetries') ? maxTestRetries.toInteger() : 0
  userMaxTestRetryFailures = project.hasProperty('maxTestRetryFailures') ? maxTestRetryFailures.toInteger() : 0

  userMaxQuarantineTestRetries = project.hasProperty('maxQuarantineTestRetries') ? maxQuarantineTestRetries.toInteger() : 0
  userMaxQuarantineTestRetryFailures = project.hasProperty('maxQuarantineTestRetryFailures') ? maxQuarantineTestRetryFailures.toInteger() : 0

  skipSigning = project.hasProperty('skipSigning') && skipSigning.toBoolean()
  shouldSign = !skipSigning && !version.endsWith("SNAPSHOT")

  mavenUrl = project.hasProperty('mavenUrl') ? project.mavenUrl : ''
  mavenUsername = project.hasProperty('mavenUsername') ? project.mavenUsername : ''
  mavenPassword = project.hasProperty('mavenPassword') ? project.mavenPassword : ''

  userShowStandardStreams = project.hasProperty("showStandardStreams") ? showStandardStreams : null

  userTestLoggingEvents = project.hasProperty("testLoggingEvents") ? Arrays.asList(testLoggingEvents.split(",")) : null

  userEnableTestCoverage = project.hasProperty("enableTestCoverage") ? enableTestCoverage : false

  userKeepAliveModeString = project.hasProperty("keepAliveMode") ? keepAliveMode : "daemon"
  userKeepAliveMode = KeepAliveMode.values().find(m -> m.name().toLowerCase().equals(userKeepAliveModeString))
  if (userKeepAliveMode == null) {
    def keepAliveValues = KeepAliveMode.values().collect(m -> m.name.toLowerCase())
    throw new GradleException("Unexpected value for keepAliveMode property. Expected one of $keepAliveValues, but received: $userKeepAliveModeString")
  }

  // See README.md for details on this option and the reasoning for the default
  userScalaOptimizerMode = project.hasProperty("scalaOptimizerMode") ? scalaOptimizerMode : "inline-kafka"
  def scalaOptimizerValues = ["none", "method", "inline-kafka", "inline-scala"]
  if (!scalaOptimizerValues.contains(userScalaOptimizerMode))
    throw new GradleException("Unexpected value for scalaOptimizerMode property. Expected one of $scalaOptimizerValues, but received: $userScalaOptimizerMode")

  generatedDocsDir = new File("${project.rootDir}/docs/generated")
  repo = file("$rootDir/.git").isDirectory() ? Grgit.open(currentDir: project.getRootDir()) : null

  commitId = determineCommitId()

  configureJavaCompiler = { name, options, projectPath ->
    // -parameters generates arguments with parameter names in TestInfo#getDisplayName.
    // ref: https://github.com/junit-team/junit5/blob/4c0dddad1b96d4a20e92a2cd583954643ac56ac0/junit-jupiter-params/src/main/java/org/junit/jupiter/params/ParameterizedTest.java#L161-L164

    def releaseVersion = modulesNeedingJava11.any { projectPath == it } ? minClientJavaVersion : minNonClientJavaVersion

    options.compilerArgs << "-encoding" << "UTF-8"
    options.release = releaseVersion

    if (name in ["compileTestJava", "compileTestScala"]) {
      options.compilerArgs << "-parameters"
    } else if (name in ["compileJava", "compileScala"]) {
      options.compilerArgs << "-Xlint:-rawtypes"
      options.compilerArgs << "-Xlint:all"
      options.compilerArgs << "-Xlint:-serial"
      options.compilerArgs << "-Xlint:-try"
      options.compilerArgs << "-Werror"
    }
  }

  runtimeTestLibs = [
<<<<<<< HEAD
    libs.slf4jReload4j,
    libs.junitPlatformLauncher,
    project(":test-common:test-common-runtime")
=======
    libs.slf4jLog4j2,
    libs.junitPlatformLanucher,
    libs.jacksonDatabindYaml,
    project(":test-common:test-common-util")
  ]

  log4jReleaseLibs = [
    libs.slf4jLog4j2,
    libs.log4j1Bridge2Api,
    libs.jacksonDatabindYaml
  ]

  log4j2Libs = [
    libs.log4j2Api,
    libs.log4j2Core
  ]

  testLog4j2Libs = [
    libs.slf4jApi,
    libs.slf4jLog4j2,
    libs.log4j2Api,
    libs.log4j2Core
>>>>>>> 985bc995
  ]
}

allprojects {

  repositories {
    mavenCentral()
  }

  dependencyUpdates {
    revision="release"
    resolutionStrategy {
      componentSelection { rules ->
        rules.all { ComponentSelection selection ->
          boolean rejected = ['snap', 'alpha', 'beta', 'rc', 'cr', 'm'].any { qualifier ->
            selection.candidate.version ==~ /(?i).*[.-]${qualifier}[.\d-]*/
          }
          if (rejected) {
            selection.reject('Release candidate')
          }
        }
      }
    }
  }

  configurations.all {
    // zinc is the Scala incremental compiler, it has a configuration for its own dependencies
    // that are unrelated to the project dependencies, we should not change them
    if (name != "zinc") {
      resolutionStrategy {
        force(
          // be explicit about the javassist dependency version instead of relying on the transitive version
          libs.javassist,
          // ensure we have a single version in the classpath despite transitive dependencies
          libs.scalaLibrary,
          libs.scalaReflect,
          libs.jacksonAnnotations
        )
      }
    }
  }
  task printAllDependencies(type: DependencyReportTask) {}

  tasks.withType(Javadoc) {
    options.charSet = 'UTF-8'
    options.docEncoding = 'UTF-8'
    options.encoding = 'UTF-8'
    options.memberLevel = JavadocMemberLevel.PUBLIC  // Document only public members/API
    // Turn off doclint for now, see https://blog.joda.org/2014/02/turning-off-doclint-in-jdk-8-javadoc.html for rationale
    options.addStringOption('Xdoclint:none', '-quiet')
    // Javadoc warnings should fail the build in JDK 15+ https://bugs.openjdk.org/browse/JDK-8200363
    options.addBooleanOption('Werror', JavaVersion.current().isCompatibleWith(JavaVersion.VERSION_15))
    options.links "https://docs.oracle.com/en/java/javase/${JavaVersion.current().majorVersion}/docs/api/"
  }

  tasks.withType(Checkstyle) {
    minHeapSize = "200m"
    maxHeapSize = "1g"
  }

  clean {
    delete "${projectDir}/src/generated"
    delete "${projectDir}/src/generated-test"
  }
}

def determineCommitId() {
  def takeFromHash = 16
  if (project.hasProperty('commitId')) {
    commitId.take(takeFromHash)
  } else if (repo != null) {
    repo.head().id.take(takeFromHash)
  } else {
    "unknown"
  }
}

/**
 * For a given Project, compute a nice dash separated directory name
 * to store the JUnit XML files in. E.g., Project ":connect:api" -> "connect-api"
 */
static def projectToJUnitXmlPath(project) {
  var p = project
  var projectNames = []
  while (p != null) {
    projectNames.push(p.name)
    p = p.parent
    if (p.name == "kafka") {
      break;
    }
  }
  return projectNames.join("/")
}


apply from: file('wrapper.gradle')

if (repo != null) {
  rat {
    dependsOn subprojects.collect {
      it.tasks.matching {
        it.name == "processMessages" || it.name == "processTestMessages"
      }
    }

    verbose.set(true)
    reportDir.set(project.file('build/rat'))
    stylesheet.set(file('gradle/resources/rat-output-to-html.xsl'))

    // Exclude everything under the directory that git should be ignoring via .gitignore or that isn't checked in. These
    // restrict us only to files that are checked in or are staged.
    excludes = new ArrayList<String>(repo.clean(ignore: false, directories: true, dryRun: true))
    // And some of the files that we have checked in should also be excluded from this check
    excludes.addAll([
        '**/.git/**',
        '**/build/**',
        'CONTRIBUTING.md',
        'PULL_REQUEST_TEMPLATE.md',
        'gradlew',
        'gradlew.bat',
        'gradle/wrapper/gradle-wrapper.properties',
        'trogdor/README.md',
        '**/README.md',
        '**/id_rsa',
        '**/id_rsa.pub',
        'checkstyle/suppressions.xml',
        'streams/quickstart/java/src/test/resources/projects/basic/goal.txt',
        'streams/streams-scala/logs/*',
        'licenses/*',
        '**/generated/**',
        'clients/src/test/resources/serializedData/*',
        'docker/test/fixtures/secrets/*',
        'docker/examples/fixtures/secrets/*',
        'docker/docker_official_images/.gitkeep'
    ])
  }
} else {
  rat.enabled = false
}
println("Starting build with version $version (commit id ${commitId == null ? "null" : commitId.take(8)}) using Gradle $gradleVersion, Java ${JavaVersion.current()} and Scala ${versions.scala}")
println("Build properties: ignoreFailures=$userIgnoreFailures, maxParallelForks=$maxTestForks, maxScalacThreads=$maxScalacThreads, maxTestRetries=$userMaxTestRetries")

subprojects {

  // enable running :dependencies task recursively on all subprojects
  // eg: ./gradlew allDeps
  task allDeps(type: DependencyReportTask) {}
  // enable running :dependencyInsight task recursively on all subprojects
  // eg: ./gradlew allDepInsight --configuration runtime --dependency com.fasterxml.jackson.core:jackson-databind
  task allDepInsight(type: DependencyInsightReportTask) {showingAllVariants = false} doLast {}

  apply plugin: 'java-library'
  apply plugin: 'checkstyle'
  apply plugin: "com.github.spotbugs"

  // We use the shadow plugin for the jmh-benchmarks module and the `-all` jar can get pretty large, so
  // don't publish it
  def shouldPublish = !project.name.equals('jmh-benchmarks')
  def shouldPublishWithShadow = (['clients'].contains(project.name))

  if (shouldPublish) {
    apply plugin: 'maven-publish'
    apply plugin: 'signing'

    // Add aliases for the task names used by the maven plugin for backwards compatibility
    // The maven plugin was replaced by the maven-publish plugin in Gradle 7.0
    tasks.register('install').configure { dependsOn(publishToMavenLocal) }
    tasks.register('uploadArchives').configure { dependsOn(publish) }
  }

  // apply the eclipse plugin only to subprojects that hold code. 'connect' is just a folder.
  if (!project.name.equals('connect')) {
    apply plugin: 'eclipse'
    fineTuneEclipseClasspathFile(eclipse, project)
  }

  java {
    consistentResolution {
      // resolve the compileClasspath and then "inject" the result of resolution as strict constraints into the runtimeClasspath
      useCompileClasspathVersions()
    }
  }

  tasks.withType(JavaCompile) {
    configureJavaCompiler(name, options, project.path)
  }

  if (shouldPublish) {

    publishing {
      repositories {
        // To test locally, invoke gradlew with `-PmavenUrl=file:///some/local/path`
        maven {
          url = mavenUrl
          credentials {
            username = mavenUsername
            password = mavenPassword
          }
        }
      }
      publications {
        mavenJava(MavenPublication) {
          if (!shouldPublishWithShadow) {
            from components.java
          } else {
            apply plugin: 'com.github.johnrengelman.shadow'
            project.shadow.component(mavenJava)

            // Fix for avoiding inclusion of runtime dependencies marked as 'shadow' in MANIFEST Class-Path.
            // https://github.com/johnrengelman/shadow/issues/324
            afterEvaluate {
              pom.withXml { xml ->
                if (xml.asNode().get('dependencies') == null) {
                  xml.asNode().appendNode('dependencies')
                }
                def dependenciesNode = xml.asNode().get('dependencies').get(0)
                project.configurations.shadowed.allDependencies.each {
                  def dependencyNode = dependenciesNode.appendNode('dependency')
                  dependencyNode.appendNode('groupId', it.group)
                  dependencyNode.appendNode('artifactId', it.name)
                  dependencyNode.appendNode('version', it.version)
                  dependencyNode.appendNode('scope', 'runtime')
                }
              }
            }
          }

          afterEvaluate {
            ["srcJar", "javadocJar", "scaladocJar", "testJar", "testSrcJar"].forEach { taskName ->
              def task = tasks.findByName(taskName)
              if (task != null)
                artifact task
            }

            artifactId = base.archivesName.get()
            pom {
              name = 'Apache Kafka'
              url = 'https://kafka.apache.org'
              licenses {
                license {
                  name = 'The Apache License, Version 2.0'
                  url = 'http://www.apache.org/licenses/LICENSE-2.0.txt'
                  distribution = 'repo'
                }
              }
            }
          }
        }
      }
    }

    if (shouldSign) {
      signing {
        sign publishing.publications.mavenJava
      }
    }
  }

  def testLoggingEvents = ["passed", "skipped", "failed"]
  def testShowStandardStreams = false
  def testExceptionFormat = 'full'
  // Gradle built-in logging only supports sending test output to stdout, which generates a lot
  // of noise, especially for passing tests. We really only want output for failed tests. This
  // hooks into the output and logs it (so we don't have to buffer it all in memory) and only
  // saves the output for failing tests. Directory and filenames are such that you can, e.g.,
  // create a Jenkins rule to collect failed test output.
  def logTestStdout = {
    def testId = { TestDescriptor descriptor ->
      "${descriptor.className}.${descriptor.name}".toString()
    }

    def logFiles = new HashMap<String, File>()
    def logStreams = new HashMap<String, FileOutputStream>()
    beforeTest { TestDescriptor td ->
      def tid = testId(td)
      // truncate the file name if it's too long
      def logFile = new File(
              "${projectDir}/build/reports/testOutput/${tid.substring(0, Math.min(tid.size(),240))}.test.stdout"
      )
      logFile.parentFile.mkdirs()
      logFiles.put(tid, logFile)
      logStreams.put(tid, new FileOutputStream(logFile))
    }
    onOutput { TestDescriptor td, TestOutputEvent toe ->
      def tid = testId(td)
      // Some output can happen outside the context of a specific test (e.g. at the class level)
      // and beforeTest/afterTest seems to not be invoked for these cases (and similarly, there's
      // a TestDescriptor hierarchy that includes the thread executing the test, Gradle tasks,
      // etc). We see some of these in practice and it seems like something buggy in the Gradle
      // test runner since we see it *before* any tests and it is frequently not related to any
      // code in the test (best guess is that it is tail output from last test). We won't have
      // an output file for these, so simply ignore them. If they become critical for debugging,
      // they can be seen with showStandardStreams.
      if (td.name == td.className || td.className == null) {
        // silently ignore output unrelated to specific test methods
        return
      } else if (logStreams.get(tid) == null) {
        println "WARNING: unexpectedly got output for a test [${tid}]" +
                " that we didn't previously see in the beforeTest hook." +
                " Message for debugging: [" + toe.message + "]."
        return
      }
      try {
        logStreams.get(tid).write(toe.message.getBytes(StandardCharsets.UTF_8))
      } catch (Exception e) {
        println "ERROR: Failed to write output for test ${tid}"
        e.printStackTrace()
      }
    }
    afterTest { TestDescriptor td, TestResult tr ->
      def tid = testId(td)
      try {
        logStreams.get(tid).close()
        if (tr.resultType != TestResult.ResultType.FAILURE) {
          logFiles.get(tid).delete()
        } else {
          def file = logFiles.get(tid)
          println "${tid} failed, log available in ${file}"
        }
      } catch (Exception e) {
        println "ERROR: Failed to close stdout file for ${tid}"
        e.printStackTrace()
      } finally {
        logFiles.remove(tid)
        logStreams.remove(tid)
      }
    }
  }

  // The suites are for running sets of tests in IDEs.
  // Gradle will run each test class, so we exclude the suites to avoid redundantly running the tests twice.
  def testsToExclude = ['**/*Suite.class']

  test {
    ext {
      isGithubActions = System.getenv('GITHUB_ACTIONS') != null
      hadFailure = false  // Used to track if any tests failed, see afterSuite below
    }

    maxParallelForks = maxTestForks
    ignoreFailures = userIgnoreFailures || ext.isGithubActions

    maxHeapSize = defaultMaxHeapSize
    jvmArgs = defaultJvmArgs

    // KAFKA-17433 Used by deflake.yml github action to repeat individual tests
    systemProperty("kafka.cluster.test.repeat", project.findProperty("kafka.cluster.test.repeat"))
    systemProperty("kafka.test.catalog.file", project.findProperty("kafka.test.catalog.file"))
    systemProperty("kafka.test.run.quarantined", "false")

    testLogging {
      events = userTestLoggingEvents ?: testLoggingEvents
      showStandardStreams = userShowStandardStreams ?: testShowStandardStreams
      exceptionFormat = testExceptionFormat
      displayGranularity = 0
    }
    logTestStdout.rehydrate(delegate, owner, this)()

    exclude testsToExclude

    useJUnitPlatform {
      includeEngines 'junit-jupiter'
      excludeTags 'flaky'
    }

    develocity {
      testRetry {
        maxRetries = userMaxTestRetries
        maxFailures = userMaxTestRetryFailures
      }
    }
    
    // As we process results, check if there were any test failures.
    afterSuite { desc, result ->
      if (result.resultType == TestResult.ResultType.FAILURE) {
        ext.hadFailure = true
      }
    }

    // This closure will copy JUnit XML files out of the sub-project's build directory and into
    // a top-level build/junit-xml directory. This is necessary to avoid reporting on tests which
    // were not run, but instead were restored via FROM-CACHE. See KAFKA-17479 for more details.
    doLast {
      if (ext.isGithubActions) {
        def moduleDirPath = projectToJUnitXmlPath(project)
        def dest = rootProject.layout.buildDirectory.dir("junit-xml/${moduleDirPath}/test").get().asFile
        println "Copy JUnit XML for ${project.name} to $dest"
        ant.copy(todir: "$dest") {
          ant.fileset(dir: "${test.reports.junitXml.entryPoint}")
        }

        // If there were any test failures, we want to fail the task to prevent the failures
        // from being cached.
        if (ext.hadFailure) {
          throw new GradleException("Failing this task since '${project.name}:${name}' had test failures.")
        }
      }
    }
  }

  task quarantinedTest(type: Test, dependsOn: compileJava) {
    ext {
      isGithubActions = System.getenv('GITHUB_ACTIONS') != null
      hadFailure = false  // Used to track if any tests failed, see afterSuite below
    }

    // Disable caching and up-to-date for this task. We always want quarantined tests
    // to run and never want to cache their results. Since we do this, we can avoid
    // explicitly failing the build like we do in "test" with ext.hadFailure.
    outputs.upToDateWhen { false }
    outputs.cacheIf { false }

    maxParallelForks = maxTestForks
    ignoreFailures = userIgnoreFailures || ext.isGithubActions

    maxHeapSize = defaultMaxHeapSize
    jvmArgs = defaultJvmArgs

    // KAFKA-17433 Used by deflake.yml github action to repeat individual tests
    systemProperty("kafka.cluster.test.repeat", project.findProperty("kafka.cluster.test.repeat"))
    systemProperty("kafka.test.catalog.file", project.findProperty("kafka.test.catalog.file"))
    systemProperty("kafka.test.run.quarantined", "true")

    testLogging {
      events = userTestLoggingEvents ?: testLoggingEvents
      showStandardStreams = userShowStandardStreams ?: testShowStandardStreams
      exceptionFormat = testExceptionFormat
      displayGranularity = 0
    }
    logTestStdout.rehydrate(delegate, owner, this)()

    useJUnitPlatform {
      includeEngines 'junit-jupiter'
    }

    develocity {
      testRetry {
        maxRetries = userMaxQuarantineTestRetries
        maxFailures = userMaxQuarantineTestRetryFailures
      }
    }

    // As we process results, check if there were any test failures.
    afterSuite { desc, result ->
      if (result.resultType == TestResult.ResultType.FAILURE) {
        ext.hadFailure = true
      }
    }

    // This closure will copy JUnit XML files out of the sub-project's build directory and into
    // a top-level build/junit-xml directory. This is necessary to avoid reporting on tests which
    // were not run, but instead were restored via FROM-CACHE. See KAFKA-17479 for more details.
    doLast {
      if (ext.isGithubActions) {
        def moduleDirPath = projectToJUnitXmlPath(project)
        def dest = rootProject.layout.buildDirectory.dir("junit-xml/${moduleDirPath}/quarantinedTest").get().asFile
        println "Copy JUnit XML for ${project.name} to $dest"
        ant.copy(todir: "$dest", failonerror: "false") {
          ant.fileset(dir: "${quarantinedTest.reports.junitXml.entryPoint}") {
            ant.include(name: "**/*.xml")
          }
        }
        // If there were any test failures, we want to fail the task to prevent the failures
        // from being cached.
        if (ext.hadFailure) {
          throw new GradleException("Failing this task since '${project.name}:${name}' had test failures.")
        }
      }
    }
  }

  task integrationTest(type: Test, dependsOn: compileJava) {
    maxParallelForks = maxTestForks
    ignoreFailures = userIgnoreFailures

    // Increase heap size for integration tests
    maxHeapSize = "2560m"
    jvmArgs = defaultJvmArgs


    testLogging {
      events = userTestLoggingEvents ?: testLoggingEvents
      showStandardStreams = userShowStandardStreams ?: testShowStandardStreams
      exceptionFormat = testExceptionFormat
      displayGranularity = 0
    }
    logTestStdout.rehydrate(delegate, owner, this)()

    exclude testsToExclude

    useJUnitPlatform {
      includeTags "integration"
      includeEngines 'junit-jupiter'
    }

    develocity {
      testRetry {
        maxRetries = userMaxTestRetries
        maxFailures = userMaxTestRetryFailures
      }
    }
  }

  task unitTest(type: Test, dependsOn: compileJava) {
    maxParallelForks = maxTestForks
    ignoreFailures = userIgnoreFailures

    maxHeapSize = defaultMaxHeapSize
    jvmArgs = defaultJvmArgs

    testLogging {
      events = userTestLoggingEvents ?: testLoggingEvents
      showStandardStreams = userShowStandardStreams ?: testShowStandardStreams
      exceptionFormat = testExceptionFormat
      displayGranularity = 0
    }
    logTestStdout.rehydrate(delegate, owner, this)()

    exclude testsToExclude

    useJUnitPlatform {
      excludeTags "integration"
      includeEngines 'junit-jupiter'
    }

    develocity {
      testRetry {
        maxRetries = userMaxTestRetries
        maxFailures = userMaxTestRetryFailures
      }
    }
  }

  // remove test output from all test types
  tasks.withType(Test).all { t ->
    cleanTest {
      delete t.reports.junitXml.outputLocation
      delete t.reports.html.outputLocation
    }
  }

  jar {
    from "$rootDir/LICENSE"
    from "$rootDir/NOTICE"
  }

  task srcJar(type: Jar) {
    archiveClassifier = 'sources'
    from "$rootDir/LICENSE"
    from "$rootDir/NOTICE"
    from sourceSets.main.allSource
  }

  task javadocJar(type: Jar, dependsOn: javadoc) {
    archiveClassifier = 'javadoc'
    from "$rootDir/LICENSE"
    from "$rootDir/NOTICE"
    from javadoc.destinationDir
  }

  task docsJar(dependsOn: javadocJar)

  test.dependsOn('javadoc')

  task systemTestLibs(dependsOn: jar)

  if (!sourceSets.test.allSource.isEmpty()) {
    task testJar(type: Jar) {
      archiveClassifier = 'test'
      from "$rootDir/LICENSE"
      from "$rootDir/NOTICE"
      from sourceSets.test.output
      // The junit-platform.properties file is used for configuring and customizing the behavior of the JUnit platform.
      // It should only apply to Kafka's own JUnit tests, and should not exist in the test JAR.
      // If we include it in the test JAR, it could lead to conflicts with user configurations.
      exclude 'junit-platform.properties'
    }

    task testSrcJar(type: Jar, dependsOn: testJar) {
      archiveClassifier = 'test-sources'
      from "$rootDir/LICENSE"
      from "$rootDir/NOTICE"
      from sourceSets.test.allSource
    }

  }

  plugins.withType(ScalaPlugin) {

    scala {
      zincVersion = versions.zinc
    }

    task scaladocJar(type:Jar, dependsOn: scaladoc) {
      archiveClassifier = 'scaladoc'
      from "$rootDir/LICENSE"
      from "$rootDir/NOTICE"
      from scaladoc.destinationDir
    }

    //documentation task should also trigger building scala doc jar
    docsJar.dependsOn scaladocJar

  }

  tasks.withType(ScalaCompile) {
    def releaseVersion = modulesNeedingJava11.any { project.path == it } ? minClientJavaVersion : minNonClientJavaVersion
    scalaCompileOptions.keepAliveMode = userKeepAliveMode

    scalaCompileOptions.additionalParameters = [
      "-deprecation:false",
      "-unchecked",
      "-encoding", "utf8",
      "-Xlog-reflective-calls",
      "-feature",
      "-language:postfixOps",
      "-language:implicitConversions",
      "-language:existentials",
      "-Ybackend-parallelism", maxScalacThreads.toString(),
      "-Xlint:constant",
      "-Xlint:delayedinit-select",
      "-Xlint:doc-detached",
      "-Xlint:missing-interpolator",
      "-Xlint:nullary-unit",
      "-Xlint:option-implicit",
      "-Xlint:package-object-classes",
      "-Xlint:poly-implicit-overload",
      "-Xlint:private-shadow",
      "-Xlint:stars-align",
      "-Xlint:type-parameter-shadow",
      "-Xlint:unused"
    ]

    // See README.md for details on this option and the meaning of each value
    if (userScalaOptimizerMode.equals("method"))
      scalaCompileOptions.additionalParameters += ["-opt:l:method"]
    else if (userScalaOptimizerMode.startsWith("inline-")) {
      List<String> inlineFrom = ["-opt-inline-from:org.apache.kafka.**"]
      if (project.name.equals('core'))
        inlineFrom.add("-opt-inline-from:kafka.**")
      if (userScalaOptimizerMode.equals("inline-scala"))
        inlineFrom.add("-opt-inline-from:scala.**")

      scalaCompileOptions.additionalParameters += ["-opt:l:inline"]
      scalaCompileOptions.additionalParameters += inlineFrom
    }

    scalaCompileOptions.additionalParameters += ["-opt-warnings", "-Xlint:strict-unsealed-patmat"]
    // Scala 2.13.2 introduces compiler warnings suppression, which is a pre-requisite for -Xfatal-warnings
    scalaCompileOptions.additionalParameters += ["-Xfatal-warnings"]
    scalaCompileOptions.additionalParameters += ["--release", String.valueOf(releaseVersion)]

    // Gradle does not support the `release` configuration when performing joint Java-Scala compilation.
    // For more details, refer to https://github.com/gradle/gradle/issues/13762.
    // As a result, we need to explicitly configure the Scala compiler with this setting.
    options.compilerArgs += ["--release", String.valueOf(releaseVersion)]

    configureJavaCompiler(name, options, project.path)

    configure(scalaCompileOptions.forkOptions) {
      memoryMaximumSize = defaultMaxHeapSize
      jvmArgs = defaultJvmArgs
    }
  }

  checkstyle {
    configDirectory = rootProject.layout.projectDirectory.dir("checkstyle")
    configProperties = checkstyleConfigProperties("import-control.xml")
    toolVersion = versions.checkstyle
  }

  configure(checkstyleMain) {
    group = 'Verification'
    description = 'Run checkstyle on all main Java sources'
  }

  configure(checkstyleTest) {
    group = 'Verification'
    description = 'Run checkstyle on all test Java sources'
  }

  test.dependsOn('checkstyleMain', 'checkstyleTest')

  spotbugs {
    toolVersion = versions.spotbugs
    excludeFilter = file("$rootDir/gradle/spotbugs-exclude.xml")
    ignoreFailures = false
  }
  test.dependsOn('spotbugsMain')

  tasks.withType(com.github.spotbugs.snom.SpotBugsTask).configureEach {
    reports.configure {
      // Continue supporting `xmlFindBugsReport` for compatibility
      xml.enabled(project.hasProperty('xmlSpotBugsReport') || project.hasProperty('xmlFindBugsReport'))
      html.enabled(!project.hasProperty('xmlSpotBugsReport') && !project.hasProperty('xmlFindBugsReport'))
    }
    maxHeapSize = defaultMaxHeapSize
    jvmArgs = defaultJvmArgs
  }

  // Ignore core since its a scala project
  if (it.path != ':core') {
    if (userEnableTestCoverage) {
      apply plugin: "jacoco"

      jacoco {
        toolVersion = versions.jacoco
      }

      jacocoTestReport {
        dependsOn tasks.test
        sourceSets sourceSets.main
        reports {
          html.required = true
          xml.required = true
          csv.required = false
        }
      }

    }
  }

  if (userEnableTestCoverage) {
    def coverageGen = it.path == ':core' ? 'reportTestScoverage' : 'jacocoTestReport'
    tasks.register('reportCoverage').configure { dependsOn(coverageGen) }
  }

  dependencyCheck {
    suppressionFile = "$rootDir/gradle/resources/dependencycheck-suppressions.xml"
    skipProjects = [ ":jmh-benchmarks", ":trogdor" ]
    skipConfigurations = [ "zinc" ]
  }
  apply plugin: 'com.diffplug.spotless'
  spotless {
    java {
      targetExclude('**/generated/**/*.java','**/generated-test/**/*.java')
      importOrder('kafka', 'org.apache.kafka', 'com', 'net', 'org', 'java', 'javax', '', '\\#')
      removeUnusedImports()
    }
  }
}

gradle.taskGraph.whenReady { taskGraph ->
  taskGraph.getAllTasks().findAll { it.name.contains('spotbugsScoverage') || it.name.contains('spotbugsTest') }.each { task ->
    task.enabled = false
  }
}

def fineTuneEclipseClasspathFile(eclipse, project) {
  eclipse.classpath.file {
    beforeMerged { cp ->
      cp.entries.clear()
      // for the core project add the directories defined under test/scala as separate source directories
      if (project.name.equals('core')) {
        cp.entries.add(new org.gradle.plugins.ide.eclipse.model.SourceFolder("src/test/scala/integration", null))
        cp.entries.add(new org.gradle.plugins.ide.eclipse.model.SourceFolder("src/test/scala/other", null))
        cp.entries.add(new org.gradle.plugins.ide.eclipse.model.SourceFolder("src/test/scala/unit", null))
      }
    }
    whenMerged { cp ->
      // for the core project exclude the separate sub-directories defined under test/scala. These are added as source dirs above
      if (project.name.equals('core')) {
        cp.entries.findAll { it.kind == "src" && it.path.equals("src/test/scala") }*.excludes = ["integration/", "other/", "unit/"]
      }
      /*
       * Set all eclipse build output to go to 'build_eclipse' directory. This is to ensure that gradle and eclipse use different
       * build output directories, and also avoid using the eclipse default of 'bin' which clashes with some of our script directories.
       * https://discuss.gradle.org/t/eclipse-generated-files-should-be-put-in-the-same-place-as-the-gradle-generated-files/6986/2
       */
      cp.entries.findAll { it.kind == "output" }*.path = "build_eclipse"
      /*
       * Some projects have explicitly added test output dependencies. These are required for the gradle build but not required
       * in Eclipse since the dependent projects are added as dependencies. So clean up these from the generated classpath.
       */
      cp.entries.removeAll { it.kind == "lib" && it.path.matches(".*/build/(classes|resources)/test") }
    }
  }
}

def checkstyleConfigProperties(configFileName) {
  [importControlFile: "$configFileName"]
}

if (userEnableTestCoverage) {
  tasks.register('reportCoverage').configure { dependsOn(subprojects.reportCoverage) }
}

def connectPkgs = [
    'connect:api',
    'connect:basic-auth-extension',
    'connect:file',
    'connect:json',
    'connect:runtime',
    'connect:test-plugins',
    'connect:transforms',
    'connect:mirror',
    'connect:mirror-client'
]

tasks.create(name: "jarConnect", dependsOn: connectPkgs.collect { it + ":jar" }) {}

tasks.create(name: "testConnect", dependsOn: connectPkgs.collect { it + ":test" }) {}

project(':server') {
  base {
    archivesName = "kafka-server"
  }

  dependencies {
    implementation project(':clients')
    implementation project(':metadata')
    implementation project(':server-common')
    implementation project(':storage')
    implementation project(':group-coordinator')
    implementation project(':transaction-coordinator')
    implementation project(':raft')
    implementation project(':share-coordinator')
    implementation libs.jacksonDatabind
    implementation libs.metrics
    implementation libs.slf4jApi

    testImplementation project(':clients').sourceSets.test.output

    testImplementation libs.mockitoCore
    testImplementation libs.junitJupiter
    testImplementation testLog4j2Libs

    testRuntimeOnly runtimeTestLibs
  }

  task createVersionFile() {
    def receiptFile = file("$buildDir/kafka/$buildVersionFileName")
    inputs.property "commitId", commitId
    inputs.property "version", version
    outputs.file receiptFile
    outputs.cacheIf { true }

    doLast {
      def data = [
        commitId: commitId,
        version: version,
      ]

      receiptFile.parentFile.mkdirs()
      def content = data.entrySet().collect { "$it.key=$it.value" }.sort().join("\n")
      receiptFile.setText(content, "ISO-8859-1")
    }
  }

  jar {
    dependsOn createVersionFile
    from("$buildDir") {
      include "kafka/$buildVersionFileName"
    }
  }

  clean.doFirst {
    delete "$buildDir/kafka/"
  }

  checkstyle {
    configProperties = checkstyleConfigProperties("import-control-server.xml")
  }

  javadoc {
    enabled = false
  }
}

project(':core') {
  apply plugin: 'scala'

  // scaladoc generation is configured at the sub-module level with an artifacts
  // block (cf. see streams-scala). If scaladoc generation is invoked explicitly
  // for the `core` module, this ensures the generated jar doesn't include scaladoc
  // files since the `core` module doesn't include public APIs.
  scaladoc {
    enabled = false
  }
  if (userEnableTestCoverage)
    apply plugin: "org.scoverage"

  base {
    archivesName = "kafka_${versions.baseScala}"
  }

  configurations {
    // manually excludes some unnecessary dependencies
    implementation.exclude module: 'javax'
    implementation.exclude module: 'jline'
    implementation.exclude module: 'jms'
    implementation.exclude module: 'jmxri'
    implementation.exclude module: 'jmxtools'
    implementation.exclude module: 'mail'
    // To prevent a UniqueResourceException due the same resource existing in both
    // org.apache.directory.api/api-all and org.apache.directory.api/api-ldap-schema-data
    testImplementation.exclude module: 'api-ldap-schema-data'
    releaseOnly
  }

  dependencies {
    releaseOnly log4jReleaseLibs
    // `core` is often used in users' tests, define the following dependencies as `api` for backwards compatibility
    // even though the `core` module doesn't expose any public API
    api project(':clients')
    api libs.scalaLibrary

    compileOnly log4j2Libs

    implementation project(':server-common')
    implementation project(':group-coordinator:group-coordinator-api')
    implementation project(':group-coordinator')
    implementation project(':transaction-coordinator')
    implementation project(':metadata')
    implementation project(':storage:storage-api')
    implementation project(':tools:tools-api')
    implementation project(':raft')
    implementation project(':storage')
    implementation project(':storage:inkless')
    implementation project(':server')
    implementation project(':coordinator-common')
    implementation project(':share-coordinator')

    implementation libs.argparse4j
    implementation libs.commonsValidator
    implementation libs.jacksonDatabind
    implementation libs.jacksonDataformatCsv
    implementation libs.jacksonJDK8Datatypes
    implementation libs.jacksonDatabindYaml
    implementation libs.joptSimple
    implementation libs.jose4j
    implementation libs.metrics
    // only needed transitively, but set it explicitly to ensure it has the same version as scala-library
    implementation libs.scalaReflect
    implementation libs.scalaLogging
    implementation libs.slf4jApi

    testImplementation project(':clients').sourceSets.test.output
    testImplementation project(':group-coordinator').sourceSets.test.output
    testImplementation project(':share-coordinator').sourceSets.test.output
    testImplementation project(':metadata').sourceSets.test.output
    testImplementation project(':raft').sourceSets.test.output
    testImplementation project(':server-common').sourceSets.test.output
    testImplementation project(':storage:storage-api').sourceSets.test.output
    testImplementation project(':server').sourceSets.test.output
    testImplementation project(':test-common:test-common-runtime')
    testImplementation project(':test-common:test-common-internal-api')
    testImplementation project(':test-common:test-common-util')
    testImplementation libs.bcpkix
    testImplementation libs.mockitoCore
    testImplementation(libs.apacheda) {
      exclude group: 'xml-apis', module: 'xml-apis'
      // `mina-core` is a transitive dependency for `apacheds` and `apacheda`.
      // It is safer to use from `apacheds` since that is the implementation.
      exclude module: 'mina-core'
    }
    testImplementation libs.apachedsCoreApi
    testImplementation libs.apachedsInterceptorKerberos
    testImplementation libs.apachedsProtocolShared
    testImplementation libs.apachedsProtocolKerberos
    testImplementation libs.apachedsProtocolLdap
    testImplementation libs.apachedsLdifPartition
    testImplementation libs.apachedsMavibotPartition
    testImplementation libs.apachedsJdbmPartition
    testImplementation libs.junitJupiter
    testImplementation libs.caffeine
    testImplementation testLog4j2Libs

    // testcontainers for inkless cluster tests
    testImplementation libs.assertj
    testImplementation libs.junitJupiter
    testImplementation libs.mockitoCore
    testImplementation libs.mockitoJunitJupiter // supports MockitoExtension
    testImplementation libs.testcontainers
    testImplementation libs.testcontainersJunitJupiter
    testImplementation libs.testcontainersLocalstack
    testImplementation libs.testcontainersPostgresql
    testImplementation libs.awsskdS3
    testImplementation project(':storage:inkless').sourceSets.test.output

    testRuntimeOnly runtimeTestLibs
  }

  if (userEnableTestCoverage) {
    scoverage {
      scoverageVersion = versions.scoverage
      if (versions.baseScala == '2.13') {
        scoverageScalaVersion = '2.13.9' // there's no newer 2.13 artifact, org.scoverage:scalac-scoverage-plugin_2.13.9:2.0.11 is the latest as of now
      }
      reportDir = file("${rootProject.buildDir}/scoverage")
      highlighting = false
      minimumRate = 0.0
    }
  }

  tasks.create(name: "copyDependantLibs", type: Copy) {
    from (configurations.runtimeClasspath) {
      exclude('kafka-clients*')
    }
    from (configurations.releaseOnly)
    into "$buildDir/dependant-libs-${versions.scala}"
    duplicatesStrategy 'exclude'
  }

  task genProtocolErrorDocs(type: JavaExec) {
    classpath = sourceSets.main.runtimeClasspath
    mainClass = 'org.apache.kafka.common.protocol.Errors'
    if( !generatedDocsDir.exists() ) { generatedDocsDir.mkdirs() }
    standardOutput = new File(generatedDocsDir, "protocol_errors.html").newOutputStream()
  }

  task genProtocolTypesDocs(type: JavaExec) {
    classpath = sourceSets.main.runtimeClasspath
    mainClass = 'org.apache.kafka.common.protocol.types.Type'
    if( !generatedDocsDir.exists() ) { generatedDocsDir.mkdirs() }
    standardOutput = new File(generatedDocsDir, "protocol_types.html").newOutputStream()
  }

  task genProtocolApiKeyDocs(type: JavaExec) {
    classpath = sourceSets.main.runtimeClasspath
    mainClass = 'org.apache.kafka.common.protocol.ApiKeys'
    if( !generatedDocsDir.exists() ) { generatedDocsDir.mkdirs() }
    standardOutput = new File(generatedDocsDir, "protocol_api_keys.html").newOutputStream()
  }

  task genProtocolMessageDocs(type: JavaExec) {
    classpath = sourceSets.main.runtimeClasspath
    mainClass = 'org.apache.kafka.common.protocol.Protocol'
    if( !generatedDocsDir.exists() ) { generatedDocsDir.mkdirs() }
    standardOutput = new File(generatedDocsDir, "protocol_messages.html").newOutputStream()
  }

  task genAdminClientConfigDocs(type: JavaExec) {
    classpath = sourceSets.main.runtimeClasspath
    mainClass = 'org.apache.kafka.clients.admin.AdminClientConfig'
    if( !generatedDocsDir.exists() ) { generatedDocsDir.mkdirs() }
    standardOutput = new File(generatedDocsDir, "admin_client_config.html").newOutputStream()
  }

  task genProducerConfigDocs(type: JavaExec) {
    classpath = sourceSets.main.runtimeClasspath
    mainClass = 'org.apache.kafka.clients.producer.ProducerConfig'
    if( !generatedDocsDir.exists() ) { generatedDocsDir.mkdirs() }
    standardOutput = new File(generatedDocsDir, "producer_config.html").newOutputStream()
  }

  task genConsumerConfigDocs(type: JavaExec) {
    classpath = sourceSets.main.runtimeClasspath
    mainClass = 'org.apache.kafka.clients.consumer.ConsumerConfig'
    if( !generatedDocsDir.exists() ) { generatedDocsDir.mkdirs() }
    standardOutput = new File(generatedDocsDir, "consumer_config.html").newOutputStream()
  }

  task genKafkaConfigDocs(type: JavaExec) {
    classpath = sourceSets.main.runtimeClasspath
    mainClass = 'kafka.server.KafkaConfig'
    if( !generatedDocsDir.exists() ) { generatedDocsDir.mkdirs() }
    standardOutput = new File(generatedDocsDir, "kafka_config.html").newOutputStream()
  }

  task genTopicConfigDocs(type: JavaExec) {
    classpath = sourceSets.main.runtimeClasspath
    mainClass = 'org.apache.kafka.storage.internals.log.LogConfig'
    if( !generatedDocsDir.exists() ) { generatedDocsDir.mkdirs() }
    standardOutput = new File(generatedDocsDir, "topic_config.html").newOutputStream()
  }

  task genConsumerMetricsDocs(type: JavaExec) {
    classpath = sourceSets.test.runtimeClasspath
    mainClass = 'org.apache.kafka.clients.consumer.internals.ConsumerMetrics'
    if( !generatedDocsDir.exists() ) { generatedDocsDir.mkdirs() }
    standardOutput = new File(generatedDocsDir, "consumer_metrics.html").newOutputStream()
  }

  task genProducerMetricsDocs(type: JavaExec) {
    classpath = sourceSets.test.runtimeClasspath
    mainClass = 'org.apache.kafka.clients.producer.internals.ProducerMetrics'
    if( !generatedDocsDir.exists() ) { generatedDocsDir.mkdirs() }
    standardOutput = new File(generatedDocsDir, "producer_metrics.html").newOutputStream()
  }

  task siteDocsTar(dependsOn: ['genProtocolErrorDocs', 'genProtocolTypesDocs', 'genProtocolApiKeyDocs', 'genProtocolMessageDocs',
                               'genAdminClientConfigDocs', 'genProducerConfigDocs', 'genConsumerConfigDocs',
                               'genKafkaConfigDocs', 'genTopicConfigDocs',
                               ':connect:runtime:genConnectConfigDocs', ':connect:runtime:genConnectTransformationDocs',
                               ':connect:runtime:genConnectPredicateDocs',
                               ':connect:runtime:genSinkConnectorConfigDocs', ':connect:runtime:genSourceConnectorConfigDocs',
                               ':streams:genStreamsConfigDocs', 'genConsumerMetricsDocs', 'genProducerMetricsDocs',
                               ':connect:runtime:genConnectMetricsDocs', ':connect:runtime:genConnectOpenAPIDocs',
                               ':connect:mirror:genMirrorSourceConfigDocs', ':connect:mirror:genMirrorCheckpointConfigDocs',
                               ':connect:mirror:genMirrorHeartbeatConfigDocs', ':connect:mirror:genMirrorConnectorConfigDocs',
                               ':storage:genRemoteLogManagerConfigDoc', ':storage:genRemoteLogMetadataManagerConfigDoc'], type: Tar) {
    archiveClassifier = 'site-docs'
    compression = Compression.GZIP
    from project.file("$rootDir/docs")
    into 'site-docs'
    duplicatesStrategy 'exclude'
  }

  tasks.create(name: "releaseTarGz", dependsOn: configurations.archives.artifacts, type: Tar) {
    into "kafka_${versions.baseScala}-${archiveVersion.get()}"
    compression = Compression.GZIP
    from(project.file("$rootDir/bin")) { into "bin/" }
    from(project.file("$rootDir/config")) { into "config/" }
    from(project.file("$rootDir/licenses")) { into "licenses/" }
    from "$rootDir/LICENSE-binary" rename {String filename -> filename.replace("-binary", "")}
    from "$rootDir/NOTICE-binary" rename {String filename -> filename.replace("-binary", "")}
    from(configurations.runtimeClasspath) { into("libs/") }
    from(configurations.archives.artifacts.files) { into("libs/") }
    from(configurations.releaseOnly) { into("libs/") }
    from(project.siteDocsTar) { into("site-docs/") }
    from(project(':tools').jar) { into("libs/") }
    from(project(':tools').configurations.runtimeClasspath) { into("libs/") }
    from(project(':trogdor').jar) { into("libs/") }
    from(project(':trogdor').configurations.runtimeClasspath) { into("libs/") }
    from(project(':shell').jar) { into("libs/") }
    from(project(':shell').configurations.runtimeClasspath) { into("libs/") }
    from(project(':connect:api').jar) { into("libs/") }
    from(project(':connect:api').configurations.runtimeClasspath) { into("libs/") }
    from(project(':connect:runtime').jar) { into("libs/") }
    from(project(':connect:runtime').configurations.runtimeClasspath) { into("libs/") }
    from(project(':connect:transforms').jar) { into("libs/") }
    from(project(':connect:transforms').configurations.runtimeClasspath) { into("libs/") }
    from(project(':connect:json').jar) { into("libs/") }
    from(project(':connect:json').configurations.runtimeClasspath) { into("libs/") }
    from(project(':connect:file').jar) { into("libs/") }
    from(project(':connect:file').configurations.runtimeClasspath) { into("libs/") }
    from(project(':connect:basic-auth-extension').jar) { into("libs/") }
    from(project(':connect:basic-auth-extension').configurations.runtimeClasspath) { into("libs/") }
    from(project(':connect:mirror').jar) { into("libs/") }
    from(project(':connect:mirror').configurations.runtimeClasspath) { into("libs/") }
    from(project(':connect:mirror-client').jar) { into("libs/") }
    from(project(':connect:mirror-client').configurations.runtimeClasspath) { into("libs/") }
    from(project(':streams').jar) { into("libs/") }
    from(project(':streams').configurations.runtimeClasspath) { into("libs/") }
    from(project(':streams:streams-scala').jar) { into("libs/") }
    from(project(':streams:streams-scala').configurations.runtimeClasspath) { into("libs/") }
    from(project(':streams:test-utils').jar) { into("libs/") }
    from(project(':streams:test-utils').configurations.runtimeClasspath) { into("libs/") }
    from(project(':streams:examples').jar) { into("libs/") }
    from(project(':streams:examples').configurations.runtimeClasspath) { into("libs/") }
    from(project(':tools:tools-api').jar) { into("libs/") }
    from(project(':tools:tools-api').configurations.runtimeClasspath) { into("libs/") }
    duplicatesStrategy 'exclude'
  }

  jar {
    dependsOn copyDependantLibs
  }

  jar.manifest {
    attributes(
      'Version': "${version}"
    )
  }

  tasks.create(name: "copyDependantTestLibs", type: Copy) {
    from (configurations.testRuntimeClasspath) {
      include('*.jar')
    }
    into "$buildDir/dependant-testlibs"
    //By default gradle does not handle test dependencies between the sub-projects
    //This line is to include clients project test jar to dependant-testlibs
    from (project(':clients').testJar ) { "$buildDir/dependant-testlibs" }
    duplicatesStrategy 'exclude'
  }

  systemTestLibs.dependsOn('jar', 'testJar', 'copyDependantTestLibs')

  checkstyle {
    configProperties = checkstyleConfigProperties("import-control-core.xml")
  }

  sourceSets {
    // Set java/scala source folders in the `scala` block to enable joint compilation
    main {
      java {
        srcDirs = []
      }
      scala {
        srcDirs = ["src/main/java", "src/main/scala"]
      }
    }
    test {
      java {
        srcDirs = []
      }
      scala {
        srcDirs = ["src/test/java", "src/test/scala"]
      }
    }
  }
}

project(':metadata') {
  base {
    archivesName = "kafka-metadata"
  }

  configurations {
    generator
  }

  dependencies {
    implementation project(':server-common')
    implementation project(':clients')
    implementation project(':raft')
    implementation libs.jacksonDatabind
    implementation libs.jacksonJDK8Datatypes
    implementation libs.metrics
    implementation libs.slf4jApi

    testImplementation testLog4j2Libs
    testImplementation libs.junitJupiter
    testImplementation libs.jqwik
    testImplementation libs.mockitoCore
    testImplementation project(':clients').sourceSets.test.output
    testImplementation project(':raft').sourceSets.test.output
    testImplementation project(':server-common').sourceSets.test.output

    testRuntimeOnly runtimeTestLibs

    generator project(':generator')
  }

  task processMessages(type:JavaExec) {
    mainClass = "org.apache.kafka.message.MessageGenerator"
    classpath = configurations.generator
    args = [ "-p", "org.apache.kafka.common.metadata",
             "-o", "${projectDir}/build/generated/main/java/org/apache/kafka/common/metadata",
             "-i", "src/main/resources/common/metadata",
             "-m", "MessageDataGenerator", "JsonConverterGenerator",
             "-t", "MetadataRecordTypeGenerator", "MetadataJsonConvertersGenerator"
           ]
    inputs.dir("src/main/resources/common/metadata")
        .withPropertyName("messages")
        .withPathSensitivity(PathSensitivity.RELATIVE)
    outputs.cacheIf { true }
    outputs.dir("${projectDir}/build/generated/main/java/org/apache/kafka/common/metadata")
  }

  compileJava.dependsOn 'processMessages'
  srcJar.dependsOn 'processMessages'

  sourceSets {
    main {
      java {
        srcDirs = ["src/main/java", "${projectDir}/build/generated/main/java"]
      }
    }
    test {
      java {
        srcDirs = ["src/test/java"]
      }
    }
  }

  javadoc {
    enabled = false
  }

  checkstyle {
    configProperties = checkstyleConfigProperties("import-control-metadata.xml")
  }
}

project(':group-coordinator:group-coordinator-api') {
  base {
    archivesName = "kafka-group-coordinator-api"
  }

  dependencies {
    implementation project(':clients')
  }

  task createVersionFile() {
    def receiptFile = file("$buildDir/kafka/$buildVersionFileName")
    inputs.property "commitId", commitId
    inputs.property "version", version
    outputs.file receiptFile
    outputs.cacheIf { true }

    doLast {
      def data = [
              commitId: commitId,
              version: version,
      ]

      receiptFile.parentFile.mkdirs()
      def content = data.entrySet().collect { "$it.key=$it.value" }.sort().join("\n")
      receiptFile.setText(content, "ISO-8859-1")
    }
  }

  jar {
    dependsOn createVersionFile
    from("$buildDir") {
      include "kafka/$buildVersionFileName"
    }
  }

  clean.doFirst {
    delete "$buildDir/kafka/"
  }

  javadoc {
    include "**/org/apache/kafka/coordinator/group/api/**"
  }

  checkstyle {
    configProperties = checkstyleConfigProperties("import-control-group-coordinator.xml")
  }
}

project(':group-coordinator') {
  base {
    archivesName = "kafka-group-coordinator"
  }

  configurations {
    generator
  }

  dependencies {
    implementation project(':server-common')
    implementation project(':clients')
    implementation project(':metadata')
    implementation project(':group-coordinator:group-coordinator-api')
    implementation project(':storage')
    implementation project(':coordinator-common')
    implementation libs.jacksonDatabind
    implementation libs.jacksonJDK8Datatypes
    implementation libs.metrics
    implementation libs.hdrHistogram
    implementation libs.re2j
    implementation libs.slf4jApi

    testImplementation project(':clients').sourceSets.test.output
    testImplementation project(':server-common').sourceSets.test.output
    testImplementation project(':coordinator-common').sourceSets.test.output
    testImplementation libs.jacksonDatabindYaml
    testImplementation libs.junitJupiter
    testImplementation libs.mockitoCore
    testImplementation testLog4j2Libs

    testRuntimeOnly runtimeTestLibs

    generator project(':generator')
  }

  sourceSets {
    main {
      java {
        srcDirs = ["src/main/java", "${projectDir}/build/generated/main/java"]
      }
    }
    test {
      java {
        srcDirs = ["src/test/java"]
      }
    }
  }

  javadoc {
    enabled = false
  }

  checkstyle {
    configProperties = checkstyleConfigProperties("import-control-group-coordinator.xml")
  }

  task processMessages(type:JavaExec) {
    mainClass = "org.apache.kafka.message.MessageGenerator"
    classpath = configurations.generator
    args = [ "-p", "org.apache.kafka.coordinator.group.generated",
             "-o", "${projectDir}/build/generated/main/java/org/apache/kafka/coordinator/group/generated",
             "-i", "src/main/resources/common/message",
             "-m", "MessageDataGenerator", "JsonConverterGenerator"
    ]
    inputs.dir("src/main/resources/common/message")
        .withPropertyName("messages")
        .withPathSensitivity(PathSensitivity.RELATIVE)
    outputs.cacheIf { true }
    outputs.dir("${projectDir}/build/generated/main/java/org/apache/kafka/coordinator/group/generated")
  }

  compileJava.dependsOn 'processMessages'
  srcJar.dependsOn 'processMessages'
}


project(':test-common:test-common-internal-api') {
  // Interfaces, config classes, and other test APIs. Java 17 is the minimum Java version.
  base {
    archivesName = "kafka-test-common-internal-api"
  }

  dependencies {
    implementation project(':server-common') // Only project dependency allowed

    implementation libs.junitJupiterApi

    testImplementation libs.junitJupiter
    testImplementation libs.mockitoCore
    testImplementation testLog4j2Libs

    testRuntimeOnly runtimeTestLibs
  }

  checkstyle {
    configProperties = checkstyleConfigProperties("import-control-test-common-internal-api.xml")
  }

  javadoc {
    enabled = false
  }
}

project(':test-common:test-common-util') {
  // Runtime-only JUnit extensions for entire project. Java 11 is the minimum Java version required.
  base {
    archivesName = "kafka-test-common-util"
  }

  dependencies {
    implementation libs.junitPlatformLanucher
    implementation libs.junitJupiterApi
    implementation libs.junitJupiter
    implementation libs.slf4jApi
    testImplementation testLog4j2Libs
  }

  checkstyle {
    configProperties = checkstyleConfigProperties("import-control-test-common-util.xml")
  }

  javadoc {
    enabled = false
  }
}

project(':test-common:test-common-runtime') {
  // Runtime-only JUnit extensions for integration tests. Java 17 is the minimum Java version.
  base {
    archivesName = "kafka-test-common-runtime"
  }

  dependencies {
<<<<<<< HEAD
    implementation libs.slf4jApi
    implementation libs.junitPlatformLauncher
    implementation libs.junitJupiterApi
=======
    implementation project(':test-common:test-common-internal-api')
    implementation project(':clients')
    implementation project(':core')
    implementation project(':group-coordinator')
    implementation project(':metadata')
    implementation project(':raft')
    implementation project(':server')
    implementation project(':server-common')
    implementation project(':storage')

    implementation libs.junitPlatformLanucher
>>>>>>> 985bc995
    implementation libs.junitJupiter
    implementation libs.jacksonDatabindYaml
    implementation libs.slf4jApi

    testImplementation libs.junitJupiter
    testImplementation libs.mockitoCore
    testImplementation testLog4j2Libs

    testRuntimeOnly runtimeTestLibs
  }

  checkstyle {
    configProperties = checkstyleConfigProperties("import-control-test-common-runtime.xml")
  }

  javadoc {
    enabled = false
  }
}

project(':transaction-coordinator') {
  base {
    archivesName = "kafka-transaction-coordinator"
  }

  configurations {
    generator
  }

  dependencies {
    implementation libs.jacksonDatabind
    implementation project(':clients')
    implementation project(':server-common')
    implementation libs.slf4jApi

    testImplementation testLog4j2Libs
    testImplementation libs.junitJupiter
    testImplementation libs.mockitoCore
    testImplementation project(':clients').sourceSets.test.output
    testImplementation project(':test-common:test-common-runtime')
    testImplementation project(':test-common:test-common-internal-api')

    testRuntimeOnly runtimeTestLibs

    generator project(':generator')
  }

  sourceSets {
    main {
      java {
        srcDirs = ["src/main/java", "${projectDir}/build/generated/main/java"]
      }
    }
    test {
      java {
        srcDirs = ["src/test/java"]
      }
    }
  }

  checkstyle {
    configProperties = checkstyleConfigProperties("import-control-transaction-coordinator.xml")
  }

  task processMessages(type:JavaExec) {
    mainClass = "org.apache.kafka.message.MessageGenerator"
    classpath = configurations.generator
    args = [ "-p", "org.apache.kafka.coordinator.transaction.generated",
             "-o", "${projectDir}/build/generated/main/java/org/apache/kafka/coordinator/transaction/generated",
             "-i", "src/main/resources/common/message",
             "-m", "MessageDataGenerator", "JsonConverterGenerator"
    ]
    inputs.dir("src/main/resources/common/message")
            .withPropertyName("messages")
            .withPathSensitivity(PathSensitivity.RELATIVE)
    outputs.cacheIf { true }
    outputs.dir("${projectDir}/build/generated/main/java/org/apache/kafka/coordinator/transaction/generated")
  }

  compileJava.dependsOn 'processMessages'
  srcJar.dependsOn 'processMessages'

  javadoc {
    enabled = false
  }
}

project(':coordinator-common') {
  base {
    archivesName = "kafka-coordinator-common"
  }

  dependencies {
    implementation project(':clients')
    implementation project(':server-common')
    implementation project(':metadata')
    implementation project(':storage')
    implementation libs.slf4jApi
    implementation libs.metrics
    implementation libs.hdrHistogram

    testImplementation project(':clients').sourceSets.test.output
    testImplementation project(':server-common').sourceSets.test.output
    testImplementation libs.junitJupiter
    testImplementation libs.mockitoCore
    testImplementation testLog4j2Libs

    testRuntimeOnly runtimeTestLibs
  }

  checkstyle {
    configProperties = checkstyleConfigProperties("import-control-coordinator-common.xml")
  }

  javadoc {
    enabled = false
  }
}

project(':share-coordinator') {
  base {
    archivesName = "kafka-share-coordinator"
  }

  configurations {
    generator
  }

  dependencies {
    implementation libs.jacksonDatabind
    implementation project(':clients')
    implementation project(':coordinator-common')
    implementation project(':metadata')
    implementation project(':server-common')
    implementation libs.metrics
    implementation libs.slf4jApi

    testImplementation project(':clients').sourceSets.test.output
    testImplementation project(':server-common').sourceSets.test.output
    testImplementation project(':coordinator-common').sourceSets.test.output
    testImplementation libs.junitJupiter
    testImplementation libs.mockitoCore
    testImplementation testLog4j2Libs

    testRuntimeOnly runtimeTestLibs

    generator project(':generator')
  }

  sourceSets {
    main {
      java {
        srcDirs = ["src/main/java", "${projectDir}/build/generated/main/java"]
      }
    }
    test {
      java {
        srcDirs = ["src/test/java"]
      }
    }
  }

  checkstyle {
    configProperties = checkstyleConfigProperties("import-control-share-coordinator.xml")
  }

  task processMessages(type:JavaExec) {
    mainClass = "org.apache.kafka.message.MessageGenerator"
    classpath = configurations.generator
    args = [ "-p", "org.apache.kafka.coordinator.share.generated",
             "-o", "${projectDir}/build/generated/main/java/org/apache/kafka/coordinator/share/generated",
             "-i", "src/main/resources/common/message",
             "-m", "MessageDataGenerator", "JsonConverterGenerator"
    ]
    inputs.dir("src/main/resources/common/message")
            .withPropertyName("messages")
            .withPathSensitivity(PathSensitivity.RELATIVE)
    outputs.cacheIf { true }
    outputs.dir("${projectDir}/build/generated/main/java/org/apache/kafka/coordinator/share/generated")
  }

  compileJava.dependsOn 'processMessages'
  srcJar.dependsOn 'processMessages'

  javadoc {
    enabled = false
  }
}

project(':examples') {
  base {
    archivesName = "kafka-examples"
  }

  dependencies {
    implementation project(':clients')
  }

  javadoc {
    enabled = false
  }

  checkstyle {
    configProperties = checkstyleConfigProperties("import-control-core.xml")
  }
}

project(':generator') {
  dependencies {
    implementation libs.argparse4j
    implementation libs.jacksonDatabind
    implementation libs.jacksonJDK8Datatypes
    implementation libs.jacksonJakartarsJsonProvider

    implementation 'org.eclipse.jgit:org.eclipse.jgit:6.4.0.202211300538-r'
    // SSH support for JGit based on Apache MINA sshd
    implementation 'org.eclipse.jgit:org.eclipse.jgit.ssh.apache:6.4.0.202211300538-r'
    // GPG support for JGit based on BouncyCastle (commit signing)
    implementation 'org.eclipse.jgit:org.eclipse.jgit.gpg.bc:6.4.0.202211300538-r'

    testImplementation libs.junitJupiter

    testRuntimeOnly runtimeTestLibs
  }

  javadoc {
    enabled = false
  }
}

project(':clients') {
  base {
    archivesName = "kafka-clients"
  }

  configurations {
    generator
    shadowed
  }

  dependencies {
    implementation libs.zstd
    implementation libs.lz4
    implementation libs.snappy
    implementation libs.opentelemetryProto
    implementation libs.protobuf
    implementation libs.slf4jApi

    // libraries which should be added as runtime dependencies in generated pom.xml should be defined here:
    shadowed libs.zstd
    shadowed libs.lz4
    shadowed libs.snappy
    shadowed libs.slf4jApi

    compileOnly libs.jacksonDatabind // for SASL/OAUTHBEARER bearer token parsing
    compileOnly libs.jacksonJDK8Datatypes
    compileOnly libs.jose4j          // for SASL/OAUTHBEARER JWT validation; only used by broker


    testImplementation project(':test-common:test-common-util')
    testImplementation libs.bcpkix
    testImplementation libs.jacksonJakartarsJsonProvider
    testImplementation libs.jose4j
    testImplementation libs.junitJupiter
    testImplementation libs.spotbugs
    testImplementation libs.mockitoCore
    testImplementation libs.mockitoJunitJupiter // supports MockitoExtension
    testImplementation testLog4j2Libs

    testCompileOnly libs.bndlib

    testRuntimeOnly libs.jacksonDatabind
    testRuntimeOnly libs.jacksonJDK8Datatypes
    testRuntimeOnly runtimeTestLibs

    generator project(':generator')
  }

  task createVersionFile() {
    def receiptFile = file("$buildDir/kafka/$buildVersionFileName")
    inputs.property "commitId", commitId
    inputs.property "version", version
    outputs.file receiptFile
    outputs.cacheIf { true }

    doLast {
      def data = [
        commitId: commitId,
        version: version,
      ]

      receiptFile.parentFile.mkdirs()
      def content = data.entrySet().collect { "$it.key=$it.value" }.sort().join("\n")
      receiptFile.setText(content, "ISO-8859-1")
    }
  }

  shadowJar {
    dependsOn createVersionFile
    // archiveClassifier defines the classifier for the shadow jar, the default is 'all'.
    // We don't want to use the default classifier because it will cause the shadow jar to
    // overwrite the original jar. We also don't want to use the 'shadow' classifier because
    // it will cause the shadow jar to be named kafka-clients-shadow.jar. We want to use the
    // same name as the original jar, kafka-clients.jar.
    archiveClassifier = null
    // KIP-714: move shaded dependencies to a shaded location
    relocate('io.opentelemetry.proto', 'org.apache.kafka.shaded.io.opentelemetry.proto')
    relocate('com.google.protobuf', 'org.apache.kafka.shaded.com.google.protobuf')

    // dependencies excluded from the final jar, since they are declared as runtime dependencies
    dependencies {
      project.configurations.shadowed.allDependencies.each {
        exclude(dependency(it.group + ':' + it.name))
      }
      // exclude proto files from the jar
      exclude "**/opentelemetry/proto/**/*.proto"
      exclude "**/google/protobuf/*.proto"
    }

    from("$buildDir") {
      include "kafka/$buildVersionFileName"
    }

    from "$rootDir/LICENSE"
    from "$rootDir/NOTICE"
  }

  jar {
    enabled false
    dependsOn 'shadowJar'
  }

  clean.doFirst {
    delete "$buildDir/kafka/"
  }

  task processMessages(type:JavaExec) {
    mainClass = "org.apache.kafka.message.MessageGenerator"
    classpath = configurations.generator
    args = [ "-p", "org.apache.kafka.common.message",
             "-o", "${projectDir}/build/generated/main/java/org/apache/kafka/common/message",
             "-i", "src/main/resources/common/message",
             "-t", "ApiMessageTypeGenerator",
             "-m", "MessageDataGenerator", "JsonConverterGenerator"
           ]
    inputs.dir("src/main/resources/common/message")
        .withPropertyName("messages")
        .withPathSensitivity(PathSensitivity.RELATIVE)
    outputs.cacheIf { true }
    outputs.dir("${projectDir}/build/generated/main/java/org/apache/kafka/common/message")
  }

  task processTestMessages(type:JavaExec) {
    mainClass = "org.apache.kafka.message.MessageGenerator"
    classpath = configurations.generator
    args = [ "-p", "org.apache.kafka.common.message",
             "-o", "${projectDir}/build/generated/test/java/org/apache/kafka/common/message",
             "-i", "src/test/resources/common/message",
             "-m", "MessageDataGenerator", "JsonConverterGenerator"
           ]
    inputs.dir("src/test/resources/common/message")
        .withPropertyName("testMessages")
        .withPathSensitivity(PathSensitivity.RELATIVE)
    outputs.cacheIf { true }
    outputs.dir("${projectDir}/build/generated/test/java/org/apache/kafka/common/message")
  }

  sourceSets {
    main {
      java {
        srcDirs = ["src/main/java", "${projectDir}/build/generated/main/java"]
      }
    }
    test {
      java {
        srcDirs = ["src/test/java", "${projectDir}/build/generated/test/java"]
      }
    }
  }

  compileJava.dependsOn 'processMessages'
  srcJar.dependsOn 'processMessages'

  compileTestJava.dependsOn 'processTestMessages'

  javadoc {
    include "**/org/apache/kafka/clients/admin/*"
    include "**/org/apache/kafka/clients/consumer/*"
    include "**/org/apache/kafka/clients/producer/*"
    include "**/org/apache/kafka/common/*"
    include "**/org/apache/kafka/common/acl/*"
    include "**/org/apache/kafka/common/annotation/*"
    include "**/org/apache/kafka/common/errors/*"
    include "**/org/apache/kafka/common/header/*"
    include "**/org/apache/kafka/common/metrics/*"
    include "**/org/apache/kafka/common/metrics/stats/*"
    include "**/org/apache/kafka/common/quota/*"
    include "**/org/apache/kafka/common/resource/*"
    include "**/org/apache/kafka/common/serialization/*"
    include "**/org/apache/kafka/common/config/*"
    include "**/org/apache/kafka/common/config/provider/*"
    include "**/org/apache/kafka/common/security/auth/*"
    include "**/org/apache/kafka/common/security/plain/*"
    include "**/org/apache/kafka/common/security/scram/*"
    include "**/org/apache/kafka/common/security/token/delegation/*"
    include "**/org/apache/kafka/common/security/oauthbearer/*"
    include "**/org/apache/kafka/common/security/oauthbearer/secured/*"
    include "**/org/apache/kafka/server/authorizer/*"
    include "**/org/apache/kafka/server/policy/*"
    include "**/org/apache/kafka/server/quota/*"
    include "**/org/apache/kafka/server/telemetry/*"
  }
}

project(':raft') {
  base {
    archivesName = "kafka-raft"
  }

  configurations {
    generator
  }

  dependencies {
    implementation project(':server-common')
    implementation project(':clients')
    implementation libs.jacksonDatabind
    implementation libs.slf4jApi

    testImplementation project(':server-common')
    testImplementation project(':server-common').sourceSets.test.output
    testImplementation project(':clients')
    testImplementation project(':clients').sourceSets.test.output
    testImplementation libs.jacksonDatabindYaml
    testImplementation libs.junitJupiter
    testImplementation libs.mockitoCore
    testImplementation libs.jqwik
    testImplementation testLog4j2Libs

    testRuntimeOnly runtimeTestLibs

    generator project(':generator')
  }

  task createVersionFile() {
    def receiptFile = file("$buildDir/kafka/$buildVersionFileName")
    inputs.property "commitId", commitId
    inputs.property "version", version
    outputs.file receiptFile
    outputs.cacheIf { true }

    doLast {
      def data = [
        commitId: commitId,
        version: version,
      ]

      receiptFile.parentFile.mkdirs()
      def content = data.entrySet().collect { "$it.key=$it.value" }.sort().join("\n")
      receiptFile.setText(content, "ISO-8859-1")
    }
  }

  task processMessages(type:JavaExec) {
    mainClass = "org.apache.kafka.message.MessageGenerator"
    classpath = configurations.generator
    args = [ "-p", "org.apache.kafka.raft.generated",
             "-o", "${projectDir}/build/generated/main/java/org/apache/kafka/raft/generated",
             "-i", "src/main/resources/common/message",
             "-m", "MessageDataGenerator", "JsonConverterGenerator"]
    inputs.dir("src/main/resources/common/message")
        .withPropertyName("messages")
        .withPathSensitivity(PathSensitivity.RELATIVE)
    outputs.cacheIf { true }
    outputs.dir("${projectDir}/build/generated/main/java/org/apache/kafka/raft/generated")
  }

  sourceSets {
    main {
      java {
        srcDirs = ["src/main/java", "${projectDir}/build/generated/main/java"]
      }
    }
    test {
      java {
        srcDirs = ["src/test/java"]
      }
    }
  }

  compileJava.dependsOn 'processMessages'
  srcJar.dependsOn 'processMessages'

  jar {
    dependsOn createVersionFile
    from("$buildDir") {
        include "kafka/$buildVersionFileName"
    }
  }

  test {
    useJUnitPlatform {
      includeEngines 'jqwik', 'junit-jupiter'
    }
  }

  clean.doFirst {
    delete "$buildDir/kafka/"
  }

  javadoc {
    enabled = false
  }
}

project(':server-common') {
  base {
    archivesName = "kafka-server-common"
  }

  dependencies {
    api project(':clients')
    implementation libs.metrics
    implementation libs.joptSimple
    implementation libs.jacksonDatabind
    implementation libs.pcollections
    implementation libs.slf4jApi

    testImplementation project(':clients')
    testImplementation project(':clients').sourceSets.test.output
    testImplementation libs.jacksonDatabindYaml
    testImplementation libs.junitJupiter
    testImplementation libs.mockitoCore
    testImplementation testLog4j2Libs

    testRuntimeOnly runtimeTestLibs
  }

  task createVersionFile() {
    def receiptFile = file("$buildDir/kafka/$buildVersionFileName")
    inputs.property "commitId", commitId
    inputs.property "version", version
    outputs.file receiptFile
    outputs.cacheIf { true }

    doLast {
      def data = [
              commitId: commitId,
              version: version,
      ]

      receiptFile.parentFile.mkdirs()
      def content = data.entrySet().collect { "$it.key=$it.value" }.sort().join("\n")
      receiptFile.setText(content, "ISO-8859-1")
    }
  }

  jar {
    dependsOn createVersionFile
    from("$buildDir") {
      include "kafka/$buildVersionFileName"
    }
  }

  clean.doFirst {
    delete "$buildDir/kafka/"
  }

  checkstyle {
    configProperties = checkstyleConfigProperties("import-control-server-common.xml")
  }

  javadoc {
    enabled = false
  }
}

project(':storage:storage-api') {
  base {
    archivesName = "kafka-storage-api"
  }

  dependencies {
    implementation project(':clients')
    implementation project(':server-common')
    implementation libs.metrics
    implementation libs.slf4jApi

    testImplementation project(':clients')
    testImplementation project(':clients').sourceSets.test.output
    testImplementation libs.junitJupiter
    testImplementation libs.mockitoCore
    testImplementation testLog4j2Libs

    testRuntimeOnly runtimeTestLibs
  }

  task createVersionFile() {
    def receiptFile = file("$buildDir/kafka/$buildVersionFileName")
    inputs.property "commitId", commitId
    inputs.property "version", version
    outputs.file receiptFile
    outputs.cacheIf { true }

    doLast {
      def data = [
              commitId: commitId,
              version: version,
      ]

      receiptFile.parentFile.mkdirs()
      def content = data.entrySet().collect { "$it.key=$it.value" }.sort().join("\n")
      receiptFile.setText(content, "ISO-8859-1")
    }
  }

  jar {
    dependsOn createVersionFile
    from("$buildDir") {
      include "kafka/$buildVersionFileName"
    }
  }

  clean.doFirst {
    delete "$buildDir/kafka/"
  }

  javadoc {
    include "**/org/apache/kafka/server/log/remote/storage/*"
  }

  checkstyle {
    configProperties = checkstyleConfigProperties("import-control-storage.xml")
  }
}

project(':storage') {
  base {
    archivesName = "kafka-storage"
  }

  configurations {
    generator
  }

  dependencies {
    implementation project(':storage:storage-api')
    implementation project(':server-common')
    implementation project(':clients')
    implementation project(':transaction-coordinator')
    implementation(libs.caffeine) {
      exclude group: 'org.checkerframework', module: 'checker-qual'
    }
    implementation libs.slf4jApi
    implementation libs.jacksonDatabind
    implementation libs.metrics

    testImplementation project(':clients')
    testImplementation project(':clients').sourceSets.test.output
    testImplementation project(':core')
    testImplementation project(':core').sourceSets.test.output
    testImplementation project(':test-common:test-common-internal-api')
    testImplementation project(':test-common:test-common-runtime')
    testImplementation project(':server')
    testImplementation project(':server-common')
    testImplementation project(':server-common').sourceSets.test.output
    testImplementation libs.hamcrest
    testImplementation libs.jacksonDatabindYaml
    testImplementation libs.junitJupiter
    testImplementation libs.mockitoCore
    testImplementation libs.bcpkix
    testImplementation testLog4j2Libs

    testRuntimeOnly runtimeTestLibs

    generator project(':generator')
  }

  task createVersionFile() {
    def receiptFile = file("$buildDir/kafka/$buildVersionFileName")
    inputs.property "commitId", commitId
    inputs.property "version", version
    outputs.file receiptFile
    outputs.cacheIf { true }

    doLast {
      def data = [
              commitId: commitId,
              version: version,
      ]

      receiptFile.parentFile.mkdirs()
      def content = data.entrySet().collect { "$it.key=$it.value" }.sort().join("\n")
      receiptFile.setText(content, "ISO-8859-1")
    }
  }

  task processMessages(type:JavaExec) {
    mainClass = "org.apache.kafka.message.MessageGenerator"
    classpath = configurations.generator
    args = [ "-p", "org.apache.kafka.server.log.remote.metadata.storage.generated",
             "-o", "${projectDir}/build/generated/main/java/org/apache/kafka/server/log/remote/metadata/storage/generated",
             "-i", "src/main/resources/message",
             "-m", "MessageDataGenerator", "JsonConverterGenerator",
             "-t", "MetadataRecordTypeGenerator", "MetadataJsonConvertersGenerator" ]
    inputs.dir("src/main/resources/message")
        .withPropertyName("messages")
        .withPathSensitivity(PathSensitivity.RELATIVE)
    outputs.cacheIf { true }
    outputs.dir("${projectDir}/build/generated/main/java/org/apache/kafka/server/log/remote/metadata/storage/generated")
  }

  task genRemoteLogManagerConfigDoc(type: JavaExec) {
    classpath = sourceSets.main.runtimeClasspath
    mainClass = 'org.apache.kafka.server.log.remote.storage.RemoteLogManagerConfig'
    if( !generatedDocsDir.exists() ) { generatedDocsDir.mkdirs() }
    standardOutput = new File(generatedDocsDir, "remote_log_manager_config.html").newOutputStream()
  }

  task genRemoteLogMetadataManagerConfigDoc(type: JavaExec) {
    classpath = sourceSets.main.runtimeClasspath
    mainClass = 'org.apache.kafka.server.log.remote.metadata.storage.TopicBasedRemoteLogMetadataManagerConfig'
    if( !generatedDocsDir.exists() ) { generatedDocsDir.mkdirs() }
    standardOutput = new File(generatedDocsDir, "remote_log_metadata_manager_config.html").newOutputStream()
  }

  sourceSets {
    main {
      java {
        srcDirs = ["src/main/java", "${projectDir}/build/generated/main/java"]
      }
    }
    test {
      java {
        srcDirs = ["src/test/java"]
      }
    }
  }

  compileJava.dependsOn 'processMessages'
  srcJar.dependsOn 'processMessages'

  jar {
    dependsOn createVersionFile
    from("$buildDir") {
      include "kafka/$buildVersionFileName"
    }
  }

  clean.doFirst {
    delete "$buildDir/kafka/"
  }

  javadoc {
    enabled = false
  }

  checkstyle {
    configProperties = checkstyleConfigProperties("import-control-storage.xml")
  }
}

project(':storage:inkless') {

  configurations {
    generator
  }

  apply plugin: 'dev.monosoul.jooq-docker'

  dependencies {
    api project(':clients')
    implementation project(':server-common')
    implementation project(':storage')
    implementation project(':metadata')

    api libs.pitestAnnotations

    implementation libs.slf4jApi
    implementation libs.postgresql
    implementation libs.hikariCP
    implementation libs.flyway
    implementation libs.flywayPostgres
    implementation libs.jooq
    compileOnly libs.jooqMeta  // mostly to suppress compiler warnings, we don't use this at run time
    implementation libs.awsskdS3
    implementation libs.metrics
    implementation libs.commonsIo
    implementation libs.infinispan
    compileOnly libs.infinispanAnnotations // Workaround for ISPN-12461

    testImplementation project(':clients').sourceSets.test.output.classesDirs
    testImplementation project(':test-common')
    testImplementation libs.assertj
    testImplementation libs.junitJupiter
    testImplementation libs.mockitoCore
    testImplementation libs.mockitoJunitJupiter // supports MockitoExtension
    testImplementation libs.testcontainers
    testImplementation libs.testcontainersJunitJupiter
    testImplementation libs.testcontainersPostgresql
    testImplementation libs.testcontainersLocalstack
    testImplementation libs.wiremock
    testImplementation libs.jqwik

    testRuntimeOnly libs.slf4jReload4j
    testRuntimeOnly libs.junitPlatformLauncher

    generator project(':generator')

    jooqCodegen libs.jooq
    jooqCodegen libs.jooqMeta
    jooqCodegen libs.jooqCodegen
    jooqCodegen libs.postgresql
  }

  task processMessages(type:JavaExec) {
    mainClass = "org.apache.kafka.message.MessageGenerator"
    classpath = configurations.generator
    args = [ "-p", "io.aiven.inkless.generated",
             "-o", "${projectDir}/build/generated/main/java/io/aiven/inkless/generated",
             "-i", "src/main/resources/message",
             "-m", "MessageDataGenerator", "JsonConverterGenerator"
    ]
    inputs.dir("src/main/resources/message")
            .withPropertyName("messages")
            .withPathSensitivity(PathSensitivity.RELATIVE)
    outputs.cacheIf { true }
    outputs.dir("${projectDir}/build/generated/main/java/io/aiven/inkless/generated")
  }

  tasks {
    generateJooqClasses {
      withContainer {
        image {
          name = "postgres:17.2-alpine"
        }
      }

      usingJavaConfig {
        // Docs: https://www.jooq.org/doc/latest/manual/code-generation/codegen-advanced/codegen-config-database/codegen-database-forced-types/codegen-database-forced-types-converter/
        database.withForcedTypes(
                new ForcedType()
                  .withName("UUID")
                  .withUserType("org.apache.kafka.common.Uuid")
                  .withIncludeExpression("TOPIC_ID")
                  .withConverter("io.aiven.inkless.control_plane.postgres.converters.UUIDtoUuidConverter"),

                new ForcedType()
                  .withName("TIMESTAMP WITH TIME ZONE")
                  .withUserType("java.time.Instant")
                  .withIncludeExpression("NOW|.*_AT")
                  .withConverter("io.aiven.inkless.control_plane.postgres.converters.OffsetDateTimeToInstantConverter"),

                new ForcedType()
                  .withName("TIMESTAMP_TYPE_T")
                  .withUserType("org.apache.kafka.common.record.TimestampType")
                  .withIncludeExpression("TIMESTAMP_TYPE")
                  .withConverter("io.aiven.inkless.control_plane.postgres.converters.ShortToTimestampTypeConverter"),

                new ForcedType()
                  .withName("FILE_REASON_T")
                  .withUserType("io.aiven.inkless.control_plane.FileReason")
                  .withIncludeExpression("REASON")
                  .withConverter("io.aiven.inkless.control_plane.postgres.converters.FileReasonTToFileReasonConverter")
        )
      }
      basePackageName.set("org.jooq.generated")
      outputDirectory.set(project.layout.buildDirectory.dir("generated-jooq"))
      includeFlywayTable.set(false)
      outputSchemaToDefault.add("public")
      inputs.dir("src/main/resources/db/migration")
    }
  }

  sourceSets {
    main {
      java {
        srcDirs = [
                "src/main/java",
                "${projectDir}/build/generated/main/java",
                "${projectDir}/build/generated-jooq"
        ]
      }
    }
    test {
      java {
        srcDirs = ["src/test/java"]
      }
    }
  }

  compileJava.dependsOn('processMessages', 'generateJooqClasses')
  srcJar.dependsOn('processMessages', 'generateJooqClasses')

  javadoc {
    enabled = false
  }

  checkstyle {
    // TODO enable
    checkstyleMain.enabled = false
    checkstyleTest.enabled = false

    configProperties = checkstyleConfigProperties("import-control-storage-inkless.xml")
  }

  test {
    useJUnitPlatform {
      includeEngines 'jqwik', 'junit-jupiter'
    }
  }

  apply plugin: 'info.solidsoft.pitest'
  apply plugin: 'info.solidsoft.pitest.aggregator'

  pitest {
    //adds dependency to org.pitest:pitest-junit5-plugin and sets "testPlugin" to "junit5"
    junit5PluginVersion = '1.2.1'
    pitestVersion = '1.17.1'
    targetClasses.add("io.aiven.inkless.*")
    excludedTestClasses.add("*io.aiven.inkless.storage_backend.s3.integration.*")
    excludedTestClasses.add("*io.aiven.inkless.produce.WriterIntegrationTest")
    excludedTestClasses.add("*io.aiven.inkless.produce.WriterPropertyTest")
    excludedTestClasses.add("*io.aiven.inkless.control_plane.postgres.*")
    targetTests.add("io.aiven.inkless.*")
    threads = Runtime.getRuntime().availableProcessors()
    outputFormats.addAll('XML', 'HTML')
    mutators.add('ALL')
    exportLineCoverage = true
  }
}

project(':tools:tools-api') {
  base {
    archivesName = "kafka-tools-api"
  }

  dependencies {
    implementation project(':clients')
    testImplementation libs.junitJupiter
    testImplementation testLog4j2Libs
    testRuntimeOnly runtimeTestLibs
  }

  task createVersionFile() {
    def receiptFile = file("$buildDir/kafka/$buildVersionFileName")
    inputs.property "commitId", commitId
    inputs.property "version", version
    outputs.file receiptFile
    outputs.cacheIf { true }

    doLast {
      def data = [
              commitId: commitId,
              version: version,
      ]

      receiptFile.parentFile.mkdirs()
      def content = data.entrySet().collect { "$it.key=$it.value" }.sort().join("\n")
      receiptFile.setText(content, "ISO-8859-1")
    }
  }

  jar {
    dependsOn createVersionFile
    from("$buildDir") {
      include "kafka/$buildVersionFileName"
    }
  }

  clean.doFirst {
    delete "$buildDir/kafka/"
  }

  javadoc {
    include "**/org/apache/kafka/tools/api/*"
  }
}

project(':tools') {
  base {
    archivesName = "kafka-tools"
  }

  configurations {
    releaseOnly
  }

  dependencies {
    releaseOnly log4jReleaseLibs

    implementation project(':clients')
    implementation project(':metadata')
    implementation project(':storage')
    implementation project(':server')
    implementation project(':server-common')
    implementation project(':connect:runtime')
    implementation project(':tools:tools-api')
    implementation project(':transaction-coordinator')
    implementation project(':group-coordinator')
    implementation project(':coordinator-common')
    implementation project(':share-coordinator')
    implementation libs.argparse4j
    implementation libs.jacksonDatabind
    implementation libs.jacksonDataformatCsv
    implementation libs.jacksonJDK8Datatypes
    implementation libs.joptSimple
    implementation libs.slf4jApi
    implementation libs.re2j

    implementation libs.jose4j                    // for SASL/OAUTHBEARER JWT validation
    implementation libs.jacksonJakartarsJsonProvider

    compileOnly libs.spotbugs

    testImplementation project(':clients')
    testImplementation project(':clients').sourceSets.test.output
    testImplementation project(':server')
    testImplementation project(':server').sourceSets.test.output
    testImplementation project(':core')
    testImplementation project(':core').sourceSets.test.output
    testImplementation project(':test-common:test-common-internal-api')
    testImplementation project(':test-common:test-common-runtime')
    testImplementation project(':server-common')
    testImplementation project(':server-common').sourceSets.test.output
    testImplementation project(':connect:api')
    testImplementation project(':connect:runtime')
    testImplementation project(':connect:runtime').sourceSets.test.output
    testImplementation project(':storage:storage-api').sourceSets.main.output
    testImplementation project(':storage').sourceSets.test.output
    testImplementation project(':streams')
    testImplementation project(':streams').sourceSets.test.output
    testImplementation project(':streams:integration-tests').sourceSets.test.output
    testImplementation libs.junitJupiter
    testImplementation libs.mockitoCore
    testImplementation libs.mockitoJunitJupiter // supports MockitoExtension
    testImplementation libs.bcpkix // required by the clients test module, but we have to specify it explicitly as gradle does not include the transitive test dependency automatically
    testImplementation(libs.jfreechart) {
      exclude group: 'junit', module: 'junit'
    }
    testImplementation libs.apachedsCoreApi
    testImplementation libs.apachedsInterceptorKerberos
    testImplementation libs.apachedsProtocolShared
    testImplementation libs.apachedsProtocolKerberos
    testImplementation libs.apachedsProtocolLdap
    testImplementation libs.apachedsLdifPartition
    testImplementation testLog4j2Libs

    testRuntimeOnly runtimeTestLibs
    testRuntimeOnly libs.hamcrest
  }

  javadoc {
    enabled = false
  }

  tasks.create(name: "copyDependantLibs", type: Copy) {
    from (configurations.runtimeClasspath) {
      exclude('kafka-clients*')
    }
    from (configurations.releaseOnly)
    into "$buildDir/dependant-libs-${versions.scala}"
    duplicatesStrategy 'exclude'
  }

  jar {
    dependsOn 'copyDependantLibs'
  }
}

project(':trogdor') {
  base {
    archivesName = "trogdor"
  }

  dependencies {
    implementation project(':clients')
    implementation libs.argparse4j
    implementation libs.jacksonDatabind
    implementation libs.jacksonJDK8Datatypes
    implementation libs.slf4jApi

    implementation libs.jacksonJakartarsJsonProvider
    implementation libs.jerseyContainerServlet
    implementation libs.jerseyHk2
    implementation libs.jaxbApi // Jersey dependency that was available in the JDK before Java 9
    implementation libs.activation // Jersey dependency that was available in the JDK before Java 9
    implementation (libs.jettyServer) {
      exclude group: 'org.slf4j', module: 'slf4j-api'
    }
    implementation (libs.jettyServlet) {
      exclude group: 'org.slf4j', module: 'slf4j-api'
    }
    implementation (libs.jettyServlets) {
      exclude group: 'org.slf4j', module: 'slf4j-api'
    }

    implementation project(':group-coordinator')
    implementation project(':group-coordinator:group-coordinator-api')

    testImplementation project(':clients')
    testImplementation project(':clients').sourceSets.test.output
    testImplementation project(':group-coordinator')
    testImplementation libs.junitJupiter
    testImplementation libs.mockitoCore
    testImplementation testLog4j2Libs

    testRuntimeOnly runtimeTestLibs
    testRuntimeOnly libs.junitPlatformLanucher
  }

  javadoc {
    enabled = false
  }

  tasks.create(name: "copyDependantLibs", type: Copy) {
    from (configurations.runtimeClasspath) {
      exclude('kafka-clients*')
    }
    into "$buildDir/dependant-libs-${versions.scala}"
    duplicatesStrategy 'exclude'
  }

  jar {
    dependsOn 'copyDependantLibs'
  }
}

project(':shell') {
  base {
    archivesName = "kafka-shell"
  }

  dependencies {
    implementation libs.argparse4j
    implementation libs.jacksonDatabind
    implementation libs.jacksonJDK8Datatypes
    implementation libs.jline
    implementation libs.slf4jApi
    implementation project(':server-common')
    implementation project(':clients')
    implementation project(':core')
    implementation project(':metadata')
    implementation project(':raft')

    implementation libs.jose4j                    // for SASL/OAUTHBEARER JWT validation
    implementation libs.jacksonJakartarsJsonProvider

    testImplementation project(':clients')
    testImplementation project(':clients').sourceSets.test.output
    testImplementation project(':core')
    testImplementation project(':server-common')
    testImplementation project(':server-common').sourceSets.test.output
    testImplementation libs.jacksonDatabindYaml
    testImplementation libs.junitJupiter
    testImplementation testLog4j2Libs

    testRuntimeOnly runtimeTestLibs
  }

  javadoc {
    enabled = false
  }

  tasks.create(name: "copyDependantLibs", type: Copy) {
    from (configurations.runtimeClasspath) {
      include('jline-*jar')
    }
    into "$buildDir/dependant-libs-${versions.scala}"
    duplicatesStrategy 'exclude'
  }

  jar {
    dependsOn 'copyDependantLibs'
  }
}

project(':streams') {
  base {
    archivesName = "kafka-streams"
  }

  ext.buildStreamsVersionFileName = "kafka-streams-version.properties"

  configurations {
    generator
  }

  dependencies {
    api project(path: ':clients', configuration: 'shadow')
    // `org.rocksdb.Options` is part of Kafka Streams public api via `RocksDBConfigSetter`
    api libs.rocksDBJni

    implementation libs.jacksonAnnotations
    implementation libs.jacksonDatabind
    implementation libs.slf4jApi

    // testCompileOnly prevents streams from exporting a dependency on test-utils, which would cause a dependency cycle
    testCompileOnly project(':streams:test-utils')
    testCompileOnly libs.bndlib

    testImplementation project(':clients').sourceSets.test.output
    testImplementation libs.jacksonDatabindYaml
    testImplementation libs.junitJupiter
    testImplementation libs.bcpkix
    testImplementation libs.hamcrest
    testImplementation libs.mockitoCore
    testImplementation libs.mockitoJunitJupiter // supports MockitoExtension
    testImplementation libs.junitPlatformSuiteEngine // supports suite test
    testImplementation testLog4j2Libs

    testRuntimeOnly project(':streams:test-utils')
    testRuntimeOnly runtimeTestLibs

    generator project(':generator')
  }

  task processMessages(type:JavaExec) {
    mainClass = "org.apache.kafka.message.MessageGenerator"
    classpath = configurations.generator
    args = [ "-p", "org.apache.kafka.streams.internals.generated",
             "-o", "${projectDir}/build/generated/main/java/org/apache/kafka/streams/internals/generated",
             "-i", "src/main/resources/common/message",
             "-m", "MessageDataGenerator"
           ]
    inputs.dir("src/main/resources/common/message")
        .withPropertyName("messages")
        .withPathSensitivity(PathSensitivity.RELATIVE)
    outputs.cacheIf { true }
    outputs.dir("${projectDir}/build/generated/main/java/org/apache/kafka/streams/internals/generated")
  }

  sourceSets {
    main {
      java {
        srcDirs = ["src/main/java", "${projectDir}/build/generated/main/java"]
      }
    }
    test {
      java {
        srcDirs = ["src/test/java"]
      }
    }
  }

  compileJava.dependsOn 'processMessages'
  srcJar.dependsOn 'processMessages'

  javadoc {
    include "**/org/apache/kafka/streams/**"
    exclude "**/org/apache/kafka/streams/internals/**", "**/org/apache/kafka/streams/**/internals/**"
  }

  tasks.create(name: "copyDependantLibs", type: Copy) {
    from (configurations.runtimeClasspath) {
      exclude('kafka-clients*')
    }
    into "$buildDir/dependant-libs-${versions.scala}"
    duplicatesStrategy 'exclude'
  }

  task createStreamsVersionFile() {
    def receiptFile = file("$buildDir/kafka/$buildStreamsVersionFileName")
    inputs.property "commitId", commitId
    inputs.property "version", version
    outputs.file receiptFile

    doLast {
      def data = [
              commitId: commitId,
              version: version,
      ]

      receiptFile.parentFile.mkdirs()
      def content = data.entrySet().collect { "$it.key=$it.value" }.sort().join("\n")
      receiptFile.setText(content, "ISO-8859-1")
    }
  }

  jar {
    dependsOn 'createStreamsVersionFile'
    from("$buildDir") {
      include "kafka/$buildStreamsVersionFileName"
    }
    dependsOn 'copyDependantLibs'
  }

  systemTestLibs {
    dependsOn testJar
  }

  task genStreamsConfigDocs(type: JavaExec) {
    classpath = sourceSets.main.runtimeClasspath
    mainClass = 'org.apache.kafka.streams.StreamsConfig'
    if( !generatedDocsDir.exists() ) { generatedDocsDir.mkdirs() }
    standardOutput = new File(generatedDocsDir, "streams_config.html").newOutputStream()
  }

  task testAll(
    dependsOn: [
            ':streams:test',
            ':streams:integration-tests:test',
            ':streams:test-utils:test',
            ':streams:streams-scala:test',
            ':streams:upgrade-system-tests-0110:test',
            ':streams:upgrade-system-tests-10:test',
            ':streams:upgrade-system-tests-11:test',
            ':streams:upgrade-system-tests-20:test',
            ':streams:upgrade-system-tests-21:test',
            ':streams:upgrade-system-tests-22:test',
            ':streams:upgrade-system-tests-23:test',
            ':streams:upgrade-system-tests-24:test',
            ':streams:upgrade-system-tests-25:test',
            ':streams:upgrade-system-tests-26:test',
            ':streams:upgrade-system-tests-27:test',
            ':streams:upgrade-system-tests-28:test',
            ':streams:upgrade-system-tests-30:test',
            ':streams:upgrade-system-tests-31:test',
            ':streams:upgrade-system-tests-32:test',
            ':streams:upgrade-system-tests-33:test',
            ':streams:upgrade-system-tests-34:test',
            ':streams:upgrade-system-tests-35:test',
            ':streams:upgrade-system-tests-36:test',
            ':streams:upgrade-system-tests-37:test',
            ':streams:upgrade-system-tests-38:test',
            ':streams:upgrade-system-tests-39:test',
            ':streams:examples:test'
    ]
  )
}

project(':streams:streams-scala') {
  apply plugin: 'scala'

  base {
    archivesName = "kafka-streams-scala_${versions.baseScala}"
  }

  dependencies {
    api project(':streams')

    api libs.scalaLibrary
    testImplementation project(':streams').sourceSets.test.output
    testImplementation project(':clients').sourceSets.test.output
    testImplementation project(':streams:test-utils')

    testImplementation libs.jacksonDatabindYaml
    testImplementation libs.junitJupiter
    testImplementation libs.mockitoJunitJupiter // supports MockitoExtension
    testImplementation testLog4j2Libs

    testRuntimeOnly runtimeTestLibs
  }

  javadoc {
    include "**/org/apache/kafka/streams/scala/**"
  }

  scaladoc {
    scalaDocOptions.additionalParameters = ["-no-link-warnings"]
  }

  tasks.create(name: "copyDependantLibs", type: Copy) {
    from (configurations.runtimeClasspath) {
      exclude('kafka-streams*')
    }
    into "$buildDir/dependant-libs-${versions.scala}"
    duplicatesStrategy 'exclude'
  }

  jar {
    dependsOn 'copyDependantLibs'
  }

  apply plugin: 'com.diffplug.spotless'
  spotless {
    scala {
      target '**/*.scala'
      scalafmt("$versions.scalafmt").configFile('../../checkstyle/.scalafmt.conf').scalaMajorVersion(versions.baseScala)
      licenseHeaderFile '../../checkstyle/java.header', 'package'
    }
  }
}

project(':streams:integration-tests') {
  apply plugin: 'scala'

  base {
    archivesName = "kafka-streams-integration-tests"
  }

  dependencies {
<<<<<<< HEAD
    api libs.scalaLibrary
=======
    implementation libs.slf4jApi
>>>>>>> 985bc995

    testImplementation project(':clients').sourceSets.test.output
    testImplementation project(':group-coordinator')
    testImplementation project(':server')
    testImplementation project(':server-common')
    testImplementation project(':server-common').sourceSets.test.output
    testImplementation project(':storage')
    testImplementation project(':streams').sourceSets.test.output
    testImplementation project(':streams:streams-scala')
    testImplementation project(':test-common:test-common-runtime')
    testImplementation project(':tools')
    testImplementation project(':transaction-coordinator')
    testImplementation libs.bcpkix
    testImplementation libs.hamcrest
    testImplementation libs.junitJupiter
    testImplementation libs.junitPlatformSuiteEngine // supports suite test
    testImplementation libs.mockitoCore
    testImplementation testLog4j2Libs
    testImplementation project(':streams:test-utils')

    testRuntimeOnly runtimeTestLibs
  }

  sourceSets {
    // Set java/scala source folders in the `scala` block to enable joint compilation
    main {
      java {
        srcDirs = []
      }
      scala {
        srcDirs = []
      }
    }
    test {
      java {
        srcDirs = []
      }
      scala {
        srcDirs = ["src/test/java", "src/test/scala"]
      }
    }
  }
}

project(':streams:test-utils') {
  base {
    archivesName = "kafka-streams-test-utils"
  }

  dependencies {
    api project(':streams')
    api project(':clients')

    implementation libs.slf4jApi

    testImplementation project(':clients').sourceSets.test.output
    testImplementation libs.jacksonDatabindYaml
    testImplementation libs.junitJupiter
    testImplementation libs.mockitoCore
    testImplementation libs.hamcrest
    testImplementation testLog4j2Libs

    testRuntimeOnly runtimeTestLibs
  }

  tasks.create(name: "copyDependantLibs", type: Copy) {
    from (configurations.runtimeClasspath) {
      exclude('kafka-streams*')
    }
    into "$buildDir/dependant-libs-${versions.scala}"
    duplicatesStrategy 'exclude'
  }

  jar {
    dependsOn 'copyDependantLibs'
  }

}

project(':streams:examples') {
  base {
    archivesName = "kafka-streams-examples"
  }

  dependencies {
    implementation project(':streams')
    implementation libs.slf4jApi

    testImplementation project(':streams:test-utils')
    testImplementation project(':clients').sourceSets.test.output // for org.apache.kafka.test.IntegrationTest
    testImplementation libs.junitJupiter
    testImplementation libs.hamcrest
    testImplementation testLog4j2Libs

    testRuntimeOnly runtimeTestLibs
  }

  javadoc {
    enabled = false
  }

  tasks.create(name: "copyDependantLibs", type: Copy) {
    from (configurations.runtimeClasspath) {
      exclude('kafka-streams*')
    }
    into "$buildDir/dependant-libs-${versions.scala}"
    duplicatesStrategy 'exclude'
  }

  jar {
    dependsOn 'copyDependantLibs'
  }
}

project(':streams:upgrade-system-tests-0110') {
  base{
    archivesName = "kafka-streams-upgrade-system-tests-0110"
  }

  dependencies {
    testImplementation libs.kafkaStreams_0110
    testRuntimeOnly libs.junitJupiter
  }

  systemTestLibs {
    dependsOn testJar
  }
}

project(':streams:upgrade-system-tests-10') {
  base {
    archivesName = "kafka-streams-upgrade-system-tests-10"
  }

  dependencies {
    testImplementation libs.kafkaStreams_10
    testRuntimeOnly libs.junitJupiter
  }

  systemTestLibs {
    dependsOn testJar
  }
}

project(':streams:upgrade-system-tests-11') {
  base {
    archivesName = "kafka-streams-upgrade-system-tests-11"
  }

  dependencies {
    testImplementation libs.kafkaStreams_11
    testRuntimeOnly libs.junitJupiter
  }

  systemTestLibs {
    dependsOn testJar
  }
}

project(':streams:upgrade-system-tests-20') {
  base {
    archivesName = "kafka-streams-upgrade-system-tests-20"
  }

  dependencies {
    testImplementation libs.kafkaStreams_20
    testRuntimeOnly libs.junitJupiter
  }

  systemTestLibs {
    dependsOn testJar
  }
}

project(':streams:upgrade-system-tests-21') {
  base {
    archivesName = "kafka-streams-upgrade-system-tests-21"
  }

  dependencies {
    testImplementation libs.kafkaStreams_21
    testRuntimeOnly libs.junitJupiter
  }

  systemTestLibs {
    dependsOn testJar
  }
}

project(':streams:upgrade-system-tests-22') {
  base {
    archivesName = "kafka-streams-upgrade-system-tests-22"
  }

  dependencies {
    testImplementation libs.kafkaStreams_22
    testRuntimeOnly libs.junitJupiter
  }

  systemTestLibs {
    dependsOn testJar
  }
}

project(':streams:upgrade-system-tests-23') {
  base {
    archivesName = "kafka-streams-upgrade-system-tests-23"
  }

  dependencies {
    testImplementation libs.kafkaStreams_23
    testRuntimeOnly libs.junitJupiter
  }

  systemTestLibs {
    dependsOn testJar
  }
}

project(':streams:upgrade-system-tests-24') {
  base {
    archivesName = "kafka-streams-upgrade-system-tests-24"
  }

  dependencies {
    testImplementation libs.kafkaStreams_24
    testRuntimeOnly libs.junitJupiter
  }

  systemTestLibs {
    dependsOn testJar
  }
}

project(':streams:upgrade-system-tests-25') {
  base {
    archivesName = "kafka-streams-upgrade-system-tests-25"
  }

  dependencies {
    testImplementation libs.kafkaStreams_25
    testRuntimeOnly libs.junitJupiter
  }

  systemTestLibs {
    dependsOn testJar
  }
}

project(':streams:upgrade-system-tests-26') {
  base {
    archivesName = "kafka-streams-upgrade-system-tests-26"
  }

  dependencies {
    testImplementation libs.kafkaStreams_26
    testRuntimeOnly libs.junitJupiter
  }

  systemTestLibs {
    dependsOn testJar
  }
}

project(':streams:upgrade-system-tests-27') {
  base {
    archivesName = "kafka-streams-upgrade-system-tests-27"
  }

  dependencies {
    testImplementation libs.kafkaStreams_27
    testRuntimeOnly libs.junitJupiter
  }

  systemTestLibs {
    dependsOn testJar
  }
}

project(':streams:upgrade-system-tests-28') {
  base {
    archivesName = "kafka-streams-upgrade-system-tests-28"
  }

  dependencies {
    testImplementation libs.kafkaStreams_28
    testRuntimeOnly libs.junitJupiter
  }

  systemTestLibs {
    dependsOn testJar
  }
}

project(':streams:upgrade-system-tests-30') {
  base {
    archivesName = "kafka-streams-upgrade-system-tests-30"
  }

  dependencies {
    testImplementation libs.kafkaStreams_30
    testRuntimeOnly libs.junitJupiter
  }

  systemTestLibs {
    dependsOn testJar
  }
}

project(':streams:upgrade-system-tests-31') {
  base {
    archivesName = "kafka-streams-upgrade-system-tests-31"
  }

  dependencies {
    testImplementation libs.kafkaStreams_31
    testRuntimeOnly libs.junitJupiter
  }

  systemTestLibs {
    dependsOn testJar
  }
}

project(':streams:upgrade-system-tests-32') {
  base {
    archivesName = "kafka-streams-upgrade-system-tests-32"
  }

  dependencies {
    testImplementation libs.kafkaStreams_32
    testRuntimeOnly libs.junitJupiter
  }

  systemTestLibs {
    dependsOn testJar
  }
}

project(':streams:upgrade-system-tests-33') {
  base {
    archivesName = "kafka-streams-upgrade-system-tests-33"
  }

  dependencies {
    testImplementation libs.kafkaStreams_33
    testRuntimeOnly libs.junitJupiter
  }

  systemTestLibs {
    dependsOn testJar
  }
}

project(':streams:upgrade-system-tests-34') {
  base {
    archivesName = "kafka-streams-upgrade-system-tests-34"
  }

  dependencies {
    testImplementation libs.kafkaStreams_34
    testRuntimeOnly libs.junitJupiter
  }

  systemTestLibs {
    dependsOn testJar
  }
}

project(':streams:upgrade-system-tests-35') {
  base {
    archivesName = "kafka-streams-upgrade-system-tests-35"
  }

  dependencies {
    testImplementation libs.kafkaStreams_35
    testRuntimeOnly libs.junitJupiter
  }

  systemTestLibs {
    dependsOn testJar
  }
}

project(':streams:upgrade-system-tests-36') {
  base {
    archivesName = "kafka-streams-upgrade-system-tests-36"
  }

  dependencies {
    testImplementation libs.kafkaStreams_36
    testRuntimeOnly libs.junitJupiter
  }

  systemTestLibs {
    dependsOn testJar
  }
}

project(':streams:upgrade-system-tests-37') {
  base {
    archivesName = "kafka-streams-upgrade-system-tests-37"
  }

  dependencies {
    testImplementation libs.kafkaStreams_37
    testRuntimeOnly libs.junitJupiter
  }

  systemTestLibs {
    dependsOn testJar
  }
}

project(':streams:upgrade-system-tests-38') {
  base {
    archivesName = "kafka-streams-upgrade-system-tests-38"
  }

  dependencies {
    testImplementation libs.kafkaStreams_38
    testRuntimeOnly libs.junitJupiter
  }

  systemTestLibs {
    dependsOn testJar
  }
}

project(':streams:upgrade-system-tests-39') {
  base {
    archivesName = "kafka-streams-upgrade-system-tests-39"
  }

  dependencies {
    testImplementation libs.kafkaStreams_39
    testRuntimeOnly libs.junitJupiter
  }

  systemTestLibs {
    dependsOn testJar
  }
}

project(':jmh-benchmarks') {

  apply plugin: 'com.github.johnrengelman.shadow'

  shadowJar {
    archiveBaseName = 'kafka-jmh-benchmarks'
  }

  dependencies {
    implementation(project(':core')) {
      // jmh requires jopt 4.x while `core` depends on 5.0, they are not binary compatible
      exclude group: 'net.sf.jopt-simple', module: 'jopt-simple'
    }
    implementation project(':server-common')
    implementation project(':server')
    implementation project(':raft')
    implementation project(':clients')
    implementation project(':coordinator-common')
    implementation project(':group-coordinator')
    implementation project(':group-coordinator:group-coordinator-api')
    implementation project(':metadata')
    implementation project(':storage')
    implementation project(':streams')
    implementation project(':transaction-coordinator')
    implementation project(':core')
    implementation project(':connect:api')
    implementation project(':connect:transforms')
    implementation project(':connect:json')
    implementation project(':clients').sourceSets.test.output
    implementation project(':core').sourceSets.test.output
    implementation project(':server-common').sourceSets.test.output

    implementation libs.jmhCore
    annotationProcessor libs.jmhGeneratorAnnProcess
    implementation libs.jmhCoreBenchmarks
    implementation libs.jacksonDatabind
    implementation libs.metrics
    implementation libs.mockitoCore
    implementation libs.scalaLibrary
    implementation libs.slf4jApi
  }

  tasks.withType(JavaCompile) {
    // Suppress warning caused by code generated by jmh: `warning: [cast] redundant cast to long`
    options.compilerArgs << "-Xlint:-cast"
  }

  jar {
    manifest {
      attributes "Main-Class": "org.openjdk.jmh.Main"
    }
  }

  checkstyle {
    configProperties = checkstyleConfigProperties("import-control-jmh-benchmarks.xml")
  }

  task jmh(type: JavaExec, dependsOn: [':jmh-benchmarks:clean', ':jmh-benchmarks:shadowJar']) {

    mainClass = "-jar"

    doFirst {
      if (System.getProperty("jmhArgs")) {
          args System.getProperty("jmhArgs").split(' ')
      }
      args = [shadowJar.archivePath, *args]
    }
  }

  javadoc {
     enabled = false
  }
}

project(':connect:api') {
  base {
    archivesName = "connect-api"
  }

  dependencies {
    api project(':clients')
    implementation libs.jakartaRsApi
    implementation libs.slf4jApi

    testImplementation libs.junitJupiter
    testImplementation project(':clients').sourceSets.test.output
    testImplementation testLog4j2Libs

    testRuntimeOnly runtimeTestLibs
  }

  javadoc {
    include "**/org/apache/kafka/connect/**" // needed for the `aggregatedJavadoc` task
  }

  tasks.create(name: "copyDependantLibs", type: Copy) {
    from (configurations.runtimeClasspath) {
      exclude('kafka-clients*')
      exclude('connect-*')
    }
    into "$buildDir/dependant-libs"
    duplicatesStrategy 'exclude'
  }

  jar {
    dependsOn copyDependantLibs
  }
}

project(':connect:transforms') {
  base {
    archivesName = "connect-transforms"
  }

  dependencies {
    api project(':connect:api')

    implementation libs.slf4jApi

    testImplementation libs.junitJupiter
    testImplementation project(':clients').sourceSets.test.output
    testImplementation testLog4j2Libs

    testRuntimeOnly runtimeTestLibs
  }

  javadoc {
    enabled = false
  }

  tasks.create(name: "copyDependantLibs", type: Copy) {
    from (configurations.runtimeClasspath) {
      exclude('kafka-clients*')
      exclude('connect-*')
    }
    into "$buildDir/dependant-libs"
    duplicatesStrategy 'exclude'
  }

  jar {
    dependsOn copyDependantLibs
  }
}

project(':connect:json') {
  base {
    archivesName = "connect-json"
  }

  dependencies {
    api project(':connect:api')

    api libs.jacksonDatabind
    api libs.jacksonJDK8Datatypes
    api libs.jacksonBlackbird

    implementation libs.slf4jApi

    testImplementation libs.junitJupiter
    testImplementation testLog4j2Libs
    testImplementation project(':clients').sourceSets.test.output

    testRuntimeOnly runtimeTestLibs
  }

  javadoc {
    enabled = false
  }

  tasks.create(name: "copyDependantLibs", type: Copy) {
    from (configurations.runtimeClasspath) {
      exclude('kafka-clients*')
      exclude('connect-*')
    }
    into "$buildDir/dependant-libs"
    duplicatesStrategy 'exclude'
  }

  jar {
    dependsOn copyDependantLibs
  }
}

project(':connect:runtime') {
  configurations {
    swagger
  }

  base {
    archivesName = "connect-runtime"
  }

  dependencies {
    // connect-runtime is used in tests, use `api` for modules below for backwards compatibility even though
    // applications should generally not depend on `connect-runtime`
    api project(':connect:api')
    api project(':clients')
    api project(':connect:json')
    api project(':connect:transforms')

    compileOnly log4j2Libs

    implementation libs.slf4jApi
    implementation libs.jose4j                    // for SASL/OAUTHBEARER JWT validation
    implementation libs.jacksonAnnotations
    implementation libs.jacksonJakartarsJsonProvider
    implementation libs.jerseyContainerServlet
    implementation libs.jerseyHk2
    implementation libs.jaxbApi // Jersey dependency that was available in the JDK before Java 9
    implementation libs.activation // Jersey dependency that was available in the JDK before Java 9
    implementation (libs.jettyServer) {
      exclude group: 'org.slf4j', module: 'slf4j-api'
    }
    implementation (libs.jettyServlet) {
      exclude group: 'org.slf4j', module: 'slf4j-api'
    }
    implementation (libs.jettyServlets) {
      exclude group: 'org.slf4j', module: 'slf4j-api'
    }
    implementation (libs.jettyClient) {
      exclude group: 'org.slf4j', module: 'slf4j-api'
    }
    implementation libs.classgraph
    implementation libs.mavenArtifact
    implementation libs.swaggerAnnotations

    compileOnly libs.bndlib
    compileOnly libs.spotbugs

    // We use this library to generate OpenAPI docs for the REST API, but we don't want or need it at compile
    // or run time. So, we add it to a separate configuration, which we use later on during docs generation
    swagger libs.jakartaServletApi
    swagger libs.jaxrs2Jakarta

    testImplementation project(':clients').sourceSets.test.output
    testImplementation project(':core')
    testImplementation project(':server')
    testImplementation project(':metadata')
    testImplementation project(':server-common')
    testImplementation project(':test-common:test-common-internal-api')
    testImplementation project(':test-common:test-common-util')
    testImplementation project(':test-common:test-common-runtime')
    testImplementation project(':server-common')
    testImplementation project(':server')
    testImplementation project(':group-coordinator')
    testImplementation project(':storage')
    testImplementation project(':connect:test-plugins')
    testImplementation project(':server-common').sourceSets.test.output

    testImplementation libs.jacksonDatabindYaml
    testImplementation libs.junitJupiter
    testImplementation libs.mockitoCore
    testImplementation libs.mockitoJunitJupiter
    testImplementation libs.httpclient
    testImplementation testLog4j2Libs

    testCompileOnly libs.bndlib

    testRuntimeOnly libs.bcpkix
    testRuntimeOnly runtimeTestLibs
  }

  javadoc {
    enabled = false
  }

  tasks.create(name: "copyDependantLibs", type: Copy) {
    from (configurations.runtimeClasspath) {
      exclude('kafka-clients*')
      exclude('connect-*')
    }
    into "$buildDir/dependant-libs"
    duplicatesStrategy 'exclude'
  }

  jar {
    dependsOn copyDependantLibs
  }

  task genConnectConfigDocs(type: JavaExec) {
    classpath = sourceSets.main.runtimeClasspath
    mainClass = 'org.apache.kafka.connect.runtime.distributed.DistributedConfig'
    if( !generatedDocsDir.exists() ) { generatedDocsDir.mkdirs() }
    standardOutput = new File(generatedDocsDir, "connect_config.html").newOutputStream()
  }

  task genSinkConnectorConfigDocs(type: JavaExec) {
    classpath = sourceSets.main.runtimeClasspath
    mainClass = 'org.apache.kafka.connect.runtime.SinkConnectorConfig'
    if( !generatedDocsDir.exists() ) { generatedDocsDir.mkdirs() }
    standardOutput = new File(generatedDocsDir, "sink_connector_config.html").newOutputStream()
  }

  task genSourceConnectorConfigDocs(type: JavaExec) {
    classpath = sourceSets.main.runtimeClasspath
    mainClass = 'org.apache.kafka.connect.runtime.SourceConnectorConfig'
    if( !generatedDocsDir.exists() ) { generatedDocsDir.mkdirs() }
    standardOutput = new File(generatedDocsDir, "source_connector_config.html").newOutputStream()
  }

  task genConnectTransformationDocs(type: JavaExec) {
    classpath = sourceSets.main.runtimeClasspath
    mainClass = 'org.apache.kafka.connect.tools.TransformationDoc'
    if( !generatedDocsDir.exists() ) { generatedDocsDir.mkdirs() }
    standardOutput = new File(generatedDocsDir, "connect_transforms.html").newOutputStream()
  }

  task genConnectPredicateDocs(type: JavaExec) {
    classpath = sourceSets.main.runtimeClasspath
    mainClass = 'org.apache.kafka.connect.tools.PredicateDoc'
    if( !generatedDocsDir.exists() ) { generatedDocsDir.mkdirs() }
    standardOutput = new File(generatedDocsDir, "connect_predicates.html").newOutputStream()
  }

  task genConnectMetricsDocs(type: JavaExec) {
    classpath = sourceSets.main.runtimeClasspath
    mainClass = 'org.apache.kafka.connect.runtime.ConnectMetrics'
    if( !generatedDocsDir.exists() ) { generatedDocsDir.mkdirs() }
    standardOutput = new File(generatedDocsDir, "connect_metrics.html").newOutputStream()
  }

  task setVersionInOpenAPISpec(type: Copy) {
    from "$rootDir/gradle/openapi.template"
    into "$buildDir/resources/docs"
    rename ('openapi.template', 'openapi.yaml')
    expand(kafkaVersion: "$rootProject.version")
  }

  task genConnectOpenAPIDocs(type: io.swagger.v3.plugins.gradle.tasks.ResolveTask, dependsOn: setVersionInOpenAPISpec) {
    classpath = sourceSets.main.runtimeClasspath

    buildClasspath = classpath + configurations.swagger
    outputFileName = 'connect_rest'
    outputFormat = 'YAML'
    prettyPrint = 'TRUE'
    sortOutput = 'TRUE'
    openApiFile = file("$buildDir/resources/docs/openapi.yaml")
    resourcePackages = ['org.apache.kafka.connect.runtime.rest.resources']
    if( !generatedDocsDir.exists() ) { generatedDocsDir.mkdirs() }
    outputDir = file(generatedDocsDir)
  }

}

project(':connect:file') {
  base {
    archivesName = "connect-file"
  }

  dependencies {
    implementation project(':connect:api')
    implementation libs.slf4jApi

    testImplementation testLog4j2Libs
    testImplementation libs.junitJupiter
    testImplementation libs.mockitoCore

    testImplementation project(':clients').sourceSets.test.output
    testImplementation project(':connect:runtime')
    testImplementation project(':connect:runtime').sourceSets.test.output
    testImplementation project(':core')
    testImplementation project(':test-common:test-common-runtime')
    testImplementation project(':server-common').sourceSets.test.output

    testRuntimeOnly runtimeTestLibs
  }

  javadoc {
    enabled = false
  }

  tasks.create(name: "copyDependantLibs", type: Copy) {
    from (configurations.runtimeClasspath) {
      exclude('kafka-clients*')
      exclude('connect-*')
    }
    into "$buildDir/dependant-libs"
    duplicatesStrategy 'exclude'
  }

  jar {
    dependsOn copyDependantLibs
  }
}

project(':connect:basic-auth-extension') {
  base {
    archivesName = "connect-basic-auth-extension"
  }

  dependencies {
    implementation project(':connect:api')

    implementation libs.slf4jApi
    implementation libs.jakartaRsApi
    implementation libs.jaxAnnotationApi

    testImplementation libs.bcpkix
    testImplementation libs.mockitoCore
    testImplementation libs.junitJupiter
    testImplementation testLog4j2Libs
    testImplementation project(':clients').sourceSets.test.output

    testRuntimeOnly libs.jerseyContainerServlet
    testRuntimeOnly runtimeTestLibs
  }

  javadoc {
    enabled = false
  }

  tasks.create(name: "copyDependantLibs", type: Copy) {
    from (configurations.runtimeClasspath) {
      exclude('kafka-clients*')
      exclude('connect-*')
    }
    into "$buildDir/dependant-libs"
    duplicatesStrategy 'exclude'
  }

  jar {
    dependsOn copyDependantLibs
  }
}

project(':connect:mirror') {
  base {
    archivesName = "connect-mirror"
  }

  dependencies {
    implementation project(':connect:api')
    implementation project(':connect:runtime')
    implementation project(':connect:mirror-client')
    implementation project(':clients')

    implementation libs.argparse4j
    implementation libs.slf4jApi
    implementation libs.jacksonAnnotations
    implementation libs.jacksonJakartarsJsonProvider
    implementation libs.jerseyContainerServlet
    implementation libs.jerseyHk2
    implementation libs.jaxbApi // Jersey dependency that was available in the JDK before Java 9
    implementation libs.activation // Jersey dependency that was available in the JDK before Java 9
    implementation (libs.jettyServer) {
      exclude group: 'org.slf4j', module: 'slf4j-api'
    }
    implementation (libs.jettyServlet) {
      exclude group: 'org.slf4j', module: 'slf4j-api'
    }
    implementation (libs.jettyServlets) {
      exclude group: 'org.slf4j', module: 'slf4j-api'
    }
    implementation (libs.jettyClient) {
      exclude group: 'org.slf4j', module: 'slf4j-api'
    }
    implementation libs.swaggerAnnotations

    testImplementation testLog4j2Libs
    testImplementation libs.junitJupiter
    testImplementation libs.bndlib
    testImplementation libs.mockitoCore
    testImplementation project(':clients').sourceSets.test.output
    testImplementation project(':connect:runtime').sourceSets.test.output
    testImplementation project(':core')
    testImplementation project(':test-common:test-common-runtime')
    testImplementation project(':server')
    testImplementation project(':server-common').sourceSets.test.output


    testRuntimeOnly project(':connect:runtime')
    testRuntimeOnly libs.bcpkix
    testRuntimeOnly runtimeTestLibs
  }

  javadoc {
    enabled = false
  }

  tasks.create(name: "copyDependantLibs", type: Copy) {
    from (configurations.runtimeClasspath) {
      exclude('kafka-clients*')
      exclude('connect-*')
    }
    into "$buildDir/dependant-libs"
    duplicatesStrategy 'exclude'
  }

  task genMirrorConnectorConfigDocs(type: JavaExec) {
    classpath = sourceSets.main.runtimeClasspath
    mainClass = 'org.apache.kafka.connect.mirror.MirrorConnectorConfig'
    if( !generatedDocsDir.exists() ) { generatedDocsDir.mkdirs() }
    standardOutput = new File(generatedDocsDir, "mirror_connector_config.html").newOutputStream()
  }

  task genMirrorSourceConfigDocs(type: JavaExec) {
    classpath = sourceSets.main.runtimeClasspath
    mainClass = 'org.apache.kafka.connect.mirror.MirrorSourceConfig'
    if( !generatedDocsDir.exists() ) { generatedDocsDir.mkdirs() }
    standardOutput = new File(generatedDocsDir, "mirror_source_config.html").newOutputStream()
  }

  task genMirrorCheckpointConfigDocs(type: JavaExec) {
    classpath = sourceSets.main.runtimeClasspath
    mainClass = 'org.apache.kafka.connect.mirror.MirrorCheckpointConfig'
    if( !generatedDocsDir.exists() ) { generatedDocsDir.mkdirs() }
    standardOutput = new File(generatedDocsDir, "mirror_checkpoint_config.html").newOutputStream()
  }

  task genMirrorHeartbeatConfigDocs(type: JavaExec) {
    classpath = sourceSets.main.runtimeClasspath
    mainClass = 'org.apache.kafka.connect.mirror.MirrorHeartbeatConfig'
    if( !generatedDocsDir.exists() ) { generatedDocsDir.mkdirs() }
    standardOutput = new File(generatedDocsDir, "mirror_heartbeat_config.html").newOutputStream()
  }

  jar {
    dependsOn copyDependantLibs
  }
}

project(':connect:mirror-client') {
  base {
    archivesName = "connect-mirror-client"
  }

  dependencies {
    implementation project(':clients')
    implementation libs.slf4jApi

    testImplementation testLog4j2Libs
    testImplementation libs.junitJupiter
    testImplementation project(':clients').sourceSets.test.output

    testRuntimeOnly runtimeTestLibs
  }

  javadoc {
    enabled = true
  }

  tasks.create(name: "copyDependantLibs", type: Copy) {
    from (configurations.runtimeClasspath) {
      exclude('kafka-clients*')
      exclude('connect-*')
    }
    into "$buildDir/dependant-libs"
    duplicatesStrategy 'exclude'
  }

  jar {
    dependsOn copyDependantLibs
  }
}

project(':connect:test-plugins') {
  base {
    archivesName = "connect-test-plugins"
  }

  dependencies {
    api project(':connect:api')

    implementation project(':server-common')
    implementation libs.slf4jApi
    implementation libs.jacksonDatabind

    testImplementation testLog4j2Libs
  }
}

task aggregatedJavadoc(type: Javadoc, dependsOn: compileJava) {
  def projectsWithJavadoc = subprojects.findAll { it.javadoc.enabled }
  source = projectsWithJavadoc.collect { it.sourceSets.main.allJava }
  classpath = files(projectsWithJavadoc.collect { it.sourceSets.main.compileClasspath })
  includes = projectsWithJavadoc.collectMany { it.javadoc.getIncludes() }
  excludes = projectsWithJavadoc.collectMany { it.javadoc.getExcludes() }
}<|MERGE_RESOLUTION|>--- conflicted
+++ resolved
@@ -52,14 +52,10 @@
 
 ext {
   gradleVersion = versions.gradle
-<<<<<<< HEAD
-  minJavaVersion = 17
-=======
   minClientJavaVersion = 11
   minNonClientJavaVersion = 17
   modulesNeedingJava11 = [":clients", ":examples", ":generator", ":streams", ":streams:examples", ":streams:test-utils", ":streams-scala", ":test-common:test-common-util"]
 
->>>>>>> 985bc995
   buildVersionFileName = "kafka-version.properties"
 
   defaultMaxHeapSize = "2g"
@@ -146,11 +142,6 @@
   }
 
   runtimeTestLibs = [
-<<<<<<< HEAD
-    libs.slf4jReload4j,
-    libs.junitPlatformLauncher,
-    project(":test-common:test-common-runtime")
-=======
     libs.slf4jLog4j2,
     libs.junitPlatformLanucher,
     libs.jacksonDatabindYaml,
@@ -173,7 +164,6 @@
     libs.slf4jLog4j2,
     libs.log4j2Api,
     libs.log4j2Core
->>>>>>> 985bc995
   ]
 }
 
@@ -1622,11 +1612,6 @@
   }
 
   dependencies {
-<<<<<<< HEAD
-    implementation libs.slf4jApi
-    implementation libs.junitPlatformLauncher
-    implementation libs.junitJupiterApi
-=======
     implementation project(':test-common:test-common-internal-api')
     implementation project(':clients')
     implementation project(':core')
@@ -1638,7 +1623,6 @@
     implementation project(':storage')
 
     implementation libs.junitPlatformLanucher
->>>>>>> 985bc995
     implementation libs.junitJupiter
     implementation libs.jacksonDatabindYaml
     implementation libs.slf4jApi
@@ -3031,11 +3015,7 @@
   }
 
   dependencies {
-<<<<<<< HEAD
-    api libs.scalaLibrary
-=======
     implementation libs.slf4jApi
->>>>>>> 985bc995
 
     testImplementation project(':clients').sourceSets.test.output
     testImplementation project(':group-coordinator')
