--- conflicted
+++ resolved
@@ -200,12 +200,8 @@
           libs.scalaReflect,
           // Workaround before `commons-validator` has new release. See KAFKA-19359.
           libs.commonsBeanutils,
-<<<<<<< HEAD
-          libs.jacksonAnnotations
-=======
           libs.jacksonAnnotations,
           libs.commonsLang
->>>>>>> 45980a2d
         )
       }
     }
