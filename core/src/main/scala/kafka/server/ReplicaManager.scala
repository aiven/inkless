/**
 * Licensed to the Apache Software Foundation (ASF) under one or more
 * contributor license agreements.  See the NOTICE file distributed with
 * this work for additional information regarding copyright ownership.
 * The ASF licenses this file to You under the Apache License, Version 2.0
 * (the "License"); you may not use this file except in compliance with
 * the License.  You may obtain a copy of the License at
 *
 *    http://www.apache.org/licenses/LICENSE-2.0
 *
 * Unless required by applicable law or agreed to in writing, software
 * distributed under the License is distributed on an "AS IS" BASIS,
 * WITHOUT WARRANTIES OR CONDITIONS OF ANY KIND, either express or implied.
 * See the License for the specific language governing permissions and
 * limitations under the License.
 */
package kafka.server

import com.yammer.metrics.core.Meter
import io.aiven.inkless.common.SharedState
import io.aiven.inkless.consume.FetchInterceptor
import io.aiven.inkless.produce.AppendInterceptor
import kafka.cluster.{Partition, PartitionListener}
import kafka.controller.StateChangeLogger
import kafka.log.remote.RemoteLogManager
import kafka.log.{LogManager, UnifiedLog}
import kafka.server.HostedPartition.Online
import kafka.server.QuotaFactory.QuotaManagers
import kafka.server.ReplicaManager.{AtMinIsrPartitionCountMetricName, FailedIsrUpdatesPerSecMetricName, IsrExpandsPerSecMetricName, IsrShrinksPerSecMetricName, LeaderCountMetricName, OfflineReplicaCountMetricName, PartitionCountMetricName, PartitionsWithLateTransactionsCountMetricName, ProducerIdCountMetricName, ReassigningPartitionsMetricName, UnderMinIsrPartitionCountMetricName, UnderReplicatedPartitionsMetricName, createLogReadResult, isListOffsetsTimestampUnsupported}
<<<<<<< HEAD
import kafka.server.metadata.{InklessMetadataView, ZkMetadataCache}
import kafka.server.share.{DelayedShareFetch, DelayedShareFetchKey, DelayedShareFetchPartitionKey}
=======
import kafka.server.share.DelayedShareFetch
>>>>>>> 269e2d89
import kafka.utils._
import org.apache.kafka.common.errors._
import org.apache.kafka.common.internals.Topic
import org.apache.kafka.common.message.DeleteRecordsResponseData.DeleteRecordsPartitionResult
import org.apache.kafka.common.message.DescribeLogDirsResponseData.DescribeLogDirsTopic
import org.apache.kafka.common.message.ListOffsetsRequestData.{ListOffsetsPartition, ListOffsetsTopic}
import org.apache.kafka.common.message.ListOffsetsResponseData.{ListOffsetsPartitionResponse, ListOffsetsTopicResponse}
import org.apache.kafka.common.message.OffsetForLeaderEpochRequestData.OffsetForLeaderTopic
import org.apache.kafka.common.message.OffsetForLeaderEpochResponseData.{EpochEndOffset, OffsetForLeaderTopicResult}
import org.apache.kafka.common.message.{DescribeLogDirsResponseData, DescribeProducersResponseData, FetchResponseData}
import org.apache.kafka.common.metrics.Metrics
import org.apache.kafka.common.network.ListenerName
import org.apache.kafka.common.protocol.Errors
import org.apache.kafka.common.record._
import org.apache.kafka.common.replica.PartitionView.DefaultPartitionView
import org.apache.kafka.common.replica.ReplicaView.DefaultReplicaView
import org.apache.kafka.common.replica._
import org.apache.kafka.common.requests.FetchRequest.PartitionData
import org.apache.kafka.common.requests.ProduceResponse.PartitionResponse
import org.apache.kafka.common.requests._
import org.apache.kafka.common.utils.{Exit, Time}
import org.apache.kafka.common.{IsolationLevel, Node, TopicIdPartition, TopicPartition, Uuid}
import org.apache.kafka.image.{LocalReplicaChanges, MetadataImage, TopicsDelta}
import org.apache.kafka.metadata.LeaderConstants.NO_LEADER
import org.apache.kafka.server.{ActionQueue, DelayedActionQueue, ListOffsetsPartitionStatus, common}
import org.apache.kafka.server.common.{DirectoryEventHandler, RequestLocal, StopPartition, TopicOptionalIdPartition}
import org.apache.kafka.server.metrics.KafkaMetricsGroup
import org.apache.kafka.server.network.BrokerEndPoint
import org.apache.kafka.server.purgatory.{DelayedOperationPurgatory, TopicPartitionOperationKey}
import org.apache.kafka.server.share.fetch.{DelayedShareFetchKey, DelayedShareFetchPartitionKey}
import org.apache.kafka.server.storage.log.{FetchParams, FetchPartitionData}
import org.apache.kafka.server.util.{Scheduler, ShutdownableThread}
import org.apache.kafka.storage.internals.checkpoint.{LazyOffsetCheckpoints, OffsetCheckpointFile, OffsetCheckpoints}
import org.apache.kafka.storage.internals.log.{AppendOrigin, FetchDataInfo, LeaderHwChange, LogAppendInfo, LogConfig, LogDirFailureChannel, LogOffsetMetadata, LogReadInfo, OffsetResultHolder, RecordValidationException, RemoteLogReadResult, RemoteStorageFetchInfo, UnifiedLog => JUnifiedLog, VerificationGuard}
import org.apache.kafka.storage.log.metrics.BrokerTopicStats

import java.io.File
import java.lang.{Long => JLong}
import java.nio.file.{Files, Paths}
import java.util
import java.util.concurrent.atomic.AtomicBoolean
import java.util.concurrent.locks.Lock
import java.util.concurrent.{CompletableFuture, Future, RejectedExecutionException, TimeUnit}
import java.util.{Collections, Optional, OptionalInt, OptionalLong}
import scala.collection.{Map, Seq, Set, immutable, mutable}
import scala.jdk.CollectionConverters._
import scala.jdk.OptionConverters.{RichOption, RichOptional}

/*
 * Result metadata of a log append operation on the log
 */
case class LogAppendResult(info: LogAppendInfo,
                           exception: Option[Throwable],
                           hasCustomErrorMessage: Boolean) {
  def error: Errors = exception match {
    case None => Errors.NONE
    case Some(e) => Errors.forException(e)
  }

  def errorMessage: String = {
    exception match {
      case Some(e) if hasCustomErrorMessage => e.getMessage
      case _ => null
    }
  }
}

case class LogDeleteRecordsResult(requestedOffset: Long, lowWatermark: Long, exception: Option[Throwable] = None) {
  def error: Errors = exception match {
    case None => Errors.NONE
    case Some(e) => Errors.forException(e)
  }
}

/**
 * Result metadata of a log read operation on the log
 * @param info @FetchDataInfo returned by the @Log read
 * @param divergingEpoch Optional epoch and end offset which indicates the largest epoch such
 *                       that subsequent records are known to diverge on the follower/consumer
 * @param highWatermark high watermark of the local replica
 * @param leaderLogStartOffset The log start offset of the leader at the time of the read
 * @param leaderLogEndOffset The log end offset of the leader at the time of the read
 * @param followerLogStartOffset The log start offset of the follower taken from the Fetch request
 * @param fetchTimeMs The time the fetch was received
 * @param lastStableOffset Current LSO or None if the result has an exception
 * @param preferredReadReplica the preferred read replica to be used for future fetches
 * @param exception Exception if error encountered while reading from the log
 */
case class LogReadResult(info: FetchDataInfo,
                         divergingEpoch: Option[FetchResponseData.EpochEndOffset],
                         highWatermark: Long,
                         leaderLogStartOffset: Long,
                         leaderLogEndOffset: Long,
                         followerLogStartOffset: Long,
                         fetchTimeMs: Long,
                         lastStableOffset: Option[Long],
                         preferredReadReplica: Option[Int] = None,
                         exception: Option[Throwable] = None) {

  def error: Errors = exception match {
    case None => Errors.NONE
    case Some(e) => Errors.forException(e)
  }

  def toFetchPartitionData(isReassignmentFetch: Boolean): FetchPartitionData = new FetchPartitionData(
    this.error,
    this.highWatermark,
    this.leaderLogStartOffset,
    this.info.records,
    this.divergingEpoch.toJava,
    if (this.lastStableOffset.isDefined) OptionalLong.of(this.lastStableOffset.get) else OptionalLong.empty(),
    this.info.abortedTransactions,
    if (this.preferredReadReplica.isDefined) OptionalInt.of(this.preferredReadReplica.get) else OptionalInt.empty(),
    isReassignmentFetch)

  override def toString: String = {
    "LogReadResult(" +
      s"info=$info, " +
      s"divergingEpoch=$divergingEpoch, " +
      s"highWatermark=$highWatermark, " +
      s"leaderLogStartOffset=$leaderLogStartOffset, " +
      s"leaderLogEndOffset=$leaderLogEndOffset, " +
      s"followerLogStartOffset=$followerLogStartOffset, " +
      s"fetchTimeMs=$fetchTimeMs, " +
      s"preferredReadReplica=$preferredReadReplica, " +
      s"lastStableOffset=$lastStableOffset, " +
      s"error=$error" +
      ")"
  }

}

/**
 * Trait to represent the state of hosted partitions. We create a concrete (active) Partition
 * instance when the broker receives a LeaderAndIsr request from the controller or a metadata
 * log record from the Quorum controller indicating that the broker should be either a leader
 * or follower of a partition.
 */
sealed trait HostedPartition

object HostedPartition {
  /**
   * This broker does not have any state for this partition locally.
   */
  final object None extends HostedPartition

  /**
   * This broker hosts the partition and it is online.
   */
  final case class Online(partition: Partition) extends HostedPartition

  /**
   * This broker hosts the partition, but it is in an offline log directory.
   */
  final case class Offline(partition: Option[Partition]) extends HostedPartition
}

object ReplicaManager {
  val HighWatermarkFilename = "replication-offset-checkpoint"

  private val LeaderCountMetricName = "LeaderCount"
  private val PartitionCountMetricName = "PartitionCount"
  private val OfflineReplicaCountMetricName = "OfflineReplicaCount"
  private val UnderReplicatedPartitionsMetricName = "UnderReplicatedPartitions"
  private val UnderMinIsrPartitionCountMetricName = "UnderMinIsrPartitionCount"
  private val AtMinIsrPartitionCountMetricName = "AtMinIsrPartitionCount"
  private val ReassigningPartitionsMetricName = "ReassigningPartitions"
  private val PartitionsWithLateTransactionsCountMetricName = "PartitionsWithLateTransactionsCount"
  private val ProducerIdCountMetricName = "ProducerIdCount"
  private val IsrExpandsPerSecMetricName = "IsrExpandsPerSec"
  private val IsrShrinksPerSecMetricName = "IsrShrinksPerSec"
  private val FailedIsrUpdatesPerSecMetricName = "FailedIsrUpdatesPerSec"

  private[server] val GaugeMetricNames = Set(
    LeaderCountMetricName,
    PartitionCountMetricName,
    OfflineReplicaCountMetricName,
    UnderReplicatedPartitionsMetricName,
    UnderMinIsrPartitionCountMetricName,
    AtMinIsrPartitionCountMetricName,
    ReassigningPartitionsMetricName,
    PartitionsWithLateTransactionsCountMetricName,
    ProducerIdCountMetricName
  )

  private[server] val MeterMetricNames = Set(
    IsrExpandsPerSecMetricName,
    IsrShrinksPerSecMetricName,
    FailedIsrUpdatesPerSecMetricName
  )

  private[server] val MetricNames = GaugeMetricNames.union(MeterMetricNames)

  private val timestampMinSupportedVersion: immutable.Map[Long, Short] = immutable.Map[Long, Short](
    ListOffsetsRequest.EARLIEST_TIMESTAMP -> 1.toShort,
    ListOffsetsRequest.LATEST_TIMESTAMP -> 1.toShort,
    ListOffsetsRequest.MAX_TIMESTAMP -> 7.toShort,
    ListOffsetsRequest.EARLIEST_LOCAL_TIMESTAMP -> 8.toShort,
    ListOffsetsRequest.LATEST_TIERED_TIMESTAMP -> 9.toShort
  )

  def createLogReadResult(highWatermark: Long,
                          leaderLogStartOffset: Long,
                          leaderLogEndOffset: Long,
                          e: Throwable): LogReadResult = {
    LogReadResult(info = new FetchDataInfo(LogOffsetMetadata.UNKNOWN_OFFSET_METADATA, MemoryRecords.EMPTY),
      divergingEpoch = None,
      highWatermark,
      leaderLogStartOffset,
      leaderLogEndOffset,
      followerLogStartOffset = -1L,
      fetchTimeMs = -1L,
      lastStableOffset = None,
      exception = Some(e))
  }

  def createLogReadResult(e: Throwable): LogReadResult = {
    LogReadResult(info = new FetchDataInfo(LogOffsetMetadata.UNKNOWN_OFFSET_METADATA, MemoryRecords.EMPTY),
      divergingEpoch = None,
      highWatermark = JUnifiedLog.UNKNOWN_OFFSET,
      leaderLogStartOffset = JUnifiedLog.UNKNOWN_OFFSET,
      leaderLogEndOffset = JUnifiedLog.UNKNOWN_OFFSET,
      followerLogStartOffset = JUnifiedLog.UNKNOWN_OFFSET,
      fetchTimeMs = -1L,
      lastStableOffset = None,
      exception = Some(e))
  }

  private[server] def isListOffsetsTimestampUnsupported(timestamp: JLong, version: Short): Boolean = {
    timestamp < 0 &&
      (!timestampMinSupportedVersion.contains(timestamp) || version < timestampMinSupportedVersion(timestamp))
  }
}

class ReplicaManager(val config: KafkaConfig,
                     metrics: Metrics,
                     time: Time,
                     scheduler: Scheduler,
                     val logManager: LogManager,
                     val remoteLogManager: Option[RemoteLogManager] = None,
                     quotaManagers: QuotaManagers,
                     val metadataCache: MetadataCache,
                     logDirFailureChannel: LogDirFailureChannel,
                     val alterPartitionManager: AlterPartitionManager,
                     val brokerTopicStats: BrokerTopicStats = new BrokerTopicStats(),
                     val isShuttingDown: AtomicBoolean = new AtomicBoolean(false),
                     delayedProducePurgatoryParam: Option[DelayedOperationPurgatory[DelayedProduce]] = None,
                     delayedFetchPurgatoryParam: Option[DelayedOperationPurgatory[DelayedFetch]] = None,
                     delayedDeleteRecordsPurgatoryParam: Option[DelayedOperationPurgatory[DelayedDeleteRecords]] = None,
                     delayedRemoteFetchPurgatoryParam: Option[DelayedOperationPurgatory[DelayedRemoteFetch]] = None,
                     delayedRemoteListOffsetsPurgatoryParam: Option[DelayedOperationPurgatory[DelayedRemoteListOffsets]] = None,
                     delayedShareFetchPurgatoryParam: Option[DelayedOperationPurgatory[DelayedShareFetch]] = None,
                     threadNamePrefix: Option[String] = None,
                     val brokerEpochSupplier: () => Long = () => -1,
                     addPartitionsToTxnManager: Option[AddPartitionsToTxnManager] = None,
                     val directoryEventHandler: DirectoryEventHandler = DirectoryEventHandler.NOOP,
                     val defaultActionQueue: ActionQueue = new DelayedActionQueue
                     ) extends Logging {
  private val metricsGroup = new KafkaMetricsGroup(this.getClass)

  val delayedProducePurgatory = delayedProducePurgatoryParam.getOrElse(
    new DelayedOperationPurgatory[DelayedProduce](
      "Produce", config.brokerId,
      config.producerPurgatoryPurgeIntervalRequests))
  val delayedFetchPurgatory = delayedFetchPurgatoryParam.getOrElse(
    new DelayedOperationPurgatory[DelayedFetch](
      "Fetch", config.brokerId,
      config.fetchPurgatoryPurgeIntervalRequests))
  val delayedDeleteRecordsPurgatory = delayedDeleteRecordsPurgatoryParam.getOrElse(
    new DelayedOperationPurgatory[DelayedDeleteRecords](
      "DeleteRecords", config.brokerId,
      config.deleteRecordsPurgatoryPurgeIntervalRequests))
  val delayedRemoteFetchPurgatory = delayedRemoteFetchPurgatoryParam.getOrElse(
    new DelayedOperationPurgatory[DelayedRemoteFetch](
      "RemoteFetch", config.brokerId))
  val delayedRemoteListOffsetsPurgatory = delayedRemoteListOffsetsPurgatoryParam.getOrElse(
    new DelayedOperationPurgatory[DelayedRemoteListOffsets](
      "RemoteListOffsets", config.brokerId))
  val delayedShareFetchPurgatory = delayedShareFetchPurgatoryParam.getOrElse(
    new DelayedOperationPurgatory[DelayedShareFetch](
      "ShareFetch", config.brokerId,
      config.shareGroupConfig.shareFetchPurgatoryPurgeIntervalRequests))

  private val inklessSharedState = SharedState.initialize(time, config.inklessConfig, new InklessMetadataView(metadataCache))
  private val inklessAppendInterceptor = new AppendInterceptor(inklessSharedState)
  private val inklessFetchInterceptor = new FetchInterceptor(inklessSharedState)

  /* epoch of the controller that last changed the leader */
  @volatile private[server] var controllerEpoch: Int = 0
  protected val localBrokerId = config.brokerId
  protected val allPartitions = new Pool[TopicPartition, HostedPartition](
    valueFactory = Some(tp => HostedPartition.Online(Partition(tp, time, this)))
  )
  private val replicaStateChangeLock = new Object
  val replicaFetcherManager = createReplicaFetcherManager(metrics, time, threadNamePrefix, quotaManagers.follower)
  private[server] val replicaAlterLogDirsManager = createReplicaAlterLogDirsManager(quotaManagers.alterLogDirs, brokerTopicStats)
  private val highWatermarkCheckPointThreadStarted = new AtomicBoolean(false)
  @volatile private[server] var highWatermarkCheckpoints: Map[String, OffsetCheckpointFile] = logManager.liveLogDirs.map(dir =>
    (dir.getAbsolutePath, new OffsetCheckpointFile(new File(dir, ReplicaManager.HighWatermarkFilename), logDirFailureChannel))).toMap

  @volatile private var isInControlledShutdown = false

  this.logIdent = s"[ReplicaManager broker=$localBrokerId] "
  protected val stateChangeLogger = new StateChangeLogger(localBrokerId, inControllerContext = false, None)

  private var logDirFailureHandler: LogDirFailureHandler = _

  private class LogDirFailureHandler(name: String) extends ShutdownableThread(name) {
    override def doWork(): Unit = {
      val newOfflineLogDir = logDirFailureChannel.takeNextOfflineLogDir()
      handleLogDirFailure(newOfflineLogDir)
    }
  }

  // Visible for testing
  private[server] val replicaSelectorOpt: Option[ReplicaSelector] = createReplicaSelector()

  metricsGroup.newGauge(LeaderCountMetricName, () => leaderPartitionsIterator.size)
  // Visible for testing
  private[kafka] val partitionCount = metricsGroup.newGauge(PartitionCountMetricName, () => allPartitions.size)
  metricsGroup.newGauge(OfflineReplicaCountMetricName, () => offlinePartitionCount)
  metricsGroup.newGauge(UnderReplicatedPartitionsMetricName, () => underReplicatedPartitionCount)
  metricsGroup.newGauge(UnderMinIsrPartitionCountMetricName, () => leaderPartitionsIterator.count(_.isUnderMinIsr))
  metricsGroup.newGauge(AtMinIsrPartitionCountMetricName, () => leaderPartitionsIterator.count(_.isAtMinIsr))
  metricsGroup.newGauge(ReassigningPartitionsMetricName, () => reassigningPartitionsCount)
  metricsGroup.newGauge(PartitionsWithLateTransactionsCountMetricName, () => lateTransactionsCount)
  metricsGroup.newGauge(ProducerIdCountMetricName, () => producerIdCount)

  private def reassigningPartitionsCount: Int = leaderPartitionsIterator.count(_.isReassigning)

  private def lateTransactionsCount: Int = {
    val currentTimeMs = time.milliseconds()
    leaderPartitionsIterator.count(_.hasLateTransaction(currentTimeMs))
  }

  def producerIdCount: Int = onlinePartitionsIterator.map(_.producerIdCount).sum

  val isrExpandRate: Meter = metricsGroup.newMeter(IsrExpandsPerSecMetricName, "expands", TimeUnit.SECONDS)
  val isrShrinkRate: Meter = metricsGroup.newMeter(IsrShrinksPerSecMetricName, "shrinks", TimeUnit.SECONDS)
  val failedIsrUpdatesRate: Meter = metricsGroup.newMeter(FailedIsrUpdatesPerSecMetricName, "failedUpdates", TimeUnit.SECONDS)

  def underReplicatedPartitionCount: Int = leaderPartitionsIterator.count(_.isUnderReplicated)

  def startHighWatermarkCheckPointThread(): Unit = {
    if (highWatermarkCheckPointThreadStarted.compareAndSet(false, true))
      scheduler.schedule("highwatermark-checkpoint", () => checkpointHighWatermarks(), 0L, config.replicaHighWatermarkCheckpointIntervalMs)
  }

  // When ReplicaAlterDirThread finishes replacing a current replica with a future replica, it will
  // remove the partition from the partition state map. But it will not close itself even if the
  // partition state map is empty. Thus we need to call shutdownIdleReplicaAlterDirThread() periodically
  // to shutdown idle ReplicaAlterDirThread
  private def shutdownIdleReplicaAlterLogDirsThread(): Unit = {
    replicaAlterLogDirsManager.shutdownIdleFetcherThreads()
  }

  def resizeFetcherThreadPool(newSize: Int): Unit = {
    replicaFetcherManager.resizeThreadPool(newSize)
  }

  def getLog(topicPartition: TopicPartition): Option[UnifiedLog] = logManager.getLog(topicPartition)

  def startup(): Unit = {
    // start ISR expiration thread
    // A follower can lag behind leader for up to config.replicaLagTimeMaxMs x 1.5 before it is removed from ISR
    scheduler.schedule("isr-expiration", () => maybeShrinkIsr(), 0L, config.replicaLagTimeMaxMs / 2)
    scheduler.schedule("shutdown-idle-replica-alter-log-dirs-thread", () => shutdownIdleReplicaAlterLogDirsThread(), 0L, 10000L)

    logDirFailureHandler = new LogDirFailureHandler("LogDirFailureHandler")
    logDirFailureHandler.start()
    addPartitionsToTxnManager.foreach(_.start())
    remoteLogManager.foreach(rlm => rlm.setDelayedOperationPurgatory(delayedRemoteListOffsetsPurgatory))
  }

  private def maybeRemoveTopicMetrics(topic: String): Unit = {
    val topicHasNonOfflinePartition = allPartitions.values.exists {
      case online: HostedPartition.Online => topic == online.partition.topic
      case HostedPartition.None | HostedPartition.Offline(_) => false
    }
    if (!topicHasNonOfflinePartition) // nothing online or deferred
      brokerTopicStats.removeMetrics(topic)
  }

  private def completeDelayedOperationsWhenNotPartitionLeader(topicPartition: TopicPartition, topicId: Option[Uuid]): Unit = {
    val topicPartitionOperationKey = new TopicPartitionOperationKey(topicPartition)
    delayedProducePurgatory.checkAndComplete(topicPartitionOperationKey)
    delayedFetchPurgatory.checkAndComplete(topicPartitionOperationKey)
    delayedRemoteFetchPurgatory.checkAndComplete(topicPartitionOperationKey)
    delayedRemoteListOffsetsPurgatory.checkAndComplete(topicPartitionOperationKey)
    if (topicId.isDefined) delayedShareFetchPurgatory.checkAndComplete(
      new DelayedShareFetchPartitionKey(topicId.get, topicPartition.partition()))
  }

  /**
   * Complete any local follower fetches that have been unblocked since new data is available
   * from the leader for one or more partitions. Should only be called by ReplicaFetcherThread
   * after successfully replicating from the leader.
   */
  private[server] def completeDelayedFetchRequests(topicPartitions: Seq[TopicPartition]): Unit = {
    topicPartitions.foreach(tp => delayedFetchPurgatory.checkAndComplete(new TopicPartitionOperationKey(tp)))
  }

  /**
   * Complete any delayed share fetch requests that have been unblocked since new data is available from the leader
   * for one of the partitions. This could happen due to acknowledgements, acquisition lock timeout of records, partition
   * locks getting freed and release of acquired records due to share session close.
   * @param delayedShareFetchKey The key corresponding to which the share fetch request has been stored in the purgatory
   */
  private[server] def completeDelayedShareFetchRequest(delayedShareFetchKey: DelayedShareFetchKey): Unit = {
    delayedShareFetchPurgatory.checkAndComplete(delayedShareFetchKey)
  }

  /**
   * Add and watch a share fetch request in the delayed share fetch purgatory corresponding to a set of keys in case it cannot be
   * completed instantaneously, otherwise complete it.
   * @param delayedShareFetch Refers to the DelayedOperation over share fetch request
   * @param delayedShareFetchKeys The keys corresponding to which the delayed share fetch request will be stored in the purgatory
   */
  private[server] def addDelayedShareFetchRequest(delayedShareFetch: DelayedShareFetch,
                                                  delayedShareFetchKeys : util.List[DelayedShareFetchKey]): Unit = {
    delayedShareFetchPurgatory.tryCompleteElseWatch(delayedShareFetch, delayedShareFetchKeys)
  }

  /**
   * Registers the provided listener to the partition iff the partition is online.
   */
  def maybeAddListener(partition: TopicPartition, listener: PartitionListener): Boolean = {
    getPartition(partition) match {
      case HostedPartition.Online(partition) =>
        partition.maybeAddListener(listener)
      case _ =>
        false
    }
  }

  /**
   * Removes the provided listener from the partition.
   */
  def removeListener(partition: TopicPartition, listener: PartitionListener): Unit = {
    getPartition(partition) match {
      case HostedPartition.Online(partition) =>
        partition.removeListener(listener)
      case _ => // Ignore
    }
  }

  /**
   * Stop the given partitions.
   *
   * @param partitionsToStop set of topic-partitions to be stopped which also indicates whether to remove the
   *                         partition data from the local and remote log storage.
   *
   * @return                 A map from partitions to exceptions which occurred.
   *                         If no errors occurred, the map will be empty.
   */
  private def stopPartitions(partitionsToStop: Set[StopPartition]): Map[TopicPartition, Throwable] = {
    // First stop fetchers for all partitions.
    val partitions = partitionsToStop.map(_.topicPartition)
    replicaFetcherManager.removeFetcherForPartitions(partitions)
    replicaAlterLogDirsManager.removeFetcherForPartitions(partitions)

    // Second remove deleted partitions from the partition map. Fetchers rely on the
    // ReplicaManager to get Partition's information so they must be stopped first.
    val partitionsToDelete = mutable.Set.empty[TopicPartition]
    partitionsToStop.foreach { stopPartition =>
      val topicPartition = stopPartition.topicPartition
      var topicId: Option[Uuid] = None
      if (stopPartition.deleteLocalLog) {
        getPartition(topicPartition) match {
          case hostedPartition: HostedPartition.Online =>
            if (allPartitions.remove(topicPartition, hostedPartition)) {
              maybeRemoveTopicMetrics(topicPartition.topic)
              // Logs are not deleted here. They are deleted in a single batch later on.
              // This is done to avoid having to checkpoint for every deletions.
              hostedPartition.partition.delete()
              topicId = hostedPartition.partition.topicId
            }

          case _ =>
        }
        partitionsToDelete += topicPartition
      }
      // If we were the leader, we may have some operations still waiting for completion.
      // We force completion to prevent them from timing out.
      completeDelayedOperationsWhenNotPartitionLeader(topicPartition, topicId)
    }

    // Third delete the logs and checkpoint.
    val errorMap = new mutable.HashMap[TopicPartition, Throwable]()
    val remotePartitionsToStop = partitionsToStop.filter {
      sp => logManager.getLog(sp.topicPartition).exists(unifiedLog => unifiedLog.remoteLogEnabled())
    }
    if (partitionsToDelete.nonEmpty) {
      // Delete the logs and checkpoint.
      logManager.asyncDelete(partitionsToDelete, isStray = false, (tp, e) => errorMap.put(tp, e))
    }
    remoteLogManager.foreach { rlm =>
      // exclude the partitions with offline/error state
      val partitions = remotePartitionsToStop.filterNot(sp => errorMap.contains(sp.topicPartition)).toSet.asJava
      if (!partitions.isEmpty) {
        rlm.stopPartitions(partitions, (tp, e) => errorMap.put(tp, e))
      }
    }
    errorMap
  }

  def getPartition(topicPartition: TopicPartition): HostedPartition = {
    Option(allPartitions.get(topicPartition)).getOrElse(HostedPartition.None)
  }

  def isAddingReplica(topicPartition: TopicPartition, replicaId: Int): Boolean = {
    getPartition(topicPartition) match {
      case Online(partition) => partition.isAddingReplica(replicaId)
      case _ => false
    }
  }

  // Visible for testing
  def createPartition(topicPartition: TopicPartition): Partition = {
    val partition = Partition(topicPartition, time, this)
    allPartitions.put(topicPartition, HostedPartition.Online(partition))
    partition
  }

  def onlinePartition(topicPartition: TopicPartition): Option[Partition] = {
    getPartition(topicPartition) match {
      case HostedPartition.Online(partition) => Some(partition)
      case _ => None
    }
  }

  // An iterator over all non offline partitions. This is a weakly consistent iterator; a partition made offline after
  // the iterator has been constructed could still be returned by this iterator.
  private def onlinePartitionsIterator: Iterator[Partition] = {
    allPartitions.values.iterator.flatMap {
      case HostedPartition.Online(partition) => Some(partition)
      case _ => None
    }
  }

  private def offlinePartitionCount: Int = {
    allPartitions.values.iterator.count(_.getClass == HostedPartition.Offline.getClass)
  }

  def getPartitionOrException(topicPartition: TopicPartition): Partition = {
    getPartitionOrError(topicPartition) match {
      case Left(Errors.KAFKA_STORAGE_ERROR) =>
        throw new KafkaStorageException(s"Partition $topicPartition is in an offline log directory")

      case Left(error) =>
        throw error.exception(s"Error while fetching partition state for $topicPartition")

      case Right(partition) => partition
    }
  }

  def getPartitionOrError(topicPartition: TopicPartition): Either[Errors, Partition] = {
    getPartition(topicPartition) match {
      case HostedPartition.Online(partition) =>
        Right(partition)

      case HostedPartition.Offline(_) =>
        Left(Errors.KAFKA_STORAGE_ERROR)

      case HostedPartition.None if metadataCache.contains(topicPartition) =>
        // The topic exists, but this broker is no longer a replica of it, so we return NOT_LEADER_OR_FOLLOWER which
        // forces clients to refresh metadata to find the new location. This can happen, for example,
        // during a partition reassignment if a produce request from the client is sent to a broker after
        // the local replica has been deleted.
        Left(Errors.NOT_LEADER_OR_FOLLOWER)

      case HostedPartition.None =>
        Left(Errors.UNKNOWN_TOPIC_OR_PARTITION)
    }
  }

  def localLogOrException(topicPartition: TopicPartition): UnifiedLog = {
    getPartitionOrException(topicPartition).localLogOrException
  }

  def futureLocalLogOrException(topicPartition: TopicPartition): UnifiedLog = {
    getPartitionOrException(topicPartition).futureLocalLogOrException
  }

  def futureLogExists(topicPartition: TopicPartition): Boolean = {
    getPartitionOrException(topicPartition).futureLog.isDefined
  }

  def futureLogOrException(topicPartition: TopicPartition): UnifiedLog = {
    getPartitionOrException(topicPartition).futureLocalLogOrException
  }

  def localLog(topicPartition: TopicPartition): Option[UnifiedLog] = {
    onlinePartition(topicPartition).flatMap(_.log)
  }

  def tryCompleteActions(): Unit = defaultActionQueue.tryCompleteActions()

  def addToActionQueue(action: Runnable): Unit = defaultActionQueue.add(action)

  /**
   * Append messages to leader replicas of the partition, and wait for them to be replicated to other replicas;
   * the callback function will be triggered either when timeout or the required acks are satisfied;
   * if the callback function itself is already synchronized on some object then pass this object to avoid deadlock.
   *
   * Noted that all pending delayed check operations are stored in a queue. All callers to ReplicaManager.appendRecords()
   * are expected to call ActionQueue.tryCompleteActions for all affected partitions, without holding any conflicting
   * locks.
   *
   * @param timeout                       maximum time we will wait to append before returning
   * @param requiredAcks                  number of replicas who must acknowledge the append before sending the response
   * @param internalTopicsAllowed         boolean indicating whether internal topics can be appended to
   * @param origin                        source of the append request (ie, client, replication, coordinator)
   * @param entriesPerPartition           the records per partition to be appended
   * @param responseCallback              callback for sending the response
   * @param delayedProduceLock            lock for the delayed actions
   * @param recordValidationStatsCallback callback for updating stats on record conversions
   * @param requestLocal                  container for the stateful instances scoped to this request -- this must correspond to the
   *                                      thread calling this method
   * @param actionQueue                   the action queue to use. ReplicaManager#defaultActionQueue is used by default.
   * @param verificationGuards            the mapping from topic partition to verification guards if transaction verification is used
   */
  def appendRecords(timeout: Long,
                    requiredAcks: Short,
                    internalTopicsAllowed: Boolean,
                    origin: AppendOrigin,
                    entriesPerPartition: Map[TopicPartition, MemoryRecords],
                    responseCallback: Map[TopicPartition, PartitionResponse] => Unit,
                    delayedProduceLock: Option[Lock] = None,
                    recordValidationStatsCallback: Map[TopicPartition, RecordValidationStats] => Unit = _ => (),
                    requestLocal: RequestLocal = RequestLocal.noCaching,
                    actionQueue: ActionQueue = this.defaultActionQueue,
                    verificationGuards: Map[TopicPartition, VerificationGuard] = Map.empty): Unit = {
    if (!isValidRequiredAcks(requiredAcks)) {
      sendInvalidRequiredAcksResponse(entriesPerPartition, responseCallback)
      return
    }

    if (inklessAppendInterceptor.intercept(entriesPerPartition.asJava, r => responseCallback(r.asScala))) {
      return
    }

    val sTime = time.milliseconds
    val localProduceResultsWithTopicId = appendToLocalLog(internalTopicsAllowed = internalTopicsAllowed,
      origin, entriesPerPartition, requiredAcks, requestLocal, verificationGuards.toMap)
    debug("Produce to local log in %d ms".format(time.milliseconds - sTime))
    val localProduceResults : Map[TopicPartition, LogAppendResult] = localProduceResultsWithTopicId.map {
      case(k, v) => (k.topicPartition, v)}

    val produceStatus = buildProducePartitionStatus(localProduceResults)

    addCompletePurgatoryAction(actionQueue, localProduceResultsWithTopicId)
    recordValidationStatsCallback(localProduceResults.map { case (k, v) =>
      k -> v.info.recordValidationStats
    })

    maybeAddDelayedProduce(
      requiredAcks,
      delayedProduceLock,
      timeout,
      entriesPerPartition,
      localProduceResults,
      produceStatus,
      responseCallback
    )
  }

  /**
   * Handles the produce request by starting any transactional verification before appending.
   *
   * @param timeout                       maximum time we will wait to append before returning
   * @param requiredAcks                  number of replicas who must acknowledge the append before sending the response
   * @param internalTopicsAllowed         boolean indicating whether internal topics can be appended to
   * @param transactionalId               the transactional ID for the produce request or null if there is none.
   * @param entriesPerPartition           the records per partition to be appended
   * @param responseCallback              callback for sending the response
   * @param recordValidationStatsCallback callback for updating stats on record conversions
   * @param requestLocal                  container for the stateful instances scoped to this request -- this must correspond to the
   *                                      thread calling this method
   * @param actionQueue                   the action queue to use. ReplicaManager#defaultActionQueue is used by default.
   * @param transactionSupportedOperation determines the supported Operation based on the client's Request api version
   *
   * The responseCallback is wrapped so that it is scheduled on a request handler thread. There, it should be called with
   * that request handler thread's thread local and not the one supplied to this method.
   */
  def handleProduceAppend(timeout: Long,
                          requiredAcks: Short,
                          internalTopicsAllowed: Boolean,
                          transactionalId: String,
                          entriesPerPartition: Map[TopicPartition, MemoryRecords],
                          responseCallback: Map[TopicPartition, PartitionResponse] => Unit,
                          recordValidationStatsCallback: Map[TopicPartition, RecordValidationStats] => Unit = _ => (),
                          requestLocal: RequestLocal = RequestLocal.noCaching,
                          actionQueue: ActionQueue = this.defaultActionQueue,
                          transactionSupportedOperation: TransactionSupportedOperation): Unit = {

    val transactionalProducerInfo = mutable.HashSet[(Long, Short)]()
    val topicPartitionBatchInfo = mutable.Map[TopicPartition, Int]()
    entriesPerPartition.foreachEntry { (topicPartition, records) =>
      // Produce requests (only requests that require verification) should only have one batch per partition in "batches" but check all just to be safe.
      val transactionalBatches = records.batches.asScala.filter(batch => batch.hasProducerId && batch.isTransactional)
      transactionalBatches.foreach(batch => transactionalProducerInfo.add(batch.producerId, batch.producerEpoch))
      if (transactionalBatches.nonEmpty) topicPartitionBatchInfo.put(topicPartition, records.firstBatch.baseSequence)
    }
    if (transactionalProducerInfo.size > 1) {
      throw new InvalidPidMappingException("Transactional records contained more than one producer ID")
    }

    def postVerificationCallback(newRequestLocal: RequestLocal,
                                 results: (Map[TopicPartition, Errors], Map[TopicPartition, VerificationGuard])): Unit = {
      val (preAppendErrors, verificationGuards) = results
      val errorResults = preAppendErrors.map {
        case (topicPartition, error) =>
          // translate transaction coordinator errors to known producer response errors
          val customException =
            error match {
              case Errors.INVALID_TXN_STATE => Some(error.exception("Partition was not added to the transaction"))
              // Transaction verification can fail with a retriable error that older clients may not
              // retry correctly. Translate these to an error which will cause such clients to retry
              // the produce request. We pick `NOT_ENOUGH_REPLICAS` because it does not trigger a
              // metadata refresh.
              case Errors.NETWORK_EXCEPTION |
                   Errors.COORDINATOR_LOAD_IN_PROGRESS |
                   Errors.COORDINATOR_NOT_AVAILABLE |
                   Errors.NOT_COORDINATOR => Some(new NotEnoughReplicasException(
                s"Unable to verify the partition has been added to the transaction. Underlying error: ${error.toString}"))
              case Errors.CONCURRENT_TRANSACTIONS =>
                if (!transactionSupportedOperation.supportsEpochBump) {
                  Some(new NotEnoughReplicasException(
                    s"Unable to verify the partition has been added to the transaction. Underlying error: ${error.toString}"))
                } else {
                  // Don't convert the Concurrent Transaction exception for TV2. Because the error is very common during
                  // the transaction commit phase. Returning Concurrent Transaction is less confusing to the client.
                  None
                }
              case _ => None
            }
          topicPartition -> LogAppendResult(
            LogAppendInfo.UNKNOWN_LOG_APPEND_INFO,
            Some(customException.getOrElse(error.exception)),
            hasCustomErrorMessage = customException.isDefined
          )
      }
      val entriesWithoutErrorsPerPartition = entriesPerPartition.filter { case (key, _) => !errorResults.contains(key) }

      val preAppendPartitionResponses = buildProducePartitionStatus(errorResults).map { case (k, status) => k -> status.responseStatus }

      def newResponseCallback(responses: Map[TopicPartition, PartitionResponse]): Unit = {
        responseCallback(preAppendPartitionResponses ++ responses)
      }

      appendRecords(
        timeout = timeout,
        requiredAcks = requiredAcks,
        internalTopicsAllowed = internalTopicsAllowed,
        origin = AppendOrigin.CLIENT,
        entriesPerPartition = entriesWithoutErrorsPerPartition,
        responseCallback = newResponseCallback,
        recordValidationStatsCallback = recordValidationStatsCallback,
        requestLocal = newRequestLocal,
        actionQueue = actionQueue,
        verificationGuards = verificationGuards
      )
    }

    if (transactionalProducerInfo.size < 1) {
      postVerificationCallback(
        requestLocal,
        (Map.empty[TopicPartition, Errors], Map.empty[TopicPartition, VerificationGuard])
      )
      return
    }

    // Wrap the callback to be handled on an arbitrary request handler thread
    // when transaction verification is complete. The request local passed in
    // is only used when the callback is executed immediately.
    val wrappedPostVerificationCallback = KafkaRequestHandler.wrapAsyncCallback(
      postVerificationCallback,
      requestLocal
    )

    val retryTimeoutMs = Math.min(config.addPartitionsToTxnConfig.addPartitionsToTxnRetryBackoffMaxMs(), config.requestTimeoutMs)
    val addPartitionsRetryBackoffMs = config.addPartitionsToTxnConfig.addPartitionsToTxnRetryBackoffMs
    val startVerificationTimeMs = time.milliseconds
    def maybeRetryOnConcurrentTransactions(results: (Map[TopicPartition, Errors], Map[TopicPartition, VerificationGuard])): Unit = {
      if (time.milliseconds() - startVerificationTimeMs >= retryTimeoutMs) {
        // We've exceeded the retry timeout, so just call the callback with whatever results we have
        wrappedPostVerificationCallback(results)
      } else if (results._1.values.exists(_ == Errors.CONCURRENT_TRANSACTIONS)) {
        // Retry the verification with backoff
        scheduler.scheduleOnce("retry-add-partitions-to-txn", () => {
          maybeSendPartitionsToTransactionCoordinator(
            topicPartitionBatchInfo,
            transactionalId,
            transactionalProducerInfo.head._1,
            transactionalProducerInfo.head._2,
            maybeRetryOnConcurrentTransactions,
            transactionSupportedOperation
          )
        }, addPartitionsRetryBackoffMs * 1L)
      } else {
        // We don't have concurrent transaction errors, so just call the callback with the results
        wrappedPostVerificationCallback(results)
      }
    }

    maybeSendPartitionsToTransactionCoordinator(
      topicPartitionBatchInfo,
      transactionalId,
      transactionalProducerInfo.head._1,
      transactionalProducerInfo.head._2,
      // If we add partition directly from produce request,
      // we should retry on concurrent transaction error here because:
      //  - the produce backoff adds too much delay
      //  - the produce request is expensive to retry
      if (transactionSupportedOperation.supportsEpochBump) maybeRetryOnConcurrentTransactions else wrappedPostVerificationCallback,
      transactionSupportedOperation
    )
  }

  private def buildProducePartitionStatus(
    results: Map[TopicPartition, LogAppendResult]
  ): Map[TopicPartition, ProducePartitionStatus] = {
    results.map { case (topicPartition, result) =>
      topicPartition -> ProducePartitionStatus(
        result.info.lastOffset + 1, // required offset
        new PartitionResponse(
          result.error,
          result.info.firstOffset,
          result.info.lastOffset,
          result.info.logAppendTime,
          result.info.logStartOffset,
          result.info.recordErrors,
          result.errorMessage
        )
      )
    }
  }

  private def addCompletePurgatoryAction(
    actionQueue: ActionQueue,
    appendResults: Map[TopicOptionalIdPartition, LogAppendResult]
  ): Unit = {
    actionQueue.add {
      () => appendResults.foreach { case (topicOptionalIdPartition, result) =>
        val requestKey = new TopicPartitionOperationKey(topicOptionalIdPartition.topicPartition)
        result.info.leaderHwChange match {
          case LeaderHwChange.INCREASED =>
            // some delayed operations may be unblocked after HW changed
            delayedProducePurgatory.checkAndComplete(requestKey)
            delayedFetchPurgatory.checkAndComplete(requestKey)
            delayedDeleteRecordsPurgatory.checkAndComplete(requestKey)
            if (topicOptionalIdPartition.topicId.isPresent) delayedShareFetchPurgatory.checkAndComplete(new DelayedShareFetchPartitionKey(
              topicOptionalIdPartition.topicId.get, topicOptionalIdPartition.partition))
          case LeaderHwChange.SAME =>
            // probably unblock some follower fetch requests since log end offset has been updated
            delayedFetchPurgatory.checkAndComplete(requestKey)
          case LeaderHwChange.NONE =>
          // nothing
        }
      }
    }
  }

  private def maybeAddDelayedProduce(
    requiredAcks: Short,
    delayedProduceLock: Option[Lock],
    timeoutMs: Long,
    entriesPerPartition: Map[TopicPartition, MemoryRecords],
    initialAppendResults: Map[TopicPartition, LogAppendResult],
    initialProduceStatus: Map[TopicPartition, ProducePartitionStatus],
    responseCallback: Map[TopicPartition, PartitionResponse] => Unit,
  ): Unit = {
    if (delayedProduceRequestRequired(requiredAcks, entriesPerPartition, initialAppendResults)) {
      // create delayed produce operation
      val produceMetadata = ProduceMetadata(requiredAcks, initialProduceStatus)
      val delayedProduce = new DelayedProduce(timeoutMs, produceMetadata, this, responseCallback, delayedProduceLock)

      // create a list of (topic, partition) pairs to use as keys for this delayed produce operation
      val producerRequestKeys = entriesPerPartition.keys.map(new TopicPartitionOperationKey(_)).toList

      // try to complete the request immediately, otherwise put it into the purgatory
      // this is because while the delayed produce operation is being created, new
      // requests may arrive and hence make this operation completable.
      delayedProducePurgatory.tryCompleteElseWatch(delayedProduce, producerRequestKeys.asJava)
    } else {
      // we can respond immediately
      val produceResponseStatus = initialProduceStatus.map { case (k, status) => k -> status.responseStatus }
      responseCallback(produceResponseStatus)
    }
  }

  private def sendInvalidRequiredAcksResponse(entries: Map[TopicPartition, MemoryRecords],
                                             responseCallback: Map[TopicPartition, PartitionResponse] => Unit): Unit = {
    // If required.acks is outside accepted range, something is wrong with the client
    // Just return an error and don't handle the request at all
    val responseStatus = entries.map { case (topicPartition, _) =>
      topicPartition -> new PartitionResponse(
        Errors.INVALID_REQUIRED_ACKS,
        LogAppendInfo.UNKNOWN_LOG_APPEND_INFO.firstOffset,
        RecordBatch.NO_TIMESTAMP,
        LogAppendInfo.UNKNOWN_LOG_APPEND_INFO.logStartOffset
      )
    }
    responseCallback(responseStatus)
  }

  /**
   *
   * @param topicPartition                the topic partition to maybe verify or add
   * @param transactionalId               the transactional id for the transaction
   * @param producerId                    the producer id for the producer writing to the transaction
   * @param producerEpoch                 the epoch of the producer writing to the transaction
   * @param baseSequence                  the base sequence of the first record in the batch we are trying to append
   * @param callback                      the method to execute once the verification is either completed or returns an error
   * @param transactionSupportedOperation determines the supported operation based on the client's Request API version
   *
   * If this is the first time a partition appears in a transaction, it must be verified or added to the partition depending on the
   * transactionSupported operation.
   * If verifying, when the verification returns, the callback will be supplied the error if it exists or Errors.NONE.
   * If the verification guard exists, it will also be supplied. Otherwise the SENTINEL verification guard will be returned.
   * This guard can not be used for verification and any appends that attempt to use it will fail.
   *
   * If adding, the callback will be supplied the error if it exists or Errors.NONE.
   */
  def maybeSendPartitionToTransactionCoordinator(
    topicPartition: TopicPartition,
    transactionalId: String,
    producerId: Long,
    producerEpoch: Short,
    baseSequence: Int,
    callback: ((Errors, VerificationGuard)) => Unit,
    transactionSupportedOperation: TransactionSupportedOperation
  ): Unit = {
    def generalizedCallback(results: (Map[TopicPartition, Errors], Map[TopicPartition, VerificationGuard])): Unit = {
      val (preAppendErrors, verificationGuards) = results
      callback((
        preAppendErrors.getOrElse(topicPartition, Errors.NONE),
        verificationGuards.getOrElse(topicPartition, VerificationGuard.SENTINEL)
      ))
    }

    maybeSendPartitionsToTransactionCoordinator(
      Map(topicPartition -> baseSequence),
      transactionalId,
      producerId,
      producerEpoch,
      generalizedCallback,
      transactionSupportedOperation
    )
  }

  /**
   *
   * @param topicPartitionBatchInfo         the topic partitions to maybe verify or add mapped to the base sequence of their first record batch
   * @param transactionalId                 the transactional id for the transaction
   * @param producerId                      the producer id for the producer writing to the transaction
   * @param producerEpoch                   the epoch of the producer writing to the transaction
   * @param callback                        the method to execute once the verification is either completed or returns an error
   * @param transactionSupportedOperation   determines the supported operation based on the client's Request API version
   *
   * If this is the first time the partitions appear in a transaction, they must be verified or added to the partition depending on the
   * transactionSupported operation.
   * If verifying, when the verification returns, the callback will be supplied the errors per topic partition if there were errors.
   * The callback will also be supplied the verification guards per partition if they exist. It is possible to have an
   * error and a verification guard for a topic partition if the topic partition was unable to be verified by the transaction
   * coordinator. Transaction coordinator errors are mapped to append-friendly errors.
   *
   * If adding, the callback will be e supplied the errors per topic partition if there were errors.
   */
  private def maybeSendPartitionsToTransactionCoordinator(
    topicPartitionBatchInfo: Map[TopicPartition, Int],
    transactionalId: String,
    producerId: Long,
    producerEpoch: Short,
    callback: ((Map[TopicPartition, Errors], Map[TopicPartition, VerificationGuard])) => Unit,
    transactionSupportedOperation: TransactionSupportedOperation
  ): Unit = {
    // Skip verification if the request is not transactional or transaction verification is disabled.
    if (transactionalId == null ||
      (!config.transactionLogConfig.transactionPartitionVerificationEnable && !transactionSupportedOperation.supportsEpochBump)
      || addPartitionsToTxnManager.isEmpty
    ) {
      callback((Map.empty[TopicPartition, Errors], Map.empty[TopicPartition, VerificationGuard]))
      return
    }

    val verificationGuards = mutable.Map[TopicPartition, VerificationGuard]()
    val errors = mutable.Map[TopicPartition, Errors]()

    topicPartitionBatchInfo.map { case (topicPartition, baseSequence) =>
      val errorOrGuard = maybeStartTransactionVerificationForPartition(
        topicPartition,
        producerId,
        producerEpoch,
        baseSequence,
        transactionSupportedOperation.supportsEpochBump
      )

      errorOrGuard match {
        case Left(error) => errors.put(topicPartition, error)
        case Right(verificationGuard) => if (verificationGuard != VerificationGuard.SENTINEL)
          verificationGuards.put(topicPartition, verificationGuard)
      }
    }

    if (verificationGuards.isEmpty) {
      callback((errors.toMap, Map.empty[TopicPartition, VerificationGuard]))
      return
    }

    def invokeCallback(
      verificationErrors: Map[TopicPartition, Errors]
    ): Unit = {
      callback((errors ++ verificationErrors, verificationGuards.toMap))
    }

    addPartitionsToTxnManager.foreach(_.addOrVerifyTransaction(
      transactionalId = transactionalId,
      producerId = producerId,
      producerEpoch = producerEpoch,
      topicPartitions = verificationGuards.keys.toSeq,
      callback = invokeCallback,
      transactionSupportedOperation = transactionSupportedOperation
    ))

  }

  private def maybeStartTransactionVerificationForPartition(
    topicPartition: TopicPartition,
    producerId: Long,
    producerEpoch: Short,
    baseSequence: Int,
    supportsEpochBump: Boolean
  ): Either[Errors, VerificationGuard] = {
    try {
      val verificationGuard = getPartitionOrException(topicPartition)
        .maybeStartTransactionVerification(producerId, baseSequence, producerEpoch, supportsEpochBump)
      Right(verificationGuard)
    } catch {
      case e: Exception =>
        Left(Errors.forException(e))
    }
  }

  /**
   * Delete records on leader replicas of the partition, and wait for delete records operation be propagated to other replicas;
   * the callback function will be triggered either when timeout or logStartOffset of all live replicas have reached the specified offset
   */
  private def deleteRecordsOnLocalLog(offsetPerPartition: Map[TopicPartition, Long], allowInternalTopicDeletion: Boolean): Map[TopicPartition, LogDeleteRecordsResult] = {
    trace("Delete records on local logs to offsets [%s]".format(offsetPerPartition))
    offsetPerPartition.map { case (topicPartition, requestedOffset) =>
      // reject delete records operation for internal topics unless allowInternalTopicDeletion is true
      if (Topic.isInternal(topicPartition.topic) && !allowInternalTopicDeletion) {
        (topicPartition, LogDeleteRecordsResult(-1L, -1L, Some(new InvalidTopicException(s"Cannot delete records of internal topic ${topicPartition.topic}"))))
      } else {
        try {
          val partition = getPartitionOrException(topicPartition)
          val logDeleteResult = partition.deleteRecordsOnLeader(requestedOffset)
          (topicPartition, logDeleteResult)
        } catch {
          case e@ (_: UnknownTopicOrPartitionException |
                   _: NotLeaderOrFollowerException |
                   _: OffsetOutOfRangeException |
                   _: PolicyViolationException |
                   _: KafkaStorageException) =>
            (topicPartition, LogDeleteRecordsResult(-1L, -1L, Some(e)))
          case t: Throwable =>
            error("Error processing delete records operation on partition %s".format(topicPartition), t)
            (topicPartition, LogDeleteRecordsResult(-1L, -1L, Some(t)))
        }
      }
    }
  }

  // If there exists a topic partition that meets the following requirement,
  // we need to put a delayed DeleteRecordsRequest and wait for the delete records operation to complete
  //
  // 1. the delete records operation on this partition is successful
  // 2. low watermark of this partition is smaller than the specified offset
  private def delayedDeleteRecordsRequired(localDeleteRecordsResults: Map[TopicPartition, LogDeleteRecordsResult]): Boolean = {
    localDeleteRecordsResults.exists{ case (_, deleteRecordsResult) =>
      deleteRecordsResult.exception.isEmpty && deleteRecordsResult.lowWatermark < deleteRecordsResult.requestedOffset
    }
  }

  /**
   * For each pair of partition and log directory specified in the map, if the partition has already been created on
   * this broker, move its log files to the specified log directory. Otherwise, record the pair in the memory so that
   * the partition will be created in the specified log directory when broker receives LeaderAndIsrRequest for the partition later.
   */
  def alterReplicaLogDirs(partitionDirs: Map[TopicPartition, String]): Map[TopicPartition, Errors] = {
    replicaStateChangeLock synchronized {
      partitionDirs.map { case (topicPartition, destinationDir) =>
        try {
          /* If the topic name is exceptionally long, we can't support altering the log directory.
           * See KAFKA-4893 for details.
           * TODO: fix this by implementing topic IDs. */
          if (JUnifiedLog.logFutureDirName(topicPartition).length > 255)
            throw new InvalidTopicException("The topic name is too long.")
          if (!logManager.isLogDirOnline(destinationDir))
            throw new KafkaStorageException(s"Log directory $destinationDir is offline")

          getPartition(topicPartition) match {
            case HostedPartition.Online(partition) =>
              // Stop current replica movement if the destinationDir is different from the existing destination log directory
              if (partition.futureReplicaDirChanged(destinationDir)) {
                replicaAlterLogDirsManager.removeFetcherForPartitions(Set(topicPartition))
                partition.removeFutureLocalReplica()
              }
            case HostedPartition.Offline(_) =>
              throw new KafkaStorageException(s"Partition $topicPartition is offline")

            case HostedPartition.None => // Do nothing
          }

          // If the log for this partition has not been created yet:
          // 1) Record the destination log directory in the memory so that the partition will be created in this log directory
          //    when broker receives LeaderAndIsrRequest for this partition later.
          // 2) Respond with NotLeaderOrFollowerException for this partition in the AlterReplicaLogDirsResponse
          logManager.maybeUpdatePreferredLogDir(topicPartition, destinationDir)

          // throw NotLeaderOrFollowerException if replica does not exist for the given partition
          val partition = getPartitionOrException(topicPartition)
          val log = partition.localLogOrException
          val topicId = log.topicId

          // If the destinationLDir is different from the current log directory of the replica:
          // - If there is no offline log directory, create the future log in the destinationDir (if it does not exist) and
          //   start ReplicaAlterDirThread to move data of this partition from the current log to the future log
          // - Otherwise, return KafkaStorageException. We do not create the future log while there is offline log directory
          //   so that we can avoid creating future log for the same partition in multiple log directories.
          val highWatermarkCheckpoints = new LazyOffsetCheckpoints(this.highWatermarkCheckpoints.asJava)
          if (partition.maybeCreateFutureReplica(destinationDir, highWatermarkCheckpoints)) {
            val futureLog = futureLocalLogOrException(topicPartition)
            logManager.abortAndPauseCleaning(topicPartition)

            val initialFetchState = InitialFetchState(topicId, new BrokerEndPoint(config.brokerId, "localhost", -1),
              partition.getLeaderEpoch, futureLog.highWatermark)
            replicaAlterLogDirsManager.addFetcherForPartitions(Map(topicPartition -> initialFetchState))
          }

          (topicPartition, Errors.NONE)
        } catch {
          case e@(_: InvalidTopicException |
                  _: LogDirNotFoundException |
                  _: ReplicaNotAvailableException |
                  _: KafkaStorageException) =>
            warn(s"Unable to alter log dirs for $topicPartition", e)
            (topicPartition, Errors.forException(e))
          case e: NotLeaderOrFollowerException =>
            // Retaining REPLICA_NOT_AVAILABLE exception for ALTER_REPLICA_LOG_DIRS for compatibility
            warn(s"Unable to alter log dirs for $topicPartition", e)
            (topicPartition, Errors.REPLICA_NOT_AVAILABLE)
          case t: Throwable =>
            error("Error while changing replica dir for partition %s".format(topicPartition), t)
            (topicPartition, Errors.forException(t))
        }
      }
    }
  }

  /*
   * Get the LogDirInfo for the specified list of partitions.
   *
   * Each LogDirInfo specifies the following information for a given log directory:
   * 1) Error of the log directory, e.g. whether the log is online or offline
   * 2) size and lag of current and future logs for each partition in the given log directory. Only logs of the queried partitions
   *    are included. There may be future logs (which will replace the current logs of the partition in the future) on the broker after KIP-113 is implemented.
   */
  def describeLogDirs(partitions: Set[TopicPartition]): List[DescribeLogDirsResponseData.DescribeLogDirsResult] = {
    val logsByDir = logManager.allLogs.groupBy(log => log.parentDir)

    config.logDirs.toSet.map { logDir: String =>
      val file = Paths.get(logDir)
      val absolutePath = file.toAbsolutePath.toString
      try {
        if (!logManager.isLogDirOnline(absolutePath))
          throw new KafkaStorageException(s"Log directory $absolutePath is offline")

        val fileStore = Files.getFileStore(file)
        val totalBytes = adjustForLargeFileSystems(fileStore.getTotalSpace)
        val usableBytes = adjustForLargeFileSystems(fileStore.getUsableSpace)
        val topicInfos = logsByDir.get(absolutePath) match {
          case Some(logs) =>
            logs.groupBy(_.topicPartition.topic).map { case (topic, logs) =>
              new DescribeLogDirsResponseData.DescribeLogDirsTopic().setName(topic).setPartitions(
                logs.filter { log =>
                  partitions.contains(log.topicPartition)
                }.map { log =>
                  new DescribeLogDirsResponseData.DescribeLogDirsPartition()
                    .setPartitionSize(log.size)
                    .setPartitionIndex(log.topicPartition.partition)
                    .setOffsetLag(getLogEndOffsetLag(log.topicPartition, log.logEndOffset, log.isFuture))
                    .setIsFutureKey(log.isFuture)
                }.toList.asJava)
            }.filterNot(_.partitions().isEmpty).toList.asJava
          case None =>
            Collections.emptyList[DescribeLogDirsTopic]()
        }

        val describeLogDirsResult = new DescribeLogDirsResponseData.DescribeLogDirsResult()
          .setLogDir(absolutePath).setTopics(topicInfos)
          .setErrorCode(Errors.NONE.code)
          .setTotalBytes(totalBytes).setUsableBytes(usableBytes)
        if (!topicInfos.isEmpty)
          describeLogDirsResult.setTopics(topicInfos)
        describeLogDirsResult

      } catch {
        case e: KafkaStorageException =>
          warn("Unable to describe replica dirs for %s".format(absolutePath), e)
          new DescribeLogDirsResponseData.DescribeLogDirsResult()
            .setLogDir(absolutePath)
            .setErrorCode(Errors.KAFKA_STORAGE_ERROR.code)
        case t: Throwable =>
          error(s"Error while describing replica in dir $absolutePath", t)
          new DescribeLogDirsResponseData.DescribeLogDirsResult()
            .setLogDir(absolutePath)
            .setErrorCode(Errors.forException(t).code)
      }
    }.toList
  }

  // See: https://bugs.openjdk.java.net/browse/JDK-8162520
  private def adjustForLargeFileSystems(space: Long): Long = {
    if (space < 0)
      return Long.MaxValue
    space
  }

  def getLogEndOffsetLag(topicPartition: TopicPartition, logEndOffset: Long, isFuture: Boolean): Long = {
    localLog(topicPartition) match {
      case Some(log) =>
        if (isFuture)
          log.logEndOffset - logEndOffset
        else
          math.max(log.highWatermark - logEndOffset, 0)
      case None =>
        // return -1L to indicate that the LEO lag is not available if the replica is not created or is offline
        DescribeLogDirsResponse.INVALID_OFFSET_LAG
    }
  }

  def deleteRecords(timeout: Long,
                    offsetPerPartition: Map[TopicPartition, Long],
                    responseCallback: Map[TopicPartition, DeleteRecordsPartitionResult] => Unit,
                    allowInternalTopicDeletion: Boolean = false): Unit = {
    val timeBeforeLocalDeleteRecords = time.milliseconds
    val localDeleteRecordsResults = deleteRecordsOnLocalLog(offsetPerPartition, allowInternalTopicDeletion)
    debug("Delete records on local log in %d ms".format(time.milliseconds - timeBeforeLocalDeleteRecords))

    val deleteRecordsStatus = localDeleteRecordsResults.map { case (topicPartition, result) =>
      topicPartition ->
        DeleteRecordsPartitionStatus(
          result.requestedOffset, // requested offset
          new DeleteRecordsPartitionResult()
            .setLowWatermark(result.lowWatermark)
            .setErrorCode(result.error.code)
            .setPartitionIndex(topicPartition.partition)) // response status
    }

    if (delayedDeleteRecordsRequired(localDeleteRecordsResults)) {
      // create delayed delete records operation
      val delayedDeleteRecords = new DelayedDeleteRecords(timeout, deleteRecordsStatus, this, responseCallback)

      // create a list of (topic, partition) pairs to use as keys for this delayed delete records operation
      val deleteRecordsRequestKeys = offsetPerPartition.keys.map(new TopicPartitionOperationKey(_)).toList

      // try to complete the request immediately, otherwise put it into the purgatory
      // this is because while the delayed delete records operation is being created, new
      // requests may arrive and hence make this operation completable.
      delayedDeleteRecordsPurgatory.tryCompleteElseWatch(delayedDeleteRecords, deleteRecordsRequestKeys.asJava)
    } else {
      // we can respond immediately
      val deleteRecordsResponseStatus = deleteRecordsStatus.map { case (k, status) => k -> status.responseStatus }
      responseCallback(deleteRecordsResponseStatus)
    }
  }

  // If all the following conditions are true, we need to put a delayed produce request and wait for replication to complete
  //
  // 1. required acks = -1
  // 2. there is data to append
  // 3. at least one partition append was successful (fewer errors than partitions)
  private def delayedProduceRequestRequired(requiredAcks: Short,
                                            entriesPerPartition: Map[TopicPartition, MemoryRecords],
                                            localProduceResults: Map[TopicPartition, LogAppendResult]): Boolean = {
    requiredAcks == -1 &&
    entriesPerPartition.nonEmpty &&
    localProduceResults.values.count(_.exception.isDefined) < entriesPerPartition.size
  }

  private def isValidRequiredAcks(requiredAcks: Short): Boolean = {
    requiredAcks == -1 || requiredAcks == 1 || requiredAcks == 0
  }

  /**
   * Append the messages to the local replica logs
   */
  private def appendToLocalLog(internalTopicsAllowed: Boolean,
                               origin: AppendOrigin,
                               entriesPerPartition: Map[TopicPartition, MemoryRecords],
                               requiredAcks: Short,
                               requestLocal: RequestLocal,
                               verificationGuards: Map[TopicPartition, VerificationGuard]):
  Map[TopicOptionalIdPartition, LogAppendResult] = {
    val traceEnabled = isTraceEnabled
    def processFailedRecord(topicPartition: TopicPartition, t: Throwable) = {
      val logStartOffset = onlinePartition(topicPartition).map(_.logStartOffset).getOrElse(-1L)
      brokerTopicStats.topicStats(topicPartition.topic).failedProduceRequestRate.mark()
      brokerTopicStats.allTopicsStats.failedProduceRequestRate.mark()
      t match {
        case _: InvalidProducerEpochException =>
          info(s"Error processing append operation on partition $topicPartition", t)
        case _ =>
          error(s"Error processing append operation on partition $topicPartition", t)
      }

      logStartOffset
    }

    if (traceEnabled)
      trace(s"Append [$entriesPerPartition] to local log")

    entriesPerPartition.map { case (topicPartition, records) =>
      brokerTopicStats.topicStats(topicPartition.topic).totalProduceRequestRate.mark()
      brokerTopicStats.allTopicsStats.totalProduceRequestRate.mark()

      // reject appending to internal topics if it is not allowed
      if (Topic.isInternal(topicPartition.topic) && !internalTopicsAllowed) {
        (new TopicOptionalIdPartition(Optional.empty(), topicPartition), LogAppendResult(
          LogAppendInfo.UNKNOWN_LOG_APPEND_INFO,
          Some(new InvalidTopicException(s"Cannot append to internal topic ${topicPartition.topic}")),
          hasCustomErrorMessage = false))
      } else {
        try {
          val partition = getPartitionOrException(topicPartition)
          val info = partition.appendRecordsToLeader(records, origin, requiredAcks, requestLocal,
            verificationGuards.getOrElse(topicPartition, VerificationGuard.SENTINEL))
          val numAppendedMessages = info.numMessages

          // update stats for successfully appended bytes and messages as bytesInRate and messageInRate
          brokerTopicStats.topicStats(topicPartition.topic).bytesInRate.mark(records.sizeInBytes)
          brokerTopicStats.allTopicsStats.bytesInRate.mark(records.sizeInBytes)
          brokerTopicStats.topicStats(topicPartition.topic).messagesInRate.mark(numAppendedMessages)
          brokerTopicStats.allTopicsStats.messagesInRate.mark(numAppendedMessages)

          if (traceEnabled)
            trace(s"${records.sizeInBytes} written to log $topicPartition beginning at offset " +
              s"${info.firstOffset} and ending at offset ${info.lastOffset}")

          var topicId: Optional[Uuid] = Optional.empty()
          if (partition.topicId.isDefined) topicId = Optional.of(partition.topicId.get)

          (new TopicOptionalIdPartition(topicId, topicPartition), LogAppendResult(info, exception = None, hasCustomErrorMessage = false))
        } catch {
          // NOTE: Failed produce requests metric is not incremented for known exceptions
          // it is supposed to indicate un-expected failures of a broker in handling a produce request
          case e@ (_: UnknownTopicOrPartitionException |
                   _: NotLeaderOrFollowerException |
                   _: RecordTooLargeException |
                   _: RecordBatchTooLargeException |
                   _: CorruptRecordException |
                   _: KafkaStorageException) =>
            (new TopicOptionalIdPartition(Optional.empty(), topicPartition), LogAppendResult(LogAppendInfo.UNKNOWN_LOG_APPEND_INFO, Some(e), hasCustomErrorMessage = false))
          case rve: RecordValidationException =>
            val logStartOffset = processFailedRecord(topicPartition, rve.invalidException)
            val recordErrors = rve.recordErrors
            (new TopicOptionalIdPartition(Optional.empty(), topicPartition), LogAppendResult(LogAppendInfo.unknownLogAppendInfoWithAdditionalInfo(logStartOffset, recordErrors),
              Some(rve.invalidException), hasCustomErrorMessage = true))
          case t: Throwable =>
            val logStartOffset = processFailedRecord(topicPartition, t)
            (new TopicOptionalIdPartition(Optional.empty(), topicPartition), LogAppendResult(LogAppendInfo.unknownLogAppendInfoWithLogStartOffset(logStartOffset),
              Some(t), hasCustomErrorMessage = false))
        }
      }
    }
  }

  def fetchOffset(topics: Seq[ListOffsetsTopic],
                  duplicatePartitions: Set[TopicPartition],
                  isolationLevel: IsolationLevel,
                  replicaId: Int,
                  clientId: String,
                  correlationId: Int,
                  version: Short,
                  buildErrorResponse: (Errors, ListOffsetsPartition) => ListOffsetsPartitionResponse,
                  responseCallback: List[ListOffsetsTopicResponse] => Unit,
                  timeoutMs: Int = 0): Unit = {
    val statusByPartition = mutable.Map[TopicPartition, ListOffsetsPartitionStatus]()
    topics.foreach { topic =>
      topic.partitions.asScala.foreach { partition =>
        val topicPartition = new TopicPartition(topic.name, partition.partitionIndex)
        if (duplicatePartitions.contains(topicPartition)) {
          debug(s"OffsetRequest with correlation id $correlationId from client $clientId on partition $topicPartition " +
            s"failed because the partition is duplicated in the request.")
          statusByPartition += topicPartition -> 
            ListOffsetsPartitionStatus.builder().responseOpt(Optional.of(buildErrorResponse(Errors.INVALID_REQUEST, partition))).build()
        } else if (isListOffsetsTimestampUnsupported(partition.timestamp(), version)) {
          statusByPartition += topicPartition ->
            ListOffsetsPartitionStatus.builder().responseOpt(Optional.of(buildErrorResponse(Errors.UNSUPPORTED_VERSION, partition))).build()
        } else {
          try {
            val fetchOnlyFromLeader = replicaId != ListOffsetsRequest.DEBUGGING_REPLICA_ID
            val isClientRequest = replicaId == ListOffsetsRequest.CONSUMER_REPLICA_ID
            val isolationLevelOpt = if (isClientRequest)
              Some(isolationLevel)
            else
              None

            val resultHolder = fetchOffsetForTimestamp(topicPartition,
              partition.timestamp,
              isolationLevelOpt,
              if (partition.currentLeaderEpoch == ListOffsetsResponse.UNKNOWN_EPOCH) Optional.empty() else Optional.of(partition.currentLeaderEpoch),
              fetchOnlyFromLeader)

            val status = {
              if (resultHolder.timestampAndOffsetOpt().isPresent) {
                // This case is for normal topic that does not have remote storage.
                val timestampAndOffsetOpt = resultHolder.timestampAndOffsetOpt.get
                var partitionResponse = buildErrorResponse(Errors.NONE, partition)
                if (resultHolder.lastFetchableOffset.isPresent &&
                  timestampAndOffsetOpt.offset >= resultHolder.lastFetchableOffset.get) {
                  resultHolder.maybeOffsetsError.map(e => throw e)
                } else {
                  partitionResponse = new ListOffsetsPartitionResponse()
                    .setPartitionIndex(partition.partitionIndex)
                    .setErrorCode(Errors.NONE.code)
                    .setTimestamp(timestampAndOffsetOpt.timestamp)
                    .setOffset(timestampAndOffsetOpt.offset)
                  if (timestampAndOffsetOpt.leaderEpoch.isPresent && version >= 4)
                    partitionResponse.setLeaderEpoch(timestampAndOffsetOpt.leaderEpoch.get)
                }
                ListOffsetsPartitionStatus.builder().responseOpt(Optional.of(partitionResponse)).build()
              } else if (resultHolder.timestampAndOffsetOpt.isEmpty && resultHolder.futureHolderOpt.isEmpty) {
                // This is an empty offset response scenario
                resultHolder.maybeOffsetsError.map(e => throw e)
                ListOffsetsPartitionStatus.builder().responseOpt(Optional.of(buildErrorResponse(Errors.NONE, partition))).build()
              } else if (resultHolder.timestampAndOffsetOpt.isEmpty && resultHolder.futureHolderOpt.isPresent) {
                // This case is for topic enabled with remote storage and we want to search the timestamp in
                // remote storage using async fashion.
                ListOffsetsPartitionStatus.builder()
                  .futureHolderOpt(resultHolder.futureHolderOpt())
                  .lastFetchableOffset(resultHolder.lastFetchableOffset)
                  .maybeOffsetsError(resultHolder.maybeOffsetsError)
                  .build()
              } else {
                throw new IllegalStateException(s"Unexpected result holder state $resultHolder")
              }
            }
            statusByPartition += topicPartition -> status
          } catch {
            // NOTE: These exceptions are special cases since these error messages are typically transient or the client
            // would have received a clear exception and there is no value in logging the entire stack trace for the same
            case e @ (_ : UnknownTopicOrPartitionException |
                      _ : NotLeaderOrFollowerException |
                      _ : UnknownLeaderEpochException |
                      _ : FencedLeaderEpochException |
                      _ : KafkaStorageException |
                      _ : UnsupportedForMessageFormatException) =>
              debug(s"Offset request with correlation id $correlationId from client $clientId on " +
                s"partition $topicPartition failed due to ${e.getMessage}")
              statusByPartition += topicPartition -> 
                ListOffsetsPartitionStatus.builder().responseOpt(Optional.of(buildErrorResponse(Errors.forException(e), partition))).build()
            // Only V5 and newer ListOffset calls should get OFFSET_NOT_AVAILABLE
            case e: OffsetNotAvailableException =>
              if (version >= 5) {
                statusByPartition += topicPartition ->
                  ListOffsetsPartitionStatus.builder().responseOpt(Optional.of(buildErrorResponse(Errors.forException(e), partition))).build()
              } else {
                statusByPartition += topicPartition ->
                  ListOffsetsPartitionStatus.builder().responseOpt(Optional.of(buildErrorResponse(Errors.LEADER_NOT_AVAILABLE, partition))).build()
              }

            case e: Throwable =>
              error("Error while responding to offset request", e)
              statusByPartition += topicPartition ->
                ListOffsetsPartitionStatus.builder().responseOpt(Optional.of(buildErrorResponse(Errors.forException(e), partition))).build()
          }
        }
      }
    }

    if (delayedRemoteListOffsetsRequired(statusByPartition)) {
      val delayMs: Long = if (timeoutMs > 0) timeoutMs else config.remoteLogManagerConfig.remoteListOffsetsRequestTimeoutMs()
      // create delayed remote list offsets operation
      val delayedRemoteListOffsets = new DelayedRemoteListOffsets(delayMs, version, statusByPartition, this, responseCallback)
      // create a list of (topic, partition) pairs to use as keys for this delayed remote list offsets operation
      val listOffsetsRequestKeys = statusByPartition.keys.map(new TopicPartitionOperationKey(_)).toList
      // try to complete the request immediately, otherwise put it into the purgatory
      delayedRemoteListOffsetsPurgatory.tryCompleteElseWatch(delayedRemoteListOffsets, listOffsetsRequestKeys.asJava)
    } else {
      // we can respond immediately
      val responseTopics = statusByPartition.groupBy(e => e._1.topic()).map {
        case (topic, status) =>
          new ListOffsetsTopicResponse().setName(topic).setPartitions(status.values.flatMap(s => Some(s.responseOpt.get())).toList.asJava)
      }.toList
      responseCallback(responseTopics)
    }
  }

  private def delayedRemoteListOffsetsRequired(responseByPartition: Map[TopicPartition, ListOffsetsPartitionStatus]): Boolean = {
    responseByPartition.values.exists(status => status.futureHolderOpt.isPresent)
  }

  def fetchOffsetForTimestamp(topicPartition: TopicPartition,
                              timestamp: Long,
                              isolationLevel: Option[IsolationLevel],
                              currentLeaderEpoch: Optional[Integer],
                              fetchOnlyFromLeader: Boolean): OffsetResultHolder = {
    val partition = getPartitionOrException(topicPartition)
    partition.fetchOffsetForTimestamp(timestamp, isolationLevel, currentLeaderEpoch, fetchOnlyFromLeader, remoteLogManager)
  }

  /**
   * Returns [[LogReadResult]] with error if a task for RemoteStorageFetchInfo could not be scheduled successfully
   * else returns [[None]].
   */
  private def processRemoteFetch(remoteFetchInfo: RemoteStorageFetchInfo,
                                 params: FetchParams,
                                 responseCallback: Seq[(TopicIdPartition, FetchPartitionData)] => Unit,
                                 logReadResults: Seq[(TopicIdPartition, LogReadResult)],
                                 fetchPartitionStatus: Seq[(TopicIdPartition, FetchPartitionStatus)]): Option[LogReadResult] = {
    val key = new TopicPartitionOperationKey(remoteFetchInfo.topicPartition.topic(), remoteFetchInfo.topicPartition.partition())
    val remoteFetchResult = new CompletableFuture[RemoteLogReadResult]
    var remoteFetchTask: Future[Void] = null
    try {
      remoteFetchTask = remoteLogManager.get.asyncRead(remoteFetchInfo, (result: RemoteLogReadResult) => {
        remoteFetchResult.complete(result)
        delayedRemoteFetchPurgatory.checkAndComplete(key)
      })
    } catch {
      case e: RejectedExecutionException =>
        // Return the error if any in scheduling the remote fetch task
        warn("Unable to fetch data from remote storage", e)
        return Some(createLogReadResult(e))
    }

    val remoteFetchMaxWaitMs = config.remoteLogManagerConfig.remoteFetchMaxWaitMs().toLong
    val remoteFetch = new DelayedRemoteFetch(remoteFetchTask, remoteFetchResult, remoteFetchInfo, remoteFetchMaxWaitMs,
      fetchPartitionStatus, params, logReadResults, this, responseCallback)
    delayedRemoteFetchPurgatory.tryCompleteElseWatch(remoteFetch, util.Collections.singletonList(key))
    None
  }

  private def buildPartitionToFetchPartitionData(logReadResults: Seq[(TopicIdPartition, LogReadResult)],
                                                 remoteFetchTopicPartition: TopicPartition,
                                                 error: LogReadResult): Seq[(TopicIdPartition, FetchPartitionData)] = {
    logReadResults.map { case (tp, result) =>
      val fetchPartitionData = {
        if (tp.topicPartition().equals(remoteFetchTopicPartition))
          error
        else
          result
      }.toFetchPartitionData(false)

      tp -> fetchPartitionData
    }
  }

  /**
   * Fetch messages from a replica, and wait until enough data can be fetched and return;
   * the callback function will be triggered either when timeout or required fetch info is satisfied.
   * Consumers may fetch from any replica, but followers can only fetch from the leader.
   */
  def fetchMessages(params: FetchParams,
                    fetchInfos: Seq[(TopicIdPartition, PartitionData)],
                    quota: ReplicaQuota,
                    responseCallback: Seq[(TopicIdPartition, FetchPartitionData)] => Unit): Unit = {

    if (inklessFetchInterceptor.intercept(params, fetchInfos.toMap.asJava, r => responseCallback(r.asScala.toSeq))) {
      return
    }

    // check if this fetch request can be satisfied right away
    val logReadResults = readFromLog(params, fetchInfos, quota, readFromPurgatory = false)
    var bytesReadable: Long = 0
    var errorReadingData = false

    // The 1st topic-partition that has to be read from remote storage
    var remoteFetchInfo: Optional[RemoteStorageFetchInfo] = Optional.empty()

    var hasDivergingEpoch = false
    var hasPreferredReadReplica = false
    val logReadResultMap = new mutable.HashMap[TopicIdPartition, LogReadResult]

    logReadResults.foreach { case (topicIdPartition, logReadResult) =>
      brokerTopicStats.topicStats(topicIdPartition.topicPartition.topic).totalFetchRequestRate.mark()
      brokerTopicStats.allTopicsStats.totalFetchRequestRate.mark()
      if (logReadResult.error != Errors.NONE)
        errorReadingData = true
      if (!remoteFetchInfo.isPresent && logReadResult.info.delayedRemoteStorageFetch.isPresent) {
        remoteFetchInfo = logReadResult.info.delayedRemoteStorageFetch
      }
      if (logReadResult.divergingEpoch.nonEmpty)
        hasDivergingEpoch = true
      if (logReadResult.preferredReadReplica.nonEmpty)
        hasPreferredReadReplica = true
      bytesReadable = bytesReadable + logReadResult.info.records.sizeInBytes
      logReadResultMap.put(topicIdPartition, logReadResult)
    }

    // Respond immediately if no remote fetches are required and any of the below conditions is true
    //                        1) fetch request does not want to wait
    //                        2) fetch request does not require any data
    //                        3) has enough data to respond
    //                        4) some error happens while reading data
    //                        5) we found a diverging epoch
    //                        6) has a preferred read replica
    if (!remoteFetchInfo.isPresent && (params.maxWaitMs <= 0 || fetchInfos.isEmpty || bytesReadable >= params.minBytes || errorReadingData ||
      hasDivergingEpoch || hasPreferredReadReplica)) {
      val fetchPartitionData = logReadResults.map { case (tp, result) =>
        val isReassignmentFetch = params.isFromFollower && isAddingReplica(tp.topicPartition, params.replicaId)
        tp -> result.toFetchPartitionData(isReassignmentFetch)
      }
      responseCallback(fetchPartitionData)
    } else {
      // construct the fetch results from the read results
      val fetchPartitionStatus = new mutable.ArrayBuffer[(TopicIdPartition, FetchPartitionStatus)]
      fetchInfos.foreach { case (topicIdPartition, partitionData) =>
        logReadResultMap.get(topicIdPartition).foreach(logReadResult => {
          val logOffsetMetadata = logReadResult.info.fetchOffsetMetadata
          fetchPartitionStatus += (topicIdPartition -> FetchPartitionStatus(logOffsetMetadata, partitionData))
        })
      }

      if (remoteFetchInfo.isPresent) {
        val maybeLogReadResultWithError = processRemoteFetch(remoteFetchInfo.get(), params, responseCallback, logReadResults, fetchPartitionStatus)
        if (maybeLogReadResultWithError.isDefined) {
          // If there is an error in scheduling the remote fetch task, return what we currently have
          // (the data read from local log segment for the other topic-partitions) and an error for the topic-partition
          // that we couldn't read from remote storage
          val partitionToFetchPartitionData = buildPartitionToFetchPartitionData(logReadResults, remoteFetchInfo.get().topicPartition, maybeLogReadResultWithError.get)
          responseCallback(partitionToFetchPartitionData)
        }
      } else {
        // If there is not enough data to respond and there is no remote data, we will let the fetch request
        // wait for new data.
        val delayedFetch = new DelayedFetch(
          params = params,
          fetchPartitionStatus = fetchPartitionStatus,
          replicaManager = this,
          quota = quota,
          responseCallback = responseCallback
        )

        // create a list of (topic, partition) pairs to use as keys for this delayed fetch operation
        val delayedFetchKeys = fetchPartitionStatus.map { case (tp, _) => new TopicPartitionOperationKey(tp) }.toList

        // try to complete the request immediately, otherwise put it into the purgatory;
        // this is because while the delayed fetch operation is being created, new requests
        // may arrive and hence make this operation completable.
        delayedFetchPurgatory.tryCompleteElseWatch(delayedFetch, delayedFetchKeys.asJava)
      }
    }
  }

  /**
   * Read from multiple topic partitions at the given offset up to maxSize bytes
   */
  def readFromLog(
    params: FetchParams,
    readPartitionInfo: Seq[(TopicIdPartition, PartitionData)],
    quota: ReplicaQuota,
    readFromPurgatory: Boolean): Seq[(TopicIdPartition, LogReadResult)] = {
    val traceEnabled = isTraceEnabled

    def checkFetchDataInfo(partition: Partition, givenFetchedDataInfo: FetchDataInfo) = {
      if (params.isFromFollower && shouldLeaderThrottle(quota, partition, params.replicaId)) {
        // If the partition is being throttled, simply return an empty set.
        new FetchDataInfo(givenFetchedDataInfo.fetchOffsetMetadata, MemoryRecords.EMPTY)
      } else if (!params.hardMaxBytesLimit && givenFetchedDataInfo.firstEntryIncomplete) {
        // For FetchRequest version 3, we replace incomplete message sets with an empty one as consumers can make
        // progress in such cases and don't need to report a `RecordTooLargeException`
        new FetchDataInfo(givenFetchedDataInfo.fetchOffsetMetadata, MemoryRecords.EMPTY)
      } else {
        givenFetchedDataInfo
      }
    }

    def read(tp: TopicIdPartition, fetchInfo: PartitionData, limitBytes: Int, minOneMessage: Boolean): LogReadResult = {
      val offset = fetchInfo.fetchOffset
      val partitionFetchSize = fetchInfo.maxBytes
      val followerLogStartOffset = fetchInfo.logStartOffset

      val adjustedMaxBytes = math.min(fetchInfo.maxBytes, limitBytes)
      var log: UnifiedLog = null
      var partition : Partition = null
      val fetchTimeMs = time.milliseconds
      try {
        if (traceEnabled)
          trace(s"Fetching log segment for partition $tp, offset $offset, partition fetch size $partitionFetchSize, " +
            s"remaining response limit $limitBytes" +
            (if (minOneMessage) s", ignoring response/partition size limits" else ""))

        partition = getPartitionOrException(tp.topicPartition)

        // Check if topic ID from the fetch request/session matches the ID in the log
        val topicId = if (tp.topicId == Uuid.ZERO_UUID) None else Some(tp.topicId)
        if (!hasConsistentTopicId(topicId, partition.topicId))
          throw new InconsistentTopicIdException("Topic ID in the fetch session did not match the topic ID in the log.")

        // If we are the leader, determine the preferred read-replica
        val preferredReadReplica = params.clientMetadata.toScala.flatMap(
          metadata => findPreferredReadReplica(partition, metadata, params.replicaId, fetchInfo.fetchOffset, fetchTimeMs))

        if (preferredReadReplica.isDefined) {
          replicaSelectorOpt.foreach { selector =>
            debug(s"Replica selector ${selector.getClass.getSimpleName} returned preferred replica " +
              s"${preferredReadReplica.get} for ${params.clientMetadata}")
          }
          // If a preferred read-replica is set, skip the read
          val offsetSnapshot = partition.fetchOffsetSnapshot(fetchInfo.currentLeaderEpoch, fetchOnlyFromLeader = false)
          LogReadResult(info = new FetchDataInfo(LogOffsetMetadata.UNKNOWN_OFFSET_METADATA, MemoryRecords.EMPTY),
            divergingEpoch = None,
            highWatermark = offsetSnapshot.highWatermark.messageOffset,
            leaderLogStartOffset = offsetSnapshot.logStartOffset,
            leaderLogEndOffset = offsetSnapshot.logEndOffset.messageOffset,
            followerLogStartOffset = followerLogStartOffset,
            fetchTimeMs = -1L,
            lastStableOffset = Some(offsetSnapshot.lastStableOffset.messageOffset),
            preferredReadReplica = preferredReadReplica,
            exception = None)
        } else {
          log = partition.localLogWithEpochOrThrow(fetchInfo.currentLeaderEpoch, params.fetchOnlyLeader())

          // Try the read first, this tells us whether we need all of adjustedFetchSize for this partition
          val readInfo: LogReadInfo = partition.fetchRecords(
            fetchParams = params,
            fetchPartitionData = fetchInfo,
            fetchTimeMs = fetchTimeMs,
            maxBytes = adjustedMaxBytes,
            minOneMessage = minOneMessage,
            updateFetchState = !readFromPurgatory)

          val fetchDataInfo = checkFetchDataInfo(partition, readInfo.fetchedData)

          LogReadResult(info = fetchDataInfo,
            divergingEpoch = readInfo.divergingEpoch.toScala,
            highWatermark = readInfo.highWatermark,
            leaderLogStartOffset = readInfo.logStartOffset,
            leaderLogEndOffset = readInfo.logEndOffset,
            followerLogStartOffset = followerLogStartOffset,
            fetchTimeMs = fetchTimeMs,
            lastStableOffset = Some(readInfo.lastStableOffset),
            preferredReadReplica = preferredReadReplica,
            exception = None
          )
        }
      } catch {
        // NOTE: Failed fetch requests metric is not incremented for known exceptions since it
        // is supposed to indicate un-expected failure of a broker in handling a fetch request
        case e@ (_: UnknownTopicOrPartitionException |
                 _: NotLeaderOrFollowerException |
                 _: UnknownLeaderEpochException |
                 _: FencedLeaderEpochException |
                 _: ReplicaNotAvailableException |
                 _: KafkaStorageException |
                 _: InconsistentTopicIdException) =>
          createLogReadResult(e)
        case e: OffsetOutOfRangeException =>
          handleOffsetOutOfRangeError(tp, params, fetchInfo, adjustedMaxBytes, minOneMessage, log, fetchTimeMs, e)
        case e: Throwable =>
          brokerTopicStats.topicStats(tp.topic).failedFetchRequestRate.mark()
          brokerTopicStats.allTopicsStats.failedFetchRequestRate.mark()

          val fetchSource = FetchRequest.describeReplicaId(params.replicaId)
          error(s"Error processing fetch with max size $adjustedMaxBytes from $fetchSource " +
            s"on partition $tp: $fetchInfo", e)

          LogReadResult(info = new FetchDataInfo(LogOffsetMetadata.UNKNOWN_OFFSET_METADATA, MemoryRecords.EMPTY),
            divergingEpoch = None,
            highWatermark = JUnifiedLog.UNKNOWN_OFFSET,
            leaderLogStartOffset = JUnifiedLog.UNKNOWN_OFFSET,
            leaderLogEndOffset = JUnifiedLog.UNKNOWN_OFFSET,
            followerLogStartOffset = JUnifiedLog.UNKNOWN_OFFSET,
            fetchTimeMs = -1L,
            lastStableOffset = None,
            exception = Some(e)
          )
      }
    }

    var limitBytes = params.maxBytes
    val result = new mutable.ArrayBuffer[(TopicIdPartition, LogReadResult)]
    var minOneMessage = !params.hardMaxBytesLimit
    readPartitionInfo.foreach { case (tp, fetchInfo) =>
      val readResult = read(tp, fetchInfo, limitBytes, minOneMessage)
      val recordBatchSize = readResult.info.records.sizeInBytes
      // Once we read from a non-empty partition, we stop ignoring request and partition level size limits
      if (recordBatchSize > 0)
        minOneMessage = false
      limitBytes = math.max(0, limitBytes - recordBatchSize)
      result += (tp -> readResult)
    }
    result
  }

  private def handleOffsetOutOfRangeError(tp: TopicIdPartition, params: FetchParams, fetchInfo: PartitionData,
                                          adjustedMaxBytes: Int, minOneMessage:
                                          Boolean, log: UnifiedLog, fetchTimeMs: Long,
                                          exception: OffsetOutOfRangeException): LogReadResult = {
    val offset = fetchInfo.fetchOffset
    // In case of offset out of range errors, handle it for tiered storage only if all the below conditions are true.
    //   1) remote log manager is enabled and it is available
    //   2) `log` instance should not be null here as that would have been caught earlier with NotLeaderOrFollowerException or ReplicaNotAvailableException.
    //   3) fetch offset is within the offset range of the remote storage layer
    if (remoteLogManager.isDefined && log != null && log.remoteLogEnabled() &&
      log.logStartOffset <= offset && offset < log.localLogStartOffset())
    {
      val highWatermark = log.highWatermark
      val leaderLogStartOffset = log.logStartOffset
      val leaderLogEndOffset = log.logEndOffset

      if (params.isFromFollower || params.isFromFuture) {
        // If it is from a follower or from a future replica, then send the offset metadata only as the data is already available in remote
        // storage and throw an error saying that this offset is moved to tiered storage.
        createLogReadResult(highWatermark, leaderLogStartOffset, leaderLogEndOffset,
          new OffsetMovedToTieredStorageException("Given offset" + offset + " is moved to tiered storage"))
      } else {
        val throttleTimeMs = remoteLogManager.get.getFetchThrottleTimeMs()
        val fetchDataInfo = if (throttleTimeMs > 0) {
          // Record the throttle time for the remote log fetches
          remoteLogManager.get.fetchThrottleTimeSensor().record(throttleTimeMs, time.milliseconds())

          // We do not want to send an exception in a LogReadResult response (like we do in other cases when we send
          // UnknownOffsetMetadata), because it is classified as an error in reading the data, and a response is
          // immediately sent back to the client. Instead, we want to serve data for the other topic partitions of the
          // fetch request via delayed fetch if required (when sending immediate response, we skip delayed fetch).
          new FetchDataInfo(
            LogOffsetMetadata.UNKNOWN_OFFSET_METADATA,
            MemoryRecords.EMPTY,
            false,
            Optional.empty(),
            Optional.empty()
          )
        } else {
          // For consume fetch requests, create a dummy FetchDataInfo with the remote storage fetch information.
          // For the first topic-partition that needs remote data, we will use this information to read the data in another thread.
          new FetchDataInfo(new LogOffsetMetadata(offset), MemoryRecords.EMPTY, false, Optional.empty(),
            Optional.of(new RemoteStorageFetchInfo(adjustedMaxBytes, minOneMessage, tp.topicPartition(),
              fetchInfo, params.isolation, params.hardMaxBytesLimit())))
        }

        LogReadResult(fetchDataInfo,
          divergingEpoch = None,
          highWatermark,
          leaderLogStartOffset,
          leaderLogEndOffset,
          fetchInfo.logStartOffset,
          fetchTimeMs,
          Some(log.lastStableOffset),
          exception = None)
      }
    } else {
      createLogReadResult(exception)
    }
  }

  /**
    * Using the configured [[ReplicaSelector]], determine the preferred read replica for a partition given the
    * client metadata, the requested offset, and the current set of replicas. If the preferred read replica is the
    * leader, return None
    */
  def findPreferredReadReplica(partition: Partition,
                               clientMetadata: ClientMetadata,
                               replicaId: Int,
                               fetchOffset: Long,
                               currentTimeMs: Long): Option[Int] = {
    partition.leaderIdIfLocal.flatMap { leaderReplicaId =>
      // Don't look up preferred for follower fetches via normal replication
      if (FetchRequest.isValidBrokerId(replicaId))
        None
      else {
        replicaSelectorOpt.flatMap { replicaSelector =>
          val replicaEndpoints = metadataCache.getPartitionReplicaEndpoints(partition.topicPartition,
            new ListenerName(clientMetadata.listenerName))
          val replicaInfoSet = mutable.Set[ReplicaView]()

          partition.remoteReplicas.foreach { replica =>
            val replicaState = replica.stateSnapshot
            // Exclude replicas that are not in the ISR as the follower may lag behind. Worst case, the follower
            // will continue to lag and the consumer will fall behind the produce. The leader will
            // continuously pick the lagging follower when the consumer refreshes its preferred read replica.
            // This can go on indefinitely.
            if (partition.inSyncReplicaIds.contains(replica.brokerId) &&
                replicaState.logEndOffset >= fetchOffset &&
                replicaState.logStartOffset <= fetchOffset) {

              replicaInfoSet.add(new DefaultReplicaView(
                replicaEndpoints.getOrElse(replica.brokerId, Node.noNode()),
                replicaState.logEndOffset,
                currentTimeMs - replicaState.lastCaughtUpTimeMs
              ))
            }
          }

          val leaderReplica = new DefaultReplicaView(
            replicaEndpoints.getOrElse(leaderReplicaId, Node.noNode()),
            partition.localLogOrException.logEndOffset,
            0L
          )
          replicaInfoSet.add(leaderReplica)

          val partitionInfo = new DefaultPartitionView(replicaInfoSet.asJava, leaderReplica)
          replicaSelector.select(partition.topicPartition, clientMetadata, partitionInfo).toScala.collect {
            // Even though the replica selector can return the leader, we don't want to send it out with the
            // FetchResponse, so we exclude it here
            case selected if !selected.endpoint.isEmpty && selected != leaderReplica => selected.endpoint.id
          }
        }
      }
    }
  }

  /**
   *  To avoid ISR thrashing, we only throttle a replica on the leader if it's in the throttled replica list,
   *  the quota is exceeded and the replica is not in sync.
   */
  def shouldLeaderThrottle(quota: ReplicaQuota, partition: Partition, replicaId: Int): Boolean = {
    val isReplicaInSync = partition.inSyncReplicaIds.contains(replicaId)
    !isReplicaInSync && quota.isThrottled(partition.topicPartition) && quota.isQuotaExceeded
  }

  def getLogConfig(topicPartition: TopicPartition): Option[LogConfig] = localLog(topicPartition).map(_.config)

  def becomeLeaderOrFollower(correlationId: Int,
                             leaderAndIsrRequest: LeaderAndIsrRequest,
                             onLeadershipChange: (Iterable[Partition], Iterable[Partition]) => Unit): LeaderAndIsrResponse = {
    val startMs = time.milliseconds()
    replicaStateChangeLock synchronized {
      val controllerId = leaderAndIsrRequest.controllerId
      val requestPartitionStates = leaderAndIsrRequest.partitionStates.asScala
      stateChangeLogger.info(s"Handling LeaderAndIsr request correlationId $correlationId from controller " +
        s"$controllerId for ${requestPartitionStates.size} partitions")
      if (stateChangeLogger.isTraceEnabled)
        requestPartitionStates.foreach { partitionState =>
          stateChangeLogger.trace(s"Received LeaderAndIsr request $partitionState " +
            s"correlation id $correlationId from controller $controllerId " +
            s"epoch ${leaderAndIsrRequest.controllerEpoch}")
        }
      val topicIds = leaderAndIsrRequest.topicIds()
      def topicIdFromRequest(topicName: String): Option[Uuid] = {
        val topicId = topicIds.get(topicName)
        // if invalid topic ID return None
        if (topicId == null || topicId == Uuid.ZERO_UUID)
          None
        else
          Some(topicId)
      }

      val response = {
        if (leaderAndIsrRequest.controllerEpoch < controllerEpoch) {
          stateChangeLogger.warn(s"Ignoring LeaderAndIsr request from controller $controllerId with " +
            s"correlation id $correlationId since its controller epoch ${leaderAndIsrRequest.controllerEpoch} is old. " +
            s"Latest known controller epoch is $controllerEpoch")
          leaderAndIsrRequest.getErrorResponse(Errors.STALE_CONTROLLER_EPOCH.exception)
        } else {
          val responseMap = new mutable.HashMap[TopicPartition, Errors]
          controllerEpoch = leaderAndIsrRequest.controllerEpoch

          val partitions = new mutable.HashSet[Partition]()
          val partitionsToBeLeader = new mutable.HashMap[Partition, LeaderAndIsrRequest.PartitionState]()
          val partitionsToBeFollower = new mutable.HashMap[Partition, LeaderAndIsrRequest.PartitionState]()
          val topicIdUpdateFollowerPartitions = new mutable.HashSet[Partition]()
          val allTopicPartitionsInRequest = new mutable.HashSet[TopicPartition]()

          // First create the partition if it doesn't exist already
          requestPartitionStates.foreach { partitionState =>
            val topicPartition = new TopicPartition(partitionState.topicName, partitionState.partitionIndex)
            allTopicPartitionsInRequest += topicPartition
            val partitionOpt = getPartition(topicPartition) match {
              case HostedPartition.Offline(_) =>
                stateChangeLogger.warn(s"Ignoring LeaderAndIsr request from " +
                  s"controller $controllerId with correlation id $correlationId " +
                  s"epoch $controllerEpoch for partition $topicPartition as the local replica for the " +
                  "partition is in an offline log directory")
                responseMap.put(topicPartition, Errors.KAFKA_STORAGE_ERROR)
                None

              case HostedPartition.Online(partition) =>
                Some(partition)

              case HostedPartition.None =>
                val partition = Partition(topicPartition, time, this)
                allPartitions.putIfNotExists(topicPartition, HostedPartition.Online(partition))
                Some(partition)
            }

            // Next check the topic ID and the partition's leader epoch
            partitionOpt.foreach { partition =>
              val currentLeaderEpoch = partition.getLeaderEpoch
              val requestLeaderEpoch = partitionState.leaderEpoch
              val requestTopicId = topicIdFromRequest(topicPartition.topic)
              val logTopicId = partition.topicId

              if (!hasConsistentTopicId(requestTopicId, logTopicId)) {
                stateChangeLogger.error(s"Topic ID in memory: ${logTopicId.get} does not" +
                  s" match the topic ID for partition $topicPartition received: " +
                  s"${requestTopicId.get}.")
                responseMap.put(topicPartition, Errors.INCONSISTENT_TOPIC_ID)
              } else if (requestLeaderEpoch >= currentLeaderEpoch) {
                // If the leader epoch is valid record the epoch of the controller that made the leadership decision.
                // This is useful while updating the isr to maintain the decision maker controller's epoch in the zookeeper path
                if (partitionState.replicas.contains(localBrokerId)) {
                  partitions += partition
                  if (partitionState.leader == localBrokerId) {
                    partitionsToBeLeader.put(partition, partitionState)
                  } else {
                    partitionsToBeFollower.put(partition, partitionState)
                  }
                } else {
                  stateChangeLogger.warn(s"Ignoring LeaderAndIsr request from controller $controllerId with " +
                    s"correlation id $correlationId epoch $controllerEpoch for partition $topicPartition as itself is not " +
                    s"in assigned replica list ${partitionState.replicas.asScala.mkString(",")}")
                  responseMap.put(topicPartition, Errors.UNKNOWN_TOPIC_OR_PARTITION)
                }
              } else if (requestLeaderEpoch < currentLeaderEpoch) {
                stateChangeLogger.warn(s"Ignoring LeaderAndIsr request from " +
                  s"controller $controllerId with correlation id $correlationId " +
                  s"epoch $controllerEpoch for partition $topicPartition since its associated " +
                  s"leader epoch $requestLeaderEpoch is smaller than the current " +
                  s"leader epoch $currentLeaderEpoch")
                responseMap.put(topicPartition, Errors.STALE_CONTROLLER_EPOCH)
              } else {
                val error = requestTopicId match {
                  case Some(topicId) if logTopicId.isEmpty =>
                    // The controller may send LeaderAndIsr to upgrade to using topic IDs without bumping the epoch.
                    // If we have a matching epoch, we expect the log to be defined.
                    val log = localLogOrException(partition.topicPartition)
                    log.assignTopicId(topicId)
                    stateChangeLogger.info(s"Updating log for $topicPartition to assign topic ID " +
                      s"$topicId from LeaderAndIsr request from controller $controllerId with correlation " +
                      s"id $correlationId epoch $controllerEpoch")
                    if (partitionState.leader != localBrokerId)
                      topicIdUpdateFollowerPartitions.add(partition)
                    Errors.NONE
                  case None if logTopicId.isDefined && partitionState.leader != localBrokerId =>
                    // If we have a topic ID in the log but not in the request, we must have previously had topic IDs but
                    // are now downgrading. If we are a follower, remove the topic ID from the PartitionFetchState.
                    stateChangeLogger.info(s"Updating PartitionFetchState for $topicPartition to remove log topic ID " +
                      s"${logTopicId.get} since LeaderAndIsr request from controller $controllerId with correlation " +
                      s"id $correlationId epoch $controllerEpoch did not contain a topic ID")
                    topicIdUpdateFollowerPartitions.add(partition)
                    Errors.NONE
                  case _ =>
                    stateChangeLogger.info(s"Ignoring LeaderAndIsr request from " +
                      s"controller $controllerId with correlation id $correlationId " +
                      s"epoch $controllerEpoch for partition $topicPartition since its associated " +
                      s"leader epoch $requestLeaderEpoch matches the current leader epoch")
                    Errors.STALE_CONTROLLER_EPOCH
                }
                responseMap.put(topicPartition, error)
              }
            }
          }

          val highWatermarkCheckpoints = new LazyOffsetCheckpoints(this.highWatermarkCheckpoints.asJava)
          val partitionsBecomeLeader = if (partitionsToBeLeader.nonEmpty)
            makeLeaders(controllerId, controllerEpoch, partitionsToBeLeader, correlationId, responseMap,
              highWatermarkCheckpoints, topicIdFromRequest)
          else
            Set.empty[Partition]
          val partitionsBecomeFollower = if (partitionsToBeFollower.nonEmpty)
            makeFollowers(controllerId, controllerEpoch, partitionsToBeFollower, correlationId, responseMap,
              highWatermarkCheckpoints, topicIdFromRequest)
          else
            Set.empty[Partition]

          val followerTopicSet = partitionsBecomeFollower.map(_.topic).toSet
          updateLeaderAndFollowerMetrics(followerTopicSet)

          if (topicIdUpdateFollowerPartitions.nonEmpty)
            updateTopicIdForFollowers(controllerId, controllerEpoch, topicIdUpdateFollowerPartitions, correlationId, topicIdFromRequest)

          // We initialize highwatermark thread after the first LeaderAndIsr request. This ensures that all the partitions
          // have been completely populated before starting the checkpointing there by avoiding weird race conditions
          startHighWatermarkCheckPointThread()

          maybeAddLogDirFetchers(partitions, highWatermarkCheckpoints, topicIdFromRequest)

          replicaFetcherManager.shutdownIdleFetcherThreads()
          replicaAlterLogDirsManager.shutdownIdleFetcherThreads()

          remoteLogManager.foreach(rlm => rlm.onLeadershipChange(partitionsBecomeLeader.asJava, partitionsBecomeFollower.asJava, topicIds))

          onLeadershipChange(partitionsBecomeLeader, partitionsBecomeFollower)

          val topics = new util.LinkedHashMap[Uuid, util.List[LeaderAndIsrResponse.PartitionError]]
          responseMap.foreachEntry { (tp, error) =>
            val topicId = topicIds.get(tp.topic)
            var partitionErrors = topics.get(topicId)
            if (partitionErrors == null) {
              partitionErrors = new util.ArrayList[LeaderAndIsrResponse.PartitionError]()
              topics.put(topicId, partitionErrors)
            }
            partitionErrors.add(new LeaderAndIsrResponse.PartitionError(tp.partition(), error.code))
          }
          new LeaderAndIsrResponse(Errors.NONE, topics)
        }
      }
      val endMs = time.milliseconds()
      val elapsedMs = endMs - startMs
      stateChangeLogger.info(s"Finished LeaderAndIsr request in ${elapsedMs}ms correlationId $correlationId from controller " +
        s"$controllerId for ${requestPartitionStates.size} partitions")
      response
    }
  }

  /**
   * Checks if the topic ID provided in the request is consistent with the topic ID in the log.
   * When using this method to handle a Fetch request, the topic ID may have been provided by an earlier request.
   *
   * If the request had an invalid topic ID (null or zero), then we assume that topic IDs are not supported.
   * The topic ID was not inconsistent, so return true.
   * If the log does not exist or the topic ID is not yet set, logTopicIdOpt will be None.
   * In both cases, the ID is not inconsistent so return true.
   *
   * @param requestTopicIdOpt the topic ID from the request if it exists
   * @param logTopicIdOpt the topic ID in the log if the log and the topic ID exist
   * @return true if the request topic id is consistent, false otherwise
   */
  private def hasConsistentTopicId(requestTopicIdOpt: Option[Uuid], logTopicIdOpt: Option[Uuid]): Boolean = {
    requestTopicIdOpt match {
      case None => true
      case Some(requestTopicId) => logTopicIdOpt.isEmpty || logTopicIdOpt.contains(requestTopicId)
    }
  }

  /**
   * KAFKA-8392
   * For topic partitions of which the broker is no longer a leader, delete metrics related to
   * those topics. Note that this means the broker stops being either a replica or a leader of
   * partitions of said topics
   */
  private def updateLeaderAndFollowerMetrics(newFollowerTopics: Set[String]): Unit = {
    val leaderTopicSet = leaderPartitionsIterator.map(_.topic).toSet
    newFollowerTopics.diff(leaderTopicSet).foreach(brokerTopicStats.removeOldLeaderMetrics)

    // remove metrics for brokers which are not followers of a topic
    leaderTopicSet.diff(newFollowerTopics).foreach(brokerTopicStats.removeOldFollowerMetrics)
  }

  protected[server] def maybeAddLogDirFetchers(partitions: Set[Partition],
                                               offsetCheckpoints: OffsetCheckpoints,
                                               topicIds: String => Option[Uuid]): Unit = {
    val futureReplicasAndInitialOffset = new mutable.HashMap[TopicPartition, InitialFetchState]
    for (partition <- partitions) {
      val topicPartition = partition.topicPartition
      logManager.getLog(topicPartition, isFuture = true).foreach { futureLog =>
        partition.log.foreach { _ =>
          val leader = new BrokerEndPoint(config.brokerId, "localhost", -1)

          // Add future replica log to partition's map if it's not existed
          if (partition.maybeCreateFutureReplica(futureLog.parentDir, offsetCheckpoints, topicIds(partition.topic))) {
            // pause cleaning for partitions that are being moved and start ReplicaAlterDirThread to move
            // replica from source dir to destination dir
            logManager.abortAndPauseCleaning(topicPartition)
          }

          futureReplicasAndInitialOffset.put(topicPartition, InitialFetchState(topicIds(topicPartition.topic), leader,
            partition.getLeaderEpoch, futureLog.highWatermark))
        }
      }
    }

    if (futureReplicasAndInitialOffset.nonEmpty) {
      // Even though it's possible that there is another thread adding fetcher for this future log partition,
      // but it's fine because `BrokerIdAndFetcherId` will be identical and the operation will be no-op.
      replicaAlterLogDirsManager.addFetcherForPartitions(futureReplicasAndInitialOffset)
    }
  }

  /*
   * Make the current broker to become leader for a given set of partitions by:
   *
   * 1. Stop fetchers for these partitions
   * 2. Update the partition metadata in cache
   * 3. Add these partitions to the leader partitions set
   *
   * If an unexpected error is thrown in this function, it will be propagated to KafkaApis where
   * the error message will be set on each partition since we do not know which partition caused it. Otherwise,
   * return the set of partitions that are made leader due to this method
   *
   *  TODO: the above may need to be fixed later
   */
  private def makeLeaders(controllerId: Int,
                          controllerEpoch: Int,
                          partitionStates: Map[Partition, LeaderAndIsrRequest.PartitionState],
                          correlationId: Int,
                          responseMap: mutable.Map[TopicPartition, Errors],
                          highWatermarkCheckpoints: OffsetCheckpoints,
                          topicIds: String => Option[Uuid]): Set[Partition] = {
    val traceEnabled = stateChangeLogger.isTraceEnabled
    partitionStates.keys.foreach { partition =>
      if (traceEnabled)
        stateChangeLogger.trace(s"Handling LeaderAndIsr request correlationId $correlationId from " +
          s"controller $controllerId epoch $controllerEpoch starting the become-leader transition for " +
          s"partition ${partition.topicPartition}")
      responseMap.put(partition.topicPartition, Errors.NONE)
    }

    val partitionsToMakeLeaders = mutable.Set[Partition]()

    try {
      // First stop fetchers for all the partitions
      replicaFetcherManager.removeFetcherForPartitions(partitionStates.keySet.map(_.topicPartition))
      stateChangeLogger.info(s"Stopped fetchers as part of LeaderAndIsr request correlationId $correlationId from " +
        s"controller $controllerId epoch $controllerEpoch as part of the become-leader transition for " +
        s"${partitionStates.size} partitions")
      // Update the partition information to be the leader
      partitionStates.foreachEntry { (partition, partitionState) =>
        try {
          if (partition.makeLeader(partitionState, highWatermarkCheckpoints, topicIds(partitionState.topicName))) {
            partitionsToMakeLeaders += partition
          }
        } catch {
          case e: KafkaStorageException =>
            stateChangeLogger.error(s"Skipped the become-leader state change with " +
              s"correlation id $correlationId from controller $controllerId epoch $controllerEpoch for partition ${partition.topicPartition} " +
              s"(last update controller epoch ${partitionState.controllerEpoch}) since " +
              s"the replica for the partition is offline due to storage error $e")
            // If there is an offline log directory, a Partition object may have been created and have been added
            // to `ReplicaManager.allPartitions` before `createLogIfNotExists()` failed to create local replica due
            // to KafkaStorageException. In this case `ReplicaManager.allPartitions` will map this topic-partition
            // to an empty Partition object. We need to map this topic-partition to OfflinePartition instead.
            markPartitionOffline(partition.topicPartition)
            responseMap.put(partition.topicPartition, Errors.KAFKA_STORAGE_ERROR)
        }
      }

    } catch {
      case e: Throwable =>
        partitionStates.keys.foreach { partition =>
          stateChangeLogger.error(s"Error while processing LeaderAndIsr request correlationId $correlationId received " +
            s"from controller $controllerId epoch $controllerEpoch for partition ${partition.topicPartition}", e)
        }
        // Re-throw the exception for it to be caught in KafkaApis
        throw e
    }

    if (traceEnabled)
      partitionStates.keys.foreach { partition =>
        stateChangeLogger.trace(s"Completed LeaderAndIsr request correlationId $correlationId from controller $controllerId " +
          s"epoch $controllerEpoch for the become-leader transition for partition ${partition.topicPartition}")
      }

    partitionsToMakeLeaders
  }

  /*
   * Make the current broker to become follower for a given set of partitions by:
   *
   * 1. Remove these partitions from the leader partitions set.
   * 2. Mark the replicas as followers so that no more data can be added from the producer clients.
   * 3. Stop fetchers for these partitions so that no more data can be added by the replica fetcher threads.
   * 4. Truncate the log and checkpoint offsets for these partitions.
   * 5. Clear the produce and fetch requests in the purgatory
   * 6. If the broker is not shutting down, add the fetcher to the new leaders.
   *
   * The ordering of doing these steps make sure that the replicas in transition will not
   * take any more messages before checkpointing offsets so that all messages before the checkpoint
   * are guaranteed to be flushed to disks
   *
   * If an unexpected error is thrown in this function, it will be propagated to KafkaApis where
   * the error message will be set on each partition since we do not know which partition caused it. Otherwise,
   * return the set of partitions that are made follower due to this method
   */
  private def makeFollowers(controllerId: Int,
                            controllerEpoch: Int,
                            partitionStates: Map[Partition, LeaderAndIsrRequest.PartitionState],
                            correlationId: Int,
                            responseMap: mutable.Map[TopicPartition, Errors],
                            highWatermarkCheckpoints: OffsetCheckpoints,
                            topicIds: String => Option[Uuid]) : Set[Partition] = {
    val traceLoggingEnabled = stateChangeLogger.isTraceEnabled
    partitionStates.foreachEntry { (partition, partitionState) =>
      if (traceLoggingEnabled)
        stateChangeLogger.trace(s"Handling LeaderAndIsr request correlationId $correlationId from controller $controllerId " +
          s"epoch $controllerEpoch starting the become-follower transition for partition ${partition.topicPartition} with leader " +
          s"${partitionState.leader}")
      responseMap.put(partition.topicPartition, Errors.NONE)
    }

    val partitionsToMakeFollower: mutable.Set[Partition] = mutable.Set()
    try {
      partitionStates.foreachEntry { (partition, partitionState) =>
        val newLeaderBrokerId = partitionState.leader
        try {
          if (metadataCache.hasAliveBroker(newLeaderBrokerId)) {
            // Only change partition state when the leader is available
            if (partition.makeFollower(partitionState, highWatermarkCheckpoints, topicIds(partitionState.topicName))) {
              // Skip invoking onBecomingFollower listeners as the listeners are not registered for zk-based features.
              partitionsToMakeFollower += partition
            }
          } else {
            // The leader broker should always be present in the metadata cache.
            // If not, we should record the error message and abort the transition process for this partition
            stateChangeLogger.error(s"Received LeaderAndIsrRequest with correlation id $correlationId from " +
              s"controller $controllerId epoch $controllerEpoch for partition ${partition.topicPartition} " +
              s"(last update controller epoch ${partitionState.controllerEpoch}) " +
              s"but cannot become follower since the new leader $newLeaderBrokerId is unavailable.")
            // Create the local replica even if the leader is unavailable. This is required to ensure that we include
            // the partition's high watermark in the checkpoint file (see KAFKA-1647)
            partition.createLogIfNotExists(isNew = partitionState.isNew, isFutureReplica = false,
              highWatermarkCheckpoints, topicIds(partitionState.topicName))
          }
        } catch {
          case e: KafkaStorageException =>
            stateChangeLogger.error(s"Skipped the become-follower state change with correlation id $correlationId from " +
              s"controller $controllerId epoch $controllerEpoch for partition ${partition.topicPartition} " +
              s"(last update controller epoch ${partitionState.controllerEpoch}) with leader " +
              s"$newLeaderBrokerId since the replica for the partition is offline due to storage error $e")
            // If there is an offline log directory, a Partition object may have been created and have been added
            // to `ReplicaManager.allPartitions` before `createLogIfNotExists()` failed to create local replica due
            // to KafkaStorageException. In this case `ReplicaManager.allPartitions` will map this topic-partition
            // to an empty Partition object. We need to map this topic-partition to OfflinePartition instead.
            markPartitionOffline(partition.topicPartition)
            responseMap.put(partition.topicPartition, Errors.KAFKA_STORAGE_ERROR)
        }
      }

      // Stopping the fetchers must be done first in order to initialize the fetch
      // position correctly.
      replicaFetcherManager.removeFetcherForPartitions(partitionsToMakeFollower.map(_.topicPartition))
      stateChangeLogger.info(s"Stopped fetchers as part of become-follower request from controller $controllerId " +
        s"epoch $controllerEpoch with correlation id $correlationId for ${partitionsToMakeFollower.size} partitions")

      partitionsToMakeFollower.foreach { partition =>
        completeDelayedOperationsWhenNotPartitionLeader(partition.topicPartition, partition.topicId)
      }

      if (isShuttingDown.get()) {
        if (traceLoggingEnabled) {
          partitionsToMakeFollower.foreach { partition =>
            stateChangeLogger.trace(s"Skipped the adding-fetcher step of the become-follower state " +
              s"change with correlation id $correlationId from controller $controllerId epoch $controllerEpoch for " +
              s"partition ${partition.topicPartition} with leader ${partitionStates(partition).leader} " +
              "since it is shutting down")
          }
        }
      } else {
        // we do not need to check if the leader exists again since this has been done at the beginning of this process
        val partitionsToMakeFollowerWithLeaderAndOffset = partitionsToMakeFollower.map { partition =>
          val leaderNode = partition.leaderReplicaIdOpt.flatMap(leaderId => metadataCache.
            getAliveBrokerNode(leaderId, config.interBrokerListenerName)).getOrElse(Node.noNode())
          val leader = new BrokerEndPoint(leaderNode.id(), leaderNode.host(), leaderNode.port())
          val log = partition.localLogOrException
          val fetchOffset = initialFetchOffset(log)
          partition.topicPartition -> InitialFetchState(topicIds(partition.topic), leader, partition.getLeaderEpoch, fetchOffset)
        }.toMap

        replicaFetcherManager.addFetcherForPartitions(partitionsToMakeFollowerWithLeaderAndOffset)
      }
    } catch {
      case e: Throwable =>
        stateChangeLogger.error(s"Error while processing LeaderAndIsr request with correlationId $correlationId " +
          s"received from controller $controllerId epoch $controllerEpoch", e)
        // Re-throw the exception for it to be caught in KafkaApis
        throw e
    }

    if (traceLoggingEnabled)
      partitionStates.keys.foreach { partition =>
        stateChangeLogger.trace(s"Completed LeaderAndIsr request correlationId $correlationId from controller $controllerId " +
          s"epoch $controllerEpoch for the become-follower transition for partition ${partition.topicPartition} with leader " +
          s"${partitionStates(partition).leader}")
      }

    partitionsToMakeFollower
  }

  private def updateTopicIdForFollowers(controllerId: Int,
                                        controllerEpoch: Int,
                                        partitions: Set[Partition],
                                        correlationId: Int,
                                        topicIds: String => Option[Uuid]): Unit = {
    val traceLoggingEnabled = stateChangeLogger.isTraceEnabled

    try {
      if (isShuttingDown.get()) {
        if (traceLoggingEnabled) {
          partitions.foreach { partition =>
            stateChangeLogger.trace(s"Skipped the update topic ID step of the become-follower state " +
              s"change with correlation id $correlationId from controller $controllerId epoch $controllerEpoch for " +
              s"partition ${partition.topicPartition} since it is shutting down")
          }
        }
      } else {
        val partitionsToUpdateFollowerWithLeader = mutable.Map.empty[TopicPartition, Int]
        partitions.foreach { partition =>
          partition.leaderReplicaIdOpt.foreach { leader =>
            if (metadataCache.hasAliveBroker(leader)) {
              partitionsToUpdateFollowerWithLeader += partition.topicPartition -> leader
            }
          }
        }
        replicaFetcherManager.maybeUpdateTopicIds(partitionsToUpdateFollowerWithLeader, topicIds)
      }
    } catch {
      case e: Throwable =>
        stateChangeLogger.error(s"Error while processing LeaderAndIsr request with correlationId $correlationId " +
          s"received from controller $controllerId epoch $controllerEpoch when trying to update topic IDs in the fetchers", e)
        // Re-throw the exception for it to be caught in KafkaApis
        throw e
    }
  }

  /**
   * From IBP 2.7 onwards, we send latest fetch epoch in the request and truncate if a
   * diverging epoch is returned in the response, avoiding the need for a separate
   * OffsetForLeaderEpoch request.
   */
  protected def initialFetchOffset(log: UnifiedLog): Long = {
    if (log.latestEpoch.nonEmpty)
      log.logEndOffset
    else
      log.highWatermark
  }

  private def maybeShrinkIsr(): Unit = {
    trace("Evaluating ISR list of partitions to see which replicas can be removed from the ISR")

    // Shrink ISRs for non offline partitions
    allPartitions.keys.foreach { topicPartition =>
      onlinePartition(topicPartition).foreach(_.maybeShrinkIsr())
    }
  }

  private def leaderPartitionsIterator: Iterator[Partition] =
    onlinePartitionsIterator.filter(_.leaderLogIfLocal.isDefined)

  def getLogEndOffset(topicPartition: TopicPartition): Option[Long] =
    onlinePartition(topicPartition).flatMap(_.leaderLogIfLocal.map(_.logEndOffset))

  // Flushes the highwatermark value for all partitions to the highwatermark file
  def checkpointHighWatermarks(): Unit = {
    def putHw(logDirToCheckpoints: mutable.AnyRefMap[String, mutable.AnyRefMap[TopicPartition, JLong]],
              log: UnifiedLog): Unit = {
      val checkpoints = logDirToCheckpoints.getOrElseUpdate(log.parentDir,
        new mutable.AnyRefMap[TopicPartition, JLong]())
      checkpoints.put(log.topicPartition, log.highWatermark)
    }

    val logDirToHws = new mutable.AnyRefMap[String, mutable.AnyRefMap[TopicPartition, JLong]](
      allPartitions.size)
    onlinePartitionsIterator.foreach { partition =>
      partition.log.foreach(putHw(logDirToHws, _))
      partition.futureLog.foreach(putHw(logDirToHws, _))
    }

    for ((logDir, hws) <- logDirToHws) {
      try highWatermarkCheckpoints.get(logDir).foreach(_.write(hws.asJava))
      catch {
        case e: KafkaStorageException =>
          error(s"Error while writing to highwatermark file in directory $logDir", e)
      }
    }
  }

  def markPartitionOffline(tp: TopicPartition): Unit = replicaStateChangeLock synchronized {
    allPartitions.get(tp) match {
      case HostedPartition.Online(partition) =>
        allPartitions.put(tp, HostedPartition.Offline(Some(partition)))
        partition.markOffline()
      case _ =>
        allPartitions.put(tp, HostedPartition.Offline(None))
    }
  }

  /**
   * The log directory failure handler for the replica
   *
   * @param dir                     the absolute path of the log directory
   * @param notifyController        check if we need to send notification to the Controller (needed for unit test)
   */
  def handleLogDirFailure(dir: String, notifyController: Boolean = true): Unit = {
    if (!logManager.isLogDirOnline(dir))
      return
    // retrieve the UUID here because logManager.handleLogDirFailure handler removes it
    val uuid = logManager.directoryId(dir)
    warn(s"Stopping serving replicas in dir $dir with uuid $uuid because the log directory has failed.")
    replicaStateChangeLock synchronized {
      val newOfflinePartitions = onlinePartitionsIterator.filter { partition =>
        partition.log.exists { _.parentDir == dir }
      }.map(_.topicPartition).toSet

      val partitionsWithOfflineFutureReplica = onlinePartitionsIterator.filter { partition =>
        partition.futureLog.exists { _.parentDir == dir }
      }.toSet

      replicaFetcherManager.removeFetcherForPartitions(newOfflinePartitions)
      replicaAlterLogDirsManager.removeFetcherForPartitions(newOfflinePartitions ++ partitionsWithOfflineFutureReplica.map(_.topicPartition))

      partitionsWithOfflineFutureReplica.foreach(partition => partition.removeFutureLocalReplica(deleteFromLogDir = false))
      newOfflinePartitions.foreach { topicPartition =>
        markPartitionOffline(topicPartition)
      }
      newOfflinePartitions.map(_.topic).foreach { topic: String =>
        maybeRemoveTopicMetrics(topic)
      }
      highWatermarkCheckpoints = highWatermarkCheckpoints.filter { case (checkpointDir, _) => checkpointDir != dir }

      warn(s"Broker $localBrokerId stopped fetcher for partitions ${newOfflinePartitions.mkString(",")} and stopped moving logs " +
           s"for partitions ${partitionsWithOfflineFutureReplica.mkString(",")} because they are in the failed log directory $dir.")
    }
    logManager.handleLogDirFailure(dir)
    if (dir == new File(config.metadataLogDir).getAbsolutePath && config.processRoles.nonEmpty) {
      fatal(s"Shutdown broker because the metadata log dir $dir has failed")
      Exit.halt(1)
    }

    if (notifyController) {
      if (uuid.isDefined) {
        directoryEventHandler.handleFailure(uuid.get)
      } else {
        fatal(s"Unable to propagate directory failure disabled because directory $dir has no UUID")
        Exit.halt(1)
      }
    }
    warn(s"Stopped serving replicas in dir $dir")
  }

  def removeMetrics(): Unit = {
    ReplicaManager.MetricNames.foreach(metricsGroup.removeMetric)
  }

  def beginControlledShutdown(): Unit = {
    isInControlledShutdown = true
  }

  // High watermark do not need to be checkpointed only when under unit tests
  def shutdown(checkpointHW: Boolean = true): Unit = {
    info("Shutting down")
    removeMetrics()
    if (logDirFailureHandler != null)
      logDirFailureHandler.shutdown()
    replicaFetcherManager.shutdown()
    replicaAlterLogDirsManager.shutdown()
    delayedFetchPurgatory.shutdown()
    delayedRemoteFetchPurgatory.shutdown()
    delayedRemoteListOffsetsPurgatory.shutdown()
    delayedProducePurgatory.shutdown()
    delayedDeleteRecordsPurgatory.shutdown()
    delayedShareFetchPurgatory.shutdown()
    if (checkpointHW)
      checkpointHighWatermarks()
    replicaSelectorOpt.foreach(_.close)
    removeAllTopicMetrics()
    addPartitionsToTxnManager.foreach(_.shutdown())
    inklessAppendInterceptor.close()
    inklessFetchInterceptor.close()
    info("Shut down completely")
  }

  private def removeAllTopicMetrics(): Unit = {
    val allTopics = new util.HashSet[String]
    allPartitions.keys.foreach(partition =>
      if (allTopics.add(partition.topic())) {
        brokerTopicStats.removeMetrics(partition.topic())
      })
  }

  protected def createReplicaFetcherManager(metrics: Metrics, time: Time, threadNamePrefix: Option[String], quotaManager: ReplicationQuotaManager) = {
    new ReplicaFetcherManager(config, this, metrics, time, threadNamePrefix, quotaManager, () => metadataCache.metadataVersion(), brokerEpochSupplier)
  }

  protected def createReplicaAlterLogDirsManager(quotaManager: ReplicationQuotaManager, brokerTopicStats: BrokerTopicStats) = {
    new ReplicaAlterLogDirsManager(config, this, quotaManager, brokerTopicStats, directoryEventHandler)
  }

  private def createReplicaSelector(): Option[ReplicaSelector] = {
    config.replicaSelectorClassName.map { className =>
      val tmpReplicaSelector: ReplicaSelector = CoreUtils.createObject[ReplicaSelector](className)
      tmpReplicaSelector.configure(config.originals())
      tmpReplicaSelector
    }
  }

  def lastOffsetForLeaderEpoch(
    requestedEpochInfo: Seq[OffsetForLeaderTopic]
  ): Seq[OffsetForLeaderTopicResult] = {
    requestedEpochInfo.map { offsetForLeaderTopic =>
      val partitions = offsetForLeaderTopic.partitions.asScala.map { offsetForLeaderPartition =>
        val tp = new TopicPartition(offsetForLeaderTopic.topic, offsetForLeaderPartition.partition)
        getPartition(tp) match {
          case HostedPartition.Online(partition) =>
            val currentLeaderEpochOpt =
              if (offsetForLeaderPartition.currentLeaderEpoch == RecordBatch.NO_PARTITION_LEADER_EPOCH)
                Optional.empty[Integer]
              else
                Optional.of[Integer](offsetForLeaderPartition.currentLeaderEpoch)

            partition.lastOffsetForLeaderEpoch(
              currentLeaderEpochOpt,
              offsetForLeaderPartition.leaderEpoch,
              fetchOnlyFromLeader = true)

          case HostedPartition.Offline(_) =>
            new EpochEndOffset()
              .setPartition(offsetForLeaderPartition.partition)
              .setErrorCode(Errors.KAFKA_STORAGE_ERROR.code)

          case HostedPartition.None if metadataCache.contains(tp) =>
            new EpochEndOffset()
              .setPartition(offsetForLeaderPartition.partition)
              .setErrorCode(Errors.NOT_LEADER_OR_FOLLOWER.code)

          case HostedPartition.None =>
            new EpochEndOffset()
              .setPartition(offsetForLeaderPartition.partition)
              .setErrorCode(Errors.UNKNOWN_TOPIC_OR_PARTITION.code)
        }
      }

      new OffsetForLeaderTopicResult()
        .setTopic(offsetForLeaderTopic.topic)
        .setPartitions(partitions.toList.asJava)
    }
  }

  def activeProducerState(requestPartition: TopicPartition): DescribeProducersResponseData.PartitionResponse = {
    getPartitionOrError(requestPartition) match {
      case Left(error) => new DescribeProducersResponseData.PartitionResponse()
        .setPartitionIndex(requestPartition.partition)
        .setErrorCode(error.code)
      case Right(partition) => partition.activeProducerState
    }
  }

  private[kafka] def getOrCreatePartition(tp: TopicPartition,
                                          delta: TopicsDelta,
                                          topicId: Uuid): Option[(Partition, Boolean)] = {
    getPartition(tp) match {
      case HostedPartition.Offline(offlinePartition) =>
        if (offlinePartition.flatMap(p => p.topicId).contains(topicId)) {
          stateChangeLogger.warn(s"Unable to bring up new local leader $tp " +
            s"with topic id $topicId because it resides in an offline log " +
            "directory.")
          None
        } else {
          stateChangeLogger.info(s"Creating new partition $tp with topic id " + s"$topicId." +
            s"A topic with the same name but different id exists but it resides in an offline log " +
            s"directory.")
          val partition = Partition(new TopicIdPartition(topicId, tp), time, this)
          allPartitions.put(tp, HostedPartition.Online(partition))
          Some(partition, true)
        }

      case HostedPartition.Online(partition) =>
        if (partition.topicId.exists(_ != topicId)) {
          // Note: Partition#topicId will be None here if the Log object for this partition
          // has not been created.
          throw new IllegalStateException(s"Topic $tp exists, but its ID is " +
            s"${partition.topicId.get}, not $topicId as expected")
        }
        Some(partition, false)

      case HostedPartition.None =>
        if (delta.image().topicsById().containsKey(topicId)) {
          stateChangeLogger.error(s"Expected partition $tp with topic id " +
            s"$topicId to exist, but it was missing. Creating...")
        } else {
          stateChangeLogger.info(s"Creating new partition $tp with topic id " +
            s"$topicId.")
        }
        // it's a partition that we don't know about yet, so create it and mark it online
        val partition = Partition(new TopicIdPartition(topicId, tp), time, this)
        allPartitions.put(tp, HostedPartition.Online(partition))
        Some(partition, true)
    }
  }

  /**
   * Apply a KRaft topic change delta.
   *
   * @param delta           The delta to apply.
   * @param newImage        The new metadata image.
   */
  def applyDelta(delta: TopicsDelta, newImage: MetadataImage): Unit = {
    // Before taking the lock, compute the local changes
    val localChanges = delta.localChanges(config.nodeId)
    val metadataVersion = newImage.features().metadataVersionOrThrow()

    replicaStateChangeLock.synchronized {
      // Handle deleted partitions. We need to do this first because we might subsequently
      // create new partitions with the same names as the ones we are deleting here.
      if (!localChanges.deletes.isEmpty) {
        val deletes = localChanges.deletes.asScala
          .map { tp =>
            val isCurrentLeader = Option(delta.image().getTopic(tp.topic()))
              .map(image => image.partitions().get(tp.partition()))
              .exists(partition => partition.leader == config.nodeId)
            val deleteRemoteLog = delta.topicWasDeleted(tp.topic()) && isCurrentLeader
            new StopPartition(tp, true, deleteRemoteLog, false)
          }
          .toSet
        stateChangeLogger.info(s"Deleting ${deletes.size} partition(s).")
        stopPartitions(deletes).foreachEntry { (topicPartition, e) =>
          if (e.isInstanceOf[KafkaStorageException]) {
            stateChangeLogger.error(s"Unable to delete replica $topicPartition because " +
              "the local replica for the partition is in an offline log directory")
          } else {
            stateChangeLogger.error(s"Unable to delete replica $topicPartition because " +
              s"we got an unexpected ${e.getClass.getName} exception: ${e.getMessage}")
          }
        }
      }

      // Handle partitions which we are now the leader or follower for.
      if (!localChanges.leaders.isEmpty || !localChanges.followers.isEmpty) {
        val lazyOffsetCheckpoints = new LazyOffsetCheckpoints(this.highWatermarkCheckpoints.asJava)
        val leaderChangedPartitions = new mutable.HashSet[Partition]
        val followerChangedPartitions = new mutable.HashSet[Partition]
        if (!localChanges.leaders.isEmpty) {
          applyLocalLeadersDelta(leaderChangedPartitions, delta, lazyOffsetCheckpoints, localChanges.leaders.asScala, localChanges.directoryIds.asScala)
        }
        if (!localChanges.followers.isEmpty) {
          applyLocalFollowersDelta(followerChangedPartitions, newImage, delta, lazyOffsetCheckpoints, localChanges.followers.asScala, localChanges.directoryIds.asScala)
        }

        maybeAddLogDirFetchers(leaderChangedPartitions ++ followerChangedPartitions, lazyOffsetCheckpoints,
          name => Option(newImage.topics().getTopic(name)).map(_.id()))

        replicaFetcherManager.shutdownIdleFetcherThreads()
        replicaAlterLogDirsManager.shutdownIdleFetcherThreads()

        remoteLogManager.foreach(rlm => rlm.onLeadershipChange(leaderChangedPartitions.asJava, followerChangedPartitions.asJava, localChanges.topicIds()))
      }

      if (metadataVersion.isDirectoryAssignmentSupported) {
        // We only want to update the directoryIds if DirectoryAssignment is supported!
        localChanges.directoryIds.forEach(maybeUpdateTopicAssignment)
      }
    }
  }

  private def applyLocalLeadersDelta(
    changedPartitions: mutable.Set[Partition],
    delta: TopicsDelta,
    offsetCheckpoints: OffsetCheckpoints,
    localLeaders: mutable.Map[TopicPartition, LocalReplicaChanges.PartitionInfo],
    directoryIds: mutable.Map[TopicIdPartition, Uuid]
  ): Unit = {
    stateChangeLogger.info(s"Transitioning ${localLeaders.size} partition(s) to " +
      "local leaders.")
    replicaFetcherManager.removeFetcherForPartitions(localLeaders.keySet)
    localLeaders.foreachEntry { (tp, info) =>
      getOrCreatePartition(tp, delta, info.topicId).foreach { case (partition, isNew) =>
        try {
          val state = info.partition.toLeaderAndIsrPartitionState(tp, isNew)
          val partitionAssignedDirectoryId = directoryIds.find(_._1.topicPartition() == tp).map(_._2)
          partition.makeLeader(state, offsetCheckpoints, Some(info.topicId), partitionAssignedDirectoryId)

          changedPartitions.add(partition)
        } catch {
          case e: KafkaStorageException =>
            stateChangeLogger.info(s"Skipped the become-leader state change for $tp " +
              s"with topic id ${info.topicId} due to a storage error ${e.getMessage}")
            // If there is an offline log directory, a Partition object may have been created by
            // `getOrCreatePartition()` before `createLogIfNotExists()` failed to create local replica due
            // to KafkaStorageException. In this case `ReplicaManager.allPartitions` will map this topic-partition
            // to an empty Partition object. We need to map this topic-partition to OfflinePartition instead.
            markPartitionOffline(tp)
        }
      }
    }
  }

  private def applyLocalFollowersDelta(
    changedPartitions: mutable.Set[Partition],
    newImage: MetadataImage,
    delta: TopicsDelta,
    offsetCheckpoints: OffsetCheckpoints,
    localFollowers: mutable.Map[TopicPartition, LocalReplicaChanges.PartitionInfo],
    directoryIds: mutable.Map[TopicIdPartition, Uuid]
  ): Unit = {
    stateChangeLogger.info(s"Transitioning ${localFollowers.size} partition(s) to " +
      "local followers.")
    val partitionsToStartFetching = new mutable.HashMap[TopicPartition, Partition]
    val partitionsToStopFetching = new mutable.HashMap[TopicPartition, Boolean]
    val followerTopicSet = new mutable.HashSet[String]
    localFollowers.foreachEntry { (tp, info) =>
      getOrCreatePartition(tp, delta, info.topicId).foreach { case (partition, isNew) =>
        try {
          followerTopicSet.add(tp.topic)

          // We always update the follower state.
          // - This ensure that a replica with no leader can step down;
          // - This also ensures that the local replica is created even if the leader
          //   is unavailable. This is required to ensure that we include the partition's
          //   high watermark in the checkpoint file (see KAFKA-1647).
          val state = info.partition.toLeaderAndIsrPartitionState(tp, isNew)
          val partitionAssignedDirectoryId = directoryIds.find(_._1.topicPartition() == tp).map(_._2)
          val isNewLeaderEpoch = partition.makeFollower(state, offsetCheckpoints, Some(info.topicId), partitionAssignedDirectoryId)

          if (isInControlledShutdown && (info.partition.leader == NO_LEADER ||
              !info.partition.isr.contains(config.brokerId))) {
            // During controlled shutdown, replica with no leaders and replica
            // where this broker is not in the ISR are stopped.
            partitionsToStopFetching.put(tp, false)
          } else if (isNewLeaderEpoch) {
            // Invoke the follower transition listeners for the partition.
            partition.invokeOnBecomingFollowerListeners()
            // Otherwise, fetcher is restarted if the leader epoch has changed.
            partitionsToStartFetching.put(tp, partition)
          }

          changedPartitions.add(partition)
        } catch {
          case e: KafkaStorageException =>
            stateChangeLogger.error(s"Unable to start fetching $tp " +
              s"with topic ID ${info.topicId} due to a storage error ${e.getMessage}", e)
            replicaFetcherManager.addFailedPartition(tp)
            // If there is an offline log directory, a Partition object may have been created by
            // `getOrCreatePartition()` before `createLogIfNotExists()` failed to create local replica due
            // to KafkaStorageException. In this case `ReplicaManager.allPartitions` will map this topic-partition
            // to an empty Partition object. We need to map this topic-partition to OfflinePartition instead.
            markPartitionOffline(tp)

          case e: Throwable =>
            stateChangeLogger.error(s"Unable to start fetching $tp " +
              s"with topic ID ${info.topicId} due to ${e.getClass.getSimpleName}", e)
            replicaFetcherManager.addFailedPartition(tp)
        }
      }
    }

    if (partitionsToStartFetching.nonEmpty) {
      // Stopping the fetchers must be done first in order to initialize the fetch
      // position correctly.
      replicaFetcherManager.removeFetcherForPartitions(partitionsToStartFetching.keySet)
      stateChangeLogger.info(s"Stopped fetchers as part of become-follower for ${partitionsToStartFetching.size} partitions")

      val listenerName = config.interBrokerListenerName.value
      val partitionAndOffsets = new mutable.HashMap[TopicPartition, InitialFetchState]

      partitionsToStartFetching.foreachEntry { (topicPartition, partition) =>
        val nodeOpt = partition.leaderReplicaIdOpt
          .flatMap(leaderId => Option(newImage.cluster.broker(leaderId)))
          .flatMap(_.node(listenerName).toScala)

        nodeOpt match {
          case Some(node) =>
            val log = partition.localLogOrException
            partitionAndOffsets.put(topicPartition, InitialFetchState(
              log.topicId,
              new BrokerEndPoint(node.id, node.host, node.port),
              partition.getLeaderEpoch,
              initialFetchOffset(log)
            ))
          case None =>
            stateChangeLogger.trace(s"Unable to start fetching $topicPartition with topic ID ${partition.topicId} " +
              s"from leader ${partition.leaderReplicaIdOpt} because it is not alive.")
        }
      }

      replicaFetcherManager.addFetcherForPartitions(partitionAndOffsets)
      stateChangeLogger.info(s"Started fetchers as part of become-follower for ${partitionsToStartFetching.size} partitions")

      partitionsToStartFetching.foreach{ case (topicPartition, partition) =>
        completeDelayedOperationsWhenNotPartitionLeader(topicPartition, partition.topicId)}

      updateLeaderAndFollowerMetrics(followerTopicSet)
    }

    if (partitionsToStopFetching.nonEmpty) {
      val partitionsToStop = partitionsToStopFetching.map { case (tp, deleteLocalLog) => new StopPartition(tp, deleteLocalLog, false, false) }.toSet
      stopPartitions(partitionsToStop)
      stateChangeLogger.info(s"Stopped fetchers as part of controlled shutdown for ${partitionsToStop.size} partitions")
    }
  }

  private def maybeUpdateTopicAssignment(partition: TopicIdPartition, partitionDirectoryId: Uuid): Unit = {
    for {
      topicPartitionActualLog <- logManager.getLog(partition.topicPartition())
      topicPartitionActualDirectoryId <- logManager.directoryId(topicPartitionActualLog.dir.getParent)
      if partitionDirectoryId != topicPartitionActualDirectoryId
    } directoryEventHandler.handleAssignment(
      new common.TopicIdPartition(partition.topicId, partition.partition()),
      topicPartitionActualDirectoryId,
      "Applying metadata delta",
      () => ()
    )
  }
}<|MERGE_RESOLUTION|>--- conflicted
+++ resolved
@@ -27,12 +27,8 @@
 import kafka.server.HostedPartition.Online
 import kafka.server.QuotaFactory.QuotaManagers
 import kafka.server.ReplicaManager.{AtMinIsrPartitionCountMetricName, FailedIsrUpdatesPerSecMetricName, IsrExpandsPerSecMetricName, IsrShrinksPerSecMetricName, LeaderCountMetricName, OfflineReplicaCountMetricName, PartitionCountMetricName, PartitionsWithLateTransactionsCountMetricName, ProducerIdCountMetricName, ReassigningPartitionsMetricName, UnderMinIsrPartitionCountMetricName, UnderReplicatedPartitionsMetricName, createLogReadResult, isListOffsetsTimestampUnsupported}
-<<<<<<< HEAD
-import kafka.server.metadata.{InklessMetadataView, ZkMetadataCache}
-import kafka.server.share.{DelayedShareFetch, DelayedShareFetchKey, DelayedShareFetchPartitionKey}
-=======
+import kafka.server.metadata.InklessMetadataView
 import kafka.server.share.DelayedShareFetch
->>>>>>> 269e2d89
 import kafka.utils._
 import org.apache.kafka.common.errors._
 import org.apache.kafka.common.internals.Topic
@@ -1430,7 +1426,7 @@
         if (duplicatePartitions.contains(topicPartition)) {
           debug(s"OffsetRequest with correlation id $correlationId from client $clientId on partition $topicPartition " +
             s"failed because the partition is duplicated in the request.")
-          statusByPartition += topicPartition -> 
+          statusByPartition += topicPartition ->
             ListOffsetsPartitionStatus.builder().responseOpt(Optional.of(buildErrorResponse(Errors.INVALID_REQUEST, partition))).build()
         } else if (isListOffsetsTimestampUnsupported(partition.timestamp(), version)) {
           statusByPartition += topicPartition ->
@@ -1496,7 +1492,7 @@
                       _ : UnsupportedForMessageFormatException) =>
               debug(s"Offset request with correlation id $correlationId from client $clientId on " +
                 s"partition $topicPartition failed due to ${e.getMessage}")
-              statusByPartition += topicPartition -> 
+              statusByPartition += topicPartition ->
                 ListOffsetsPartitionStatus.builder().responseOpt(Optional.of(buildErrorResponse(Errors.forException(e), partition))).build()
             // Only V5 and newer ListOffset calls should get OFFSET_NOT_AVAILABLE
             case e: OffsetNotAvailableException =>
