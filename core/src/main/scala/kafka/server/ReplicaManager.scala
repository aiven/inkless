--- conflicted
+++ resolved
@@ -1305,18 +1305,15 @@
 
   def deleteRecords(timeout: Long,
                     offsetPerPartition: Map[TopicPartition, Long],
-<<<<<<< HEAD
-                    responseCallback: Map[TopicPartition, DeleteRecordsPartitionResult] => Unit): Unit = {
+                    responseCallback: Map[TopicPartition, DeleteRecordsPartitionResult] => Unit,
+                    allowInternalTopicDeletion: Boolean = false): Unit = {
+
     if (inklessDeleteRecordsInterceptor.exists(_.intercept(
       offsetPerPartition.view.mapValues(java.lang.Long.valueOf).toMap.asJava,
       r => responseCallback(r.asScala)))) {
       return
     }
 
-=======
-                    responseCallback: Map[TopicPartition, DeleteRecordsPartitionResult] => Unit,
-                    allowInternalTopicDeletion: Boolean = false): Unit = {
->>>>>>> 985bc995
     val timeBeforeLocalDeleteRecords = time.milliseconds
     val localDeleteRecordsResults = deleteRecordsOnLocalLog(offsetPerPartition, allowInternalTopicDeletion)
     debug("Delete records on local log in %d ms".format(time.milliseconds - timeBeforeLocalDeleteRecords))
