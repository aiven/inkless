/**
 * Licensed to the Apache Software Foundation (ASF) under one or more
 * contributor license agreements.  See the NOTICE file distributed with
 * this work for additional information regarding copyright ownership.
 * The ASF licenses this file to You under the Apache License, Version 2.0
 * (the "License"); you may not use this file except in compliance with
 * the License.  You may obtain a copy of the License at
 *
 *    http://www.apache.org/licenses/LICENSE-2.0
 *
 * Unless required by applicable law or agreed to in writing, software
 * distributed under the License is distributed on an "AS IS" BASIS,
 * WITHOUT WARRANTIES OR CONDITIONS OF ANY KIND, either express or implied.
 * See the License for the specific language governing permissions and
 * limitations under the License.
 */

package kafka.server

import io.aiven.inkless.control_plane.ControlPlane
import kafka.metrics.KafkaMetricsReporter
import kafka.raft.{DefaultExternalKRaftMetrics, KafkaRaftManager}
import kafka.server.Server.MetricsPrefix
import kafka.utils.{CoreUtils, Logging, VerifiableProperties}
import org.apache.kafka.common.metrics.Metrics
import org.apache.kafka.common.network.ListenerName
import org.apache.kafka.common.utils.{AppInfoParser, LogContext, Time, Utils}
import org.apache.kafka.controller.metrics.ControllerMetadataMetrics
import org.apache.kafka.image.MetadataProvenance
import org.apache.kafka.image.loader.MetadataLoader
import org.apache.kafka.image.loader.metrics.MetadataLoaderMetrics
import org.apache.kafka.image.publisher.metrics.SnapshotEmitterMetrics
import org.apache.kafka.image.publisher.{SnapshotEmitter, SnapshotGenerator}
import org.apache.kafka.metadata.ListenerInfo
import org.apache.kafka.metadata.MetadataRecordSerde
import org.apache.kafka.metadata.properties.MetaPropertiesEnsemble
import org.apache.kafka.raft.Endpoints
import org.apache.kafka.server.{ProcessRole, ServerSocketFactory}
import org.apache.kafka.server.common.ApiMessageAndVersion
import org.apache.kafka.server.fault.{FaultHandler, LoggingFaultHandler, ProcessTerminatingFaultHandler}
import org.apache.kafka.server.metrics.{BrokerServerMetrics, KafkaYammerMetrics}

import java.net.InetSocketAddress
import java.util.Arrays
import java.util.Optional
import java.util.concurrent.atomic.AtomicReference
import java.util.concurrent.{CompletableFuture, TimeUnit}
import java.util.{Collection => JCollection}
import java.util.{Map => JMap}
import scala.jdk.CollectionConverters._

/**
 * Creates a fault handler.
 */
trait FaultHandlerFactory {
  def build(
     name: String,
     fatal: Boolean,
     action: Runnable
  ): FaultHandler
}

/**
 * The standard FaultHandlerFactory which is used when we're not in a junit test.
 */
class StandardFaultHandlerFactory extends FaultHandlerFactory {
  override def build(
    name: String,
    fatal: Boolean,
    action: Runnable
  ): FaultHandler = {
    if (fatal) {
      new ProcessTerminatingFaultHandler.Builder()
        .setAction(action)
        .build()
    } else {
      new LoggingFaultHandler(name, action)
    }
  }
}

/**
 * The SharedServer manages the components which are shared between the BrokerServer and
 * ControllerServer. These shared components include the Raft manager, snapshot generator,
 * and metadata loader. A KRaft server running in combined mode as both a broker and a controller
 * will still contain only a single SharedServer instance.
 *
 * The SharedServer will be started as soon as either the broker or the controller needs it,
 * via the appropriate function (startForBroker or startForController). Similarly, it will be
 * stopped as soon as neither the broker nor the controller need it, via stopForBroker or
 * stopForController. One way of thinking about this is that both the broker and the controller
 * could hold a "reference" to this class, and we don't truly stop it until both have dropped
 * their reference. We opted to use two booleans here rather than a reference count in order to
 * make debugging easier and reduce the chance of resource leaks.
 */
class SharedServer(
  private val sharedServerConfig: KafkaConfig,
  val metaPropsEnsemble: MetaPropertiesEnsemble,
  val time: Time,
  private val _metrics: Metrics,
  val controllerQuorumVotersFuture: CompletableFuture[JMap[Integer, InetSocketAddress]],
  val bootstrapServers: JCollection[InetSocketAddress],
  val faultHandlerFactory: FaultHandlerFactory,
  val socketFactory: ServerSocketFactory
) extends Logging {
  KafkaMetricsReporter.startReporters(VerifiableProperties(sharedServerConfig.originals))
  KafkaYammerMetrics.INSTANCE.configure(sharedServerConfig.originals)

  private val logContext: LogContext = new LogContext(s"[SharedServer id=${sharedServerConfig.nodeId}] ")
  this.logIdent = logContext.logPrefix
  private var started = false
  private var usedByBroker: Boolean = false
  private var usedByController: Boolean = false
  val brokerConfig = new KafkaConfig(sharedServerConfig.props, false)
  val controllerConfig = new KafkaConfig(sharedServerConfig.props, false)
  @volatile var metrics: Metrics = _metrics
  @volatile var raftManager: KafkaRaftManager[ApiMessageAndVersion] = _
  @volatile var brokerMetrics: BrokerServerMetrics = _
  @volatile var controllerServerMetrics: ControllerMetadataMetrics = _
  @volatile var loader: MetadataLoader = _
  private val snapshotsDisabledReason = new AtomicReference[String](null)
  @volatile var snapshotEmitter: SnapshotEmitter = _
  @volatile private var snapshotGenerator: SnapshotGenerator = _
  @volatile private var metadataLoaderMetrics: MetadataLoaderMetrics = _

  @volatile var inklessControlPlane: Option[ControlPlane] = None

  def clusterId: String = metaPropsEnsemble.clusterId().get()

  def nodeId: Int = metaPropsEnsemble.nodeId().getAsInt

  private def isUsed(): Boolean = synchronized {
    usedByController || usedByBroker
  }

  /**
   * The start function called by the broker.
   */
  def startForBroker(): Unit = synchronized {
    if (!isUsed()) {
      start(Endpoints.empty())
    }
    usedByBroker = true
  }

  /**
   * The start function called by the controller.
   */
  def startForController(listenerInfo: ListenerInfo): Unit = synchronized {
    if (!isUsed()) {
      val endpoints = Endpoints.fromInetSocketAddresses(
        listenerInfo
          .listeners()
          .asScala
          .map { case (listenerName, endpoint) =>
            (
              ListenerName.normalised(listenerName),
              InetSocketAddress.createUnresolved(endpoint.host(), endpoint.port())
            )
          }
          .toMap
          .asJava
      )
      start(endpoints)
    }
    usedByController = true
  }

  /**
   * The stop function called by the broker.
   */
  def stopForBroker(): Unit = synchronized {
    if (usedByBroker) {
      usedByBroker = false
      if (!isUsed()) stop()
    }
  }

  /**
   * The stop function called by the controller.
   */
  def stopForController(): Unit = synchronized {
    if (usedByController) {
      usedByController = false
      if (!isUsed()) stop()
    }
  }

  private def raftManagerFaultHandler: FaultHandler = faultHandlerFactory.build(
    name = "raft manager",
    fatal = true,
    action = () => {}
  )

  /**
   * The fault handler to use when metadata loading fails.
   */
  private def metadataLoaderFaultHandler: FaultHandler = faultHandlerFactory.build(
    name = "metadata loading",
    fatal = sharedServerConfig.processRoles.contains(ProcessRole.ControllerRole),
    action = () => SharedServer.this.synchronized {
      Option(brokerMetrics).foreach(_.metadataLoadErrorCount.getAndIncrement())
      Option(controllerServerMetrics).foreach(_.incrementMetadataErrorCount())
      snapshotsDisabledReason.compareAndSet(null, "metadata loading fault")
    })

  /**
   * The fault handler to use when ControllerServer.startup throws an exception.
   */
  def controllerStartupFaultHandler: FaultHandler = faultHandlerFactory.build(
    name = "controller startup",
    fatal = true,
    action = () => SharedServer.this.synchronized {
      Option(controllerServerMetrics).foreach(_.incrementMetadataErrorCount())
      snapshotsDisabledReason.compareAndSet(null, "controller startup fault")
    })

  /**
   * The fault handler to use when the initial broker metadata load fails.
   */
  def initialBrokerMetadataLoadFaultHandler: FaultHandler = faultHandlerFactory.build(
    name = "initial broker metadata loading",
    fatal = true,
    action = () => SharedServer.this.synchronized {
      Option(brokerMetrics).foreach(_.metadataApplyErrorCount.getAndIncrement())
      Option(controllerServerMetrics).foreach(_.incrementMetadataErrorCount())
      snapshotsDisabledReason.compareAndSet(null, "initial broker metadata loading fault")
    })

  /**
   * The fault handler to use when the QuorumController experiences a fatal fault.
   */
  def fatalQuorumControllerFaultHandler: FaultHandler = faultHandlerFactory.build(
    name = "quorum controller",
    fatal = true,
    action = () => SharedServer.this.synchronized {
      Option(controllerServerMetrics).foreach(_.incrementMetadataErrorCount())
      snapshotsDisabledReason.compareAndSet(null, "quorum controller fatal fault")
    })

  /**
   * The fault handler to use when the QuorumController experiences a non-fatal fault.
   */
  def nonFatalQuorumControllerFaultHandler: FaultHandler = faultHandlerFactory.build(
    name = "quorum controller",
    fatal = false,
    action = () => SharedServer.this.synchronized {
      Option(controllerServerMetrics).foreach(_.incrementMetadataErrorCount())
    })

  /**
   * The fault handler to use when metadata cannot be published.
   */
  def metadataPublishingFaultHandler: FaultHandler = faultHandlerFactory.build(
    name = "metadata publishing",
    fatal = false,
    action = () => SharedServer.this.synchronized {
      Option(brokerMetrics).foreach(_.metadataApplyErrorCount.getAndIncrement())
      Option(controllerServerMetrics).foreach(_.incrementMetadataErrorCount())
      // Note: snapshot generation does not need to be disabled for a publishing fault.
    })

  private def start(listenerEndpoints: Endpoints): Unit = synchronized {
    if (started) {
      debug("SharedServer has already been started.")
    } else {
      info("Starting SharedServer")
      try {
        if (metrics == null) {
          // Recreate the metrics object if we're restarting a stopped SharedServer object.
          // This is only done in tests.
          metrics = new Metrics()
        }
        sharedServerConfig.dynamicConfig.initialize(clientMetricsReceiverPluginOpt = None)

        if (sharedServerConfig.processRoles.contains(ProcessRole.BrokerRole)) {
          brokerMetrics = new BrokerServerMetrics(metrics)
        }
        if (sharedServerConfig.processRoles.contains(ProcessRole.ControllerRole)) {
          controllerServerMetrics = new ControllerMetadataMetrics(Optional.of(KafkaYammerMetrics.defaultRegistry()))
        }

<<<<<<< HEAD
        inklessControlPlane = Some(ControlPlane.create(sharedServerConfig.inklessConfig, time))
=======
        val externalKRaftMetrics = new DefaultExternalKRaftMetrics(Option(brokerMetrics), Option(controllerServerMetrics))
>>>>>>> 101e15bb

        val _raftManager = new KafkaRaftManager[ApiMessageAndVersion](
          clusterId,
          sharedServerConfig,
          metaPropsEnsemble.logDirProps.get(metaPropsEnsemble.metadataLogDir.get).directoryId.get,
          new MetadataRecordSerde,
          KafkaRaftServer.MetadataPartition,
          KafkaRaftServer.MetadataTopicId,
          time,
          metrics,
          externalKRaftMetrics,
          Some(s"kafka-${sharedServerConfig.nodeId}-raft"), // No dash expected at the end
          controllerQuorumVotersFuture,
          bootstrapServers,
          listenerEndpoints,
          raftManagerFaultHandler
        )
        raftManager = _raftManager
        _raftManager.startup()

        metadataLoaderMetrics = if (brokerMetrics != null) {
          new MetadataLoaderMetrics(Optional.of(KafkaYammerMetrics.defaultRegistry()),
            elapsedNs => brokerMetrics.updateBatchProcessingTime(elapsedNs),
            batchSize => brokerMetrics.updateBatchSize(batchSize),
            brokerMetrics.lastAppliedImageProvenance)
        } else {
          new MetadataLoaderMetrics(Optional.of(KafkaYammerMetrics.defaultRegistry()),
            _ => {},
            _ => {},
            new AtomicReference[MetadataProvenance](MetadataProvenance.EMPTY))
        }
        val loaderBuilder = new MetadataLoader.Builder().
          setNodeId(nodeId).
          setTime(time).
          setThreadNamePrefix(s"kafka-${sharedServerConfig.nodeId}-").
          setFaultHandler(metadataLoaderFaultHandler).
          setHighWaterMarkAccessor(() => _raftManager.client.highWatermark()).
          setMetrics(metadataLoaderMetrics)
        loader = loaderBuilder.build()
        snapshotEmitter = new SnapshotEmitter.Builder().
          setNodeId(nodeId).
          setRaftClient(_raftManager.client).
          setMetrics(new SnapshotEmitterMetrics(
            Optional.of(KafkaYammerMetrics.defaultRegistry()), time)).
          build()
        snapshotGenerator = new SnapshotGenerator.Builder(snapshotEmitter).
          setNodeId(nodeId).
          setTime(time).
          setFaultHandler(metadataPublishingFaultHandler).
          setMaxBytesSinceLastSnapshot(sharedServerConfig.metadataSnapshotMaxNewRecordBytes).
          setMaxTimeSinceLastSnapshotNs(TimeUnit.MILLISECONDS.toNanos(sharedServerConfig.metadataSnapshotMaxIntervalMs)).
          setDisabledReason(snapshotsDisabledReason).
          setThreadNamePrefix(s"kafka-${sharedServerConfig.nodeId}-").
          build()
        try {
          loader.installPublishers(Arrays.asList(snapshotGenerator)).get()
        } catch {
          case t: Throwable => {
            error("Unable to install metadata publishers", t)
            throw new RuntimeException("Unable to install metadata publishers.", t)
          }
        }
        _raftManager.register(loader)
        debug("Completed SharedServer startup.")
        started = true
      } catch {
        case e: Throwable => {
          error("Got exception while starting SharedServer", e)
          stop()
          throw e
        }
      }
    }
  }

  def ensureNotRaftLeader(): Unit = synchronized {
    // Ideally, this would just resign our leadership, if we had it. But we don't have an API in
    // RaftManager for that yet, so shut down the RaftManager.
    Option(raftManager).foreach(_raftManager => {
      CoreUtils.swallow(_raftManager.shutdown(), this)
      raftManager = null
    })
  }

  private def stop(): Unit = synchronized {
    if (!started) {
      debug("SharedServer is not running.")
    } else {
      info("Stopping SharedServer")
      if (loader != null) {
        CoreUtils.swallow(loader.beginShutdown(), this)
      }
      if (snapshotGenerator != null) {
        CoreUtils.swallow(snapshotGenerator.beginShutdown(), this)
      }
      Utils.closeQuietly(loader, "loader")
      loader = null
      Utils.closeQuietly(metadataLoaderMetrics, "metadata loader metrics")
      metadataLoaderMetrics = null
      Utils.closeQuietly(snapshotGenerator, "snapshot generator")
      snapshotGenerator = null
      if (raftManager != null) {
        CoreUtils.swallow(raftManager.shutdown(), this)
        raftManager = null
      }

      // Inkless
      inklessControlPlane.foreach(Utils.closeQuietly(_, "inkless control plane"))

      Utils.closeQuietly(controllerServerMetrics, "controller server metrics")
      controllerServerMetrics = null
      Utils.closeQuietly(brokerMetrics, "broker metrics")
      brokerMetrics = null
      Utils.closeQuietly(metrics, "metrics")
      metrics = null
      CoreUtils.swallow(AppInfoParser.unregisterAppInfo(MetricsPrefix, sharedServerConfig.nodeId.toString, metrics), this)
      started = false
    }
  }
}<|MERGE_RESOLUTION|>--- conflicted
+++ resolved
@@ -280,11 +280,9 @@
           controllerServerMetrics = new ControllerMetadataMetrics(Optional.of(KafkaYammerMetrics.defaultRegistry()))
         }
 
-<<<<<<< HEAD
+        val externalKRaftMetrics = new DefaultExternalKRaftMetrics(Option(brokerMetrics), Option(controllerServerMetrics))
+
         inklessControlPlane = Some(ControlPlane.create(sharedServerConfig.inklessConfig, time))
-=======
-        val externalKRaftMetrics = new DefaultExternalKRaftMetrics(Option(brokerMetrics), Option(controllerServerMetrics))
->>>>>>> 101e15bb
 
         val _raftManager = new KafkaRaftManager[ApiMessageAndVersion](
           clusterId,
