--- conflicted
+++ resolved
@@ -113,9 +113,6 @@
 
   def features(): FinalizedFeatures
 
-<<<<<<< HEAD
-  def isInklessTopic(topic: String): Boolean
-=======
   def describeClientQuotas(request: DescribeClientQuotasRequestData): DescribeClientQuotasResponseData
 
   def describeScramCredentials(request: DescribeUserScramCredentialsRequestData): DescribeUserScramCredentialsResponseData
@@ -143,7 +140,8 @@
     maximumNumberOfPartitions: Int,
     ignoreTopicsWithExceptions: Boolean
   ): DescribeTopicPartitionsResponseData
->>>>>>> 101e15bb
+
+  def isInklessTopic(topic: String): Boolean
 }
 
 object MetadataCache {
