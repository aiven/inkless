/**
 * Licensed to the Apache Software Foundation (ASF) under one or more
 * contributor license agreements.  See the NOTICE file distributed with
 * this work for additional information regarding copyright ownership.
 * The ASF licenses this file to You under the Apache License, Version 2.0
 * (the "License"); you may not use this file except in compliance with
 * the License.  You may obtain a copy of the License at
 *
 *    http://www.apache.org/licenses/LICENSE-2.0
 *
 * Unless required by applicable law or agreed to in writing, software
 * distributed under the License is distributed on an "AS IS" BASIS,
 * WITHOUT WARRANTIES OR CONDITIONS OF ANY KIND, either express or implied.
 * See the License for the specific language governing permissions and
 * limitations under the License.
 */

package kafka.server

import kafka.server.metadata.KRaftMetadataCache
import org.apache.kafka.admin.BrokerMetadata
import org.apache.kafka.common.internals.Topic
import org.apache.kafka.common.message.{DescribeClientQuotasRequestData, DescribeClientQuotasResponseData, DescribeTopicPartitionsResponseData, DescribeUserScramCredentialsRequestData, DescribeUserScramCredentialsResponseData, MetadataResponseData}
import org.apache.kafka.common.network.ListenerName
import org.apache.kafka.common.{Cluster, Node, PartitionInfo, TopicPartition, Uuid}
import org.apache.kafka.image.MetadataImage
import org.apache.kafka.metadata.{BrokerRegistration, ConfigRepository, LeaderAndIsr, PartitionRegistration}
import org.apache.kafka.server.common.{FinalizedFeatures, KRaftVersion, MetadataVersion}

import java.util
import java.util.Collections
import java.util.concurrent.ThreadLocalRandom
import java.util.function.Supplier
import scala.collection._
import scala.jdk.CollectionConverters.CollectionHasAsScala

trait MetadataCache extends ConfigRepository {
  /**
   * Return topic metadata for a given set of topics and listener. See KafkaApis#handleTopicMetadataRequest for details
   * on the use of the two boolean flags.
   *
   * @param topics                      The set of topics.
   * @param listenerName                The listener name.
   * @param errorUnavailableEndpoints   If true, we return an error on unavailable brokers. This is used to support
   *                                    MetadataResponse version 0.
   * @param errorUnavailableListeners   If true, return LEADER_NOT_AVAILABLE if the listener is not found on the leader.
   *                                    This is used for MetadataResponse versions 0-5.
   * @return                            A collection of topic metadata.
   */
  def getTopicMetadata(
    topics: collection.Set[String],
    listenerName: ListenerName,
    errorUnavailableEndpoints: Boolean = false,
    errorUnavailableListeners: Boolean = false): collection.Seq[MetadataResponseData.MetadataResponseTopic]

  def getAllTopics(): collection.Set[String]

  def getTopicPartitions(topicName: String): collection.Set[TopicPartition]

  def hasAliveBroker(brokerId: Int): Boolean

  def getAliveBrokers(): Iterable[BrokerMetadata]

  def getAliveBrokerEpoch(brokerId: Int): Option[Long]

  def isBrokerFenced(brokerId: Int): Boolean

  def isBrokerShuttingDown(brokerId: Int): Boolean

  def getTopicId(topicName: String): Uuid

  def getTopicName(topicId: Uuid): Option[String]

  def getAliveBrokerNode(brokerId: Int, listenerName: ListenerName): Option[Node]

  def getAliveBrokerNodes(listenerName: ListenerName): Iterable[Node]

  def getBrokerNodes(listenerName: ListenerName): Iterable[Node]

  def getLeaderAndIsr(topic: String, partitionId: Int): Option[LeaderAndIsr]

  /**
   * Return the number of partitions in the given topic, or None if the given topic does not exist.
   */
  def numPartitions(topic: String): Option[Int]

  def topicNamesToIds(): util.Map[String, Uuid]

  def topicIdsToNames(): util.Map[Uuid, String]

  def topicIdInfo(): (util.Map[String, Uuid], util.Map[Uuid, String])

  /**
   * Get a partition leader's endpoint
   *
   * @return  If the leader is known, and the listener name is available, return Some(node). If the leader is known,
   *          but the listener is unavailable, return Some(Node.NO_NODE). Otherwise, if the leader is not known,
   *          return None
   */
  def getPartitionLeaderEndpoint(topic: String, partitionId: Int, listenerName: ListenerName): Option[Node]

  def getPartitionReplicaEndpoints(tp: TopicPartition, listenerName: ListenerName): Map[Int, Node]

  def getClusterMetadata(clusterId: String, listenerName: ListenerName): Cluster

  def contains(topic: String): Boolean

  def contains(tp: TopicPartition): Boolean

  def metadataVersion(): MetadataVersion

  def getRandomAliveBrokerId: Option[Int]

  def features(): FinalizedFeatures

<<<<<<< HEAD
  def isInklessTopic(topic: String): Boolean
=======
  def describeClientQuotas(request: DescribeClientQuotasRequestData): DescribeClientQuotasResponseData

  def describeScramCredentials(request: DescribeUserScramCredentialsRequestData): DescribeUserScramCredentialsResponseData

  /**
   * Get the topic metadata for the given topics.
   *
   * The quota is used to limit the number of partitions to return. The NextTopicPartition field points to the first
   * partition can't be returned due the limit.
   * If a topic can't return any partition due to quota limit reached, this topic will not be included in the response.
   *
   * Note, the topics should be sorted in alphabetical order. The topics in the DescribeTopicPartitionsResponseData
   * will also be sorted in alphabetical order.
   *
   * @param topics                        The iterator of topics and their corresponding first partition id to fetch.
   * @param listenerName                  The listener name.
   * @param topicPartitionStartIndex      The start partition index for the first topic
   * @param maximumNumberOfPartitions     The max number of partitions to return.
   * @param ignoreTopicsWithExceptions    Whether ignore the topics with exception.
   */
  def describeTopicResponse(
    topics: Iterator[String],
    listenerName: ListenerName,
    topicPartitionStartIndex: String => Int,
    maximumNumberOfPartitions: Int,
    ignoreTopicsWithExceptions: Boolean
  ): DescribeTopicPartitionsResponseData
>>>>>>> 269e2d89
}

object MetadataCache {
  def kRaftMetadataCache(
    brokerId: Int,
    kraftVersionSupplier: Supplier[KRaftVersion]
  ): KRaftMetadataCache = {
    new KRaftMetadataCache(brokerId, kraftVersionSupplier)
  }

  def toCluster(clusterId: String, image: MetadataImage): Cluster = {
    val brokerToNodes = new util.HashMap[Integer, util.List[Node]]
    image.cluster().brokers()
      .values().stream()
      .filter(broker => !broker.fenced())
      .forEach { broker => brokerToNodes.put(broker.id(), broker.nodes()) }

    def getNodes(id: Int): util.List[Node] = brokerToNodes.get(id)

    val partitionInfos = new util.ArrayList[PartitionInfo]
    val internalTopics = new util.HashSet[String]

    def toArray(replicas: Array[Int]): Array[Node] = {
      util.Arrays.stream(replicas)
        .mapToObj(replica => getNodes(replica))
        .flatMap(replica => replica.stream()).toArray(size => new Array[Node](size))
    }

    val topicImages = image.topics().topicsByName().values()
    if (topicImages != null) {
      topicImages.forEach { topic =>
        topic.partitions().forEach { (key, value) =>
          val partitionId = key
          val partition = value
          val nodes = getNodes(partition.leader)
          if (nodes != null) {
            nodes.forEach(node => {
              partitionInfos.add(new PartitionInfo(topic.name(),
                partitionId,
                node,
                toArray(partition.replicas),
                toArray(partition.isr),
                getOfflineReplicas(image, partition).stream()
                  .map(replica => getNodes(replica))
                  .flatMap(replica => replica.stream()).toArray(size => new Array[Node](size))))
            })
            if (Topic.isInternal(topic.name())) {
              internalTopics.add(topic.name())
            }
          }
        }
      }
    }

    val controllerNode = getNodes(getRandomAliveBroker(image).getOrElse(-1)) match {
      case null => Node.noNode()
      case nodes => nodes.get(0)
    }
    // Note: the constructor of Cluster does not allow us to reference unregistered nodes.
    // So, for example, if partition foo-0 has replicas [1, 2] but broker 2 is not
    // registered, we pass its replicas as [1, -1]. This doesn't make a lot of sense, but
    // we are duplicating the behavior of ZkMetadataCache, for now.
    new Cluster(clusterId, brokerToNodes.values().stream().flatMap(n => n.stream()).collect(util.stream.Collectors.toList()),
      partitionInfos, Collections.emptySet(), internalTopics, controllerNode)
  }

  private def getOfflineReplicas(image: MetadataImage,
                                 partition: PartitionRegistration,
                                 listenerName: ListenerName = null): util.List[Integer] = {
    val offlineReplicas = new util.ArrayList[Integer](0)
    for (brokerId <- partition.replicas) {
      Option(image.cluster().broker(brokerId)) match {
        case None => offlineReplicas.add(brokerId)
        case Some(broker) => if (listenerName == null || isReplicaOffline(partition, listenerName, broker)) {
          offlineReplicas.add(brokerId)
        }
      }
    }
    offlineReplicas
  }

  private def isReplicaOffline(partition: PartitionRegistration, listenerName: ListenerName, broker: BrokerRegistration) =
    broker.fenced() || !broker.listeners().containsKey(listenerName.value()) || isReplicaInOfflineDir(broker, partition)

  private def isReplicaInOfflineDir(broker: BrokerRegistration, partition: PartitionRegistration): Boolean =
    !broker.hasOnlineDir(partition.directory(broker.id()))

  private def getRandomAliveBroker(image: MetadataImage): Option[Int] = {
    val aliveBrokers = getAliveBrokers(image).toList
    if (aliveBrokers.isEmpty) {
      None
    } else {
      Some(aliveBrokers(ThreadLocalRandom.current().nextInt(aliveBrokers.size)).id)
    }
  }

  private def getAliveBrokers(image: MetadataImage): Iterable[BrokerMetadata] = {
    image.cluster().brokers().values().asScala.filterNot(_.fenced()).
      map(b => new BrokerMetadata(b.id, b.rack))
  }
}<|MERGE_RESOLUTION|>--- conflicted
+++ resolved
@@ -113,9 +113,8 @@
 
   def features(): FinalizedFeatures
 
-<<<<<<< HEAD
   def isInklessTopic(topic: String): Boolean
-=======
+
   def describeClientQuotas(request: DescribeClientQuotasRequestData): DescribeClientQuotasResponseData
 
   def describeScramCredentials(request: DescribeUserScramCredentialsRequestData): DescribeUserScramCredentialsResponseData
@@ -143,7 +142,6 @@
     maximumNumberOfPartitions: Int,
     ignoreTopicsWithExceptions: Boolean
   ): DescribeTopicPartitionsResponseData
->>>>>>> 269e2d89
 }
 
 object MetadataCache {
