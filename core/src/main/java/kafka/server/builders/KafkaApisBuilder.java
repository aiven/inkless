/*
 * Licensed to the Apache Software Foundation (ASF) under one or more
 * contributor license agreements. See the NOTICE file distributed with
 * this work for additional information regarding copyright ownership.
 * The ASF licenses this file to You under the Apache License, Version 2.0
 * (the "License"); you may not use this file except in compliance with
 * the License. You may obtain a copy of the License at
 *
 *    http://www.apache.org/licenses/LICENSE-2.0
 *
 * Unless required by applicable law or agreed to in writing, software
 * distributed under the License is distributed on an "AS IS" BASIS,
 * WITHOUT WARRANTIES OR CONDITIONS OF ANY KIND, either express or implied.
 * See the License for the specific language governing permissions and
 * limitations under the License.
 */

package kafka.server.builders;

import kafka.coordinator.transaction.TransactionCoordinator;
import kafka.network.RequestChannel;
import kafka.server.AutoTopicCreationManager;
import kafka.server.FetchManager;
import kafka.server.ForwardingManager;
import kafka.server.KafkaApis;
import kafka.server.KafkaConfig;
import kafka.server.QuotaFactory.QuotaManagers;
import kafka.server.ReplicaManager;
import kafka.server.share.SharePartitionManager;

import org.apache.kafka.common.internals.Plugin;
import org.apache.kafka.common.metrics.Metrics;
import org.apache.kafka.common.utils.Time;
import org.apache.kafka.coordinator.group.GroupConfigManager;
import org.apache.kafka.coordinator.group.GroupCoordinator;
import org.apache.kafka.coordinator.share.ShareCoordinator;
import org.apache.kafka.metadata.ConfigRepository;
import org.apache.kafka.metadata.MetadataCache;
import org.apache.kafka.server.ApiVersionManager;
import org.apache.kafka.server.ClientMetricsManager;
import org.apache.kafka.server.DelegationTokenManager;
import org.apache.kafka.server.authorizer.Authorizer;
import org.apache.kafka.storage.log.metrics.BrokerTopicStats;

import java.util.Map;
import java.util.Optional;

import scala.jdk.javaapi.OptionConverters;

public class KafkaApisBuilder {
    private RequestChannel requestChannel = null;
    private ForwardingManager forwardingManager = null;
    private ReplicaManager replicaManager = null;
    private GroupCoordinator groupCoordinator = null;
    private TransactionCoordinator txnCoordinator = null;
    private AutoTopicCreationManager autoTopicCreationManager = null;
    private int brokerId = 0;
    private KafkaConfig config = null;
    private ConfigRepository configRepository = null;
    private MetadataCache metadataCache = null;
    private Metrics metrics = null;
    private Optional<Plugin<Authorizer>> authorizerPlugin = Optional.empty();
    private QuotaManagers quotas = null;
    private FetchManager fetchManager = null;
    private SharePartitionManager sharePartitionManager = null;
    private BrokerTopicStats brokerTopicStats = null;
    private String clusterId = "clusterId";
    private Time time = Time.SYSTEM;
    private DelegationTokenManager tokenManager = null;
    private ApiVersionManager apiVersionManager = null;
    private ClientMetricsManager clientMetricsManager = null;
    private ShareCoordinator shareCoordinator = null;
    private GroupConfigManager groupConfigManager = null;

    public KafkaApisBuilder setRequestChannel(RequestChannel requestChannel) {
        this.requestChannel = requestChannel;
        return this;
    }

    public KafkaApisBuilder setForwardingManager(ForwardingManager forwardingManager) {
        this.forwardingManager = forwardingManager;
        return this;
    }

    public KafkaApisBuilder setReplicaManager(ReplicaManager replicaManager) {
        this.replicaManager = replicaManager;
        return this;
    }

    public KafkaApisBuilder setGroupCoordinator(GroupCoordinator groupCoordinator) {
        this.groupCoordinator = groupCoordinator;
        return this;
    }

    public KafkaApisBuilder setTxnCoordinator(TransactionCoordinator txnCoordinator) {
        this.txnCoordinator = txnCoordinator;
        return this;
    }

    public KafkaApisBuilder setShareCoordinator(ShareCoordinator shareCoordinator) {
        this.shareCoordinator = shareCoordinator;
        return this;
    }

    public KafkaApisBuilder setAutoTopicCreationManager(AutoTopicCreationManager autoTopicCreationManager) {
        this.autoTopicCreationManager = autoTopicCreationManager;
        return this;
    }

    public KafkaApisBuilder setBrokerId(int brokerId) {
        this.brokerId = brokerId;
        return this;
    }

    public KafkaApisBuilder setConfig(KafkaConfig config) {
        this.config = config;
        return this;
    }

    public KafkaApisBuilder setConfigRepository(ConfigRepository configRepository) {
        this.configRepository = configRepository;
        return this;
    }

    public KafkaApisBuilder setMetadataCache(MetadataCache metadataCache) {
        this.metadataCache = metadataCache;
        return this;
    }

    public KafkaApisBuilder setMetrics(Metrics metrics) {
        this.metrics = metrics;
        return this;
    }

    public KafkaApisBuilder setAuthorizerPlugin(Optional<Plugin<Authorizer>> authorizerPlugin) {
        this.authorizerPlugin = authorizerPlugin;
        return this;
    }

    public KafkaApisBuilder setQuotas(QuotaManagers quotas) {
        this.quotas = quotas;
        return this;
    }

    public KafkaApisBuilder setFetchManager(FetchManager fetchManager) {
        this.fetchManager = fetchManager;
        return this;
    }

    public KafkaApisBuilder setSharePartitionManager(SharePartitionManager sharePartitionManager) {
        this.sharePartitionManager = sharePartitionManager;
        return this;
    }

    public KafkaApisBuilder setBrokerTopicStats(BrokerTopicStats brokerTopicStats) {
        this.brokerTopicStats = brokerTopicStats;
        return this;
    }

    public KafkaApisBuilder setClusterId(String clusterId) {
        this.clusterId = clusterId;
        return this;
    }

    public KafkaApisBuilder setTime(Time time) {
        this.time = time;
        return this;
    }

    public KafkaApisBuilder setTokenManager(DelegationTokenManager tokenManager) {
        this.tokenManager = tokenManager;
        return this;
    }

    public KafkaApisBuilder setApiVersionManager(ApiVersionManager apiVersionManager) {
        this.apiVersionManager = apiVersionManager;
        return this;
    }

    public KafkaApisBuilder setClientMetricsManager(ClientMetricsManager clientMetricsManager) {
        this.clientMetricsManager = clientMetricsManager;
        return this;
    }

    public KafkaApisBuilder setGroupConfigManager(GroupConfigManager groupConfigManager) {
        this.groupConfigManager = groupConfigManager;
        return this;
    }

    @SuppressWarnings({"CyclomaticComplexity"})
    public KafkaApis build() {
        if (requestChannel == null) throw new RuntimeException("you must set requestChannel");
        if (forwardingManager == null) throw new RuntimeException("you must set forwardingManager");
        if (replicaManager == null) throw new RuntimeException("You must set replicaManager");
        if (groupCoordinator == null) throw new RuntimeException("You must set groupCoordinator");
        if (txnCoordinator == null) throw new RuntimeException("You must set txnCoordinator");
        if (shareCoordinator == null) throw new RuntimeException("You must set shareCoordinator");
        if (autoTopicCreationManager == null) throw new RuntimeException("You must set autoTopicCreationManager");
        if (config == null) config = new KafkaConfig(Map.of());
        if (configRepository == null) throw new RuntimeException("You must set configRepository");
        if (metadataCache == null) throw new RuntimeException("You must set metadataCache");
        if (metrics == null) throw new RuntimeException("You must set metrics");
        if (quotas == null) throw new RuntimeException("You must set quotas");
        if (fetchManager == null) throw new RuntimeException("You must set fetchManager");
        if (sharePartitionManager == null) throw new RuntimeException("You must set sharePartitionManager");
        if (clientMetricsManager == null) throw new RuntimeException("You must set clientMetricsManager");
        if (brokerTopicStats == null) brokerTopicStats = new BrokerTopicStats(config.remoteLogManagerConfig().isRemoteStorageSystemEnabled());
        if (apiVersionManager == null) throw new RuntimeException("You must set apiVersionManager");
        if (groupConfigManager == null) throw new RuntimeException("You must set groupConfigManager");

        return new KafkaApis(requestChannel,
                             forwardingManager,
                             replicaManager,
                             groupCoordinator,
                             txnCoordinator,
                             shareCoordinator,
                             autoTopicCreationManager,
                             brokerId,
                             config,
                             configRepository,
                             metadataCache,
                             metrics,
                             OptionConverters.toScala(authorizerPlugin),
                             quotas,
                             fetchManager,
                             sharePartitionManager,
                             brokerTopicStats,
                             clusterId,
                             time,
                             tokenManager,
                             apiVersionManager,
                             clientMetricsManager,
<<<<<<< HEAD
                             OptionConverters.toScala(Optional.empty()));
=======
                             groupConfigManager);
>>>>>>> ff58e90d
    }
}<|MERGE_RESOLUTION|>--- conflicted
+++ resolved
@@ -230,10 +230,7 @@
                              tokenManager,
                              apiVersionManager,
                              clientMetricsManager,
-<<<<<<< HEAD
+                             groupConfigManager,
                              OptionConverters.toScala(Optional.empty()));
-=======
-                             groupConfigManager);
->>>>>>> ff58e90d
     }
 }