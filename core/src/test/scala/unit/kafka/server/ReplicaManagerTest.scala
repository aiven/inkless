/**
 * Licensed to the Apache Software Foundation (ASF) under one or more
 * contributor license agreements.  See the NOTICE file distributed with
 * this work for additional information regarding copyright ownership.
 * The ASF licenses this file to You under the Apache License, Version 2.0
 * (the "License"); you may not use this file except in compliance with
 * the License.  You may obtain a copy of the License at
 *
 * http://www.apache.org/licenses/LICENSE-2.0
 *
 * Unless required by applicable law or agreed to in writing, software
 * distributed under the License is distributed on an "AS IS" BASIS,
 * WITHOUT WARRANTIES OR CONDITIONS OF ANY KIND, either express or implied.
 * See the License for the specific language governing permissions and
 * limitations under the License.
 */

package kafka.server

import com.yammer.metrics.core.{Gauge, Meter, Timer}
import io.aiven.inkless.produce.AppendInterceptor
import kafka.cluster.PartitionTest.MockPartitionListener
import kafka.cluster.Partition
import kafka.log.{LogManager, UnifiedLog}
import kafka.log.remote.RemoteLogManager
import org.apache.kafka.server.log.remote.quota.RLMQuotaManagerConfig.INACTIVE_SENSOR_EXPIRATION_TIME_SECONDS
import org.apache.kafka.server.log.remote.quota.RLMQuotaMetrics
import kafka.server.QuotaFactory.{QuotaManagers, UNBOUNDED_QUOTA}
import kafka.server.epoch.util.MockBlockingSender
import kafka.server.share.{DelayedShareFetch, SharePartition}
import kafka.utils.TestUtils.waitUntilTrue
import kafka.utils.{Pool, TestUtils}
import org.apache.kafka.clients.FetchSessionHandler
import org.apache.kafka.common.{DirectoryId, IsolationLevel, Node, TopicIdPartition, TopicPartition, Uuid}
import org.apache.kafka.common.compress.Compression
import org.apache.kafka.common.config.TopicConfig
import org.apache.kafka.common.errors.InvalidPidMappingException
import org.apache.kafka.common.internals.Topic
import org.apache.kafka.common.message.{DeleteRecordsResponseData, ShareFetchResponseData}
import org.apache.kafka.common.message.OffsetForLeaderEpochResponseData.EpochEndOffset
import org.apache.kafka.common.metadata.{PartitionChangeRecord, PartitionRecord, RemoveTopicRecord, TopicRecord}
import org.apache.kafka.common.metrics.Metrics
import org.apache.kafka.common.network.ListenerName
import org.apache.kafka.common.protocol.{ApiKeys, Errors}
import org.apache.kafka.common.record._
import org.apache.kafka.common.replica.ClientMetadata.DefaultClientMetadata
import org.apache.kafka.common.replica.ReplicaView.DefaultReplicaView
import org.apache.kafka.common.replica.{ClientMetadata, PartitionView, ReplicaSelector, ReplicaView}
import org.apache.kafka.common.requests.FetchRequest.PartitionData
import org.apache.kafka.common.requests.ProduceResponse.PartitionResponse
import org.apache.kafka.common.requests._
import org.apache.kafka.common.security.auth.KafkaPrincipal
import org.apache.kafka.common.utils.{LogContext, Time, Utils}
import org.apache.kafka.coordinator.transaction.TransactionLogConfig
import org.apache.kafka.image._
import org.apache.kafka.metadata.LeaderConstants.NO_LEADER
import org.apache.kafka.metadata.LeaderAndIsr
import org.apache.kafka.metadata.properties.{MetaProperties, MetaPropertiesEnsemble, MetaPropertiesVersion, PropertiesUtils}
<<<<<<< HEAD
import org.apache.kafka.network.SocketServerConfigs
import org.apache.kafka.raft.QuorumConfig
import org.apache.kafka.server.common.MetadataVersion.IBP_2_6_IV0
import org.apache.kafka.server.common.{DirectoryEventHandler, KRaftVersion, MetadataVersion, OffsetAndEpoch, RequestLocal}
=======
import org.apache.kafka.server.common.{DirectoryEventHandler, KRaftVersion, MetadataVersion, OffsetAndEpoch, StopPartition}
>>>>>>> 269e2d89
import org.apache.kafka.server.config.{KRaftConfigs, ReplicationConfigs, ServerLogConfigs}
import org.apache.kafka.server.log.remote.storage._
import org.apache.kafka.server.metrics.{KafkaMetricsGroup, KafkaYammerMetrics}
import org.apache.kafka.server.network.BrokerEndPoint
import org.apache.kafka.server.purgatory.DelayedOperationPurgatory
import org.apache.kafka.server.share.SharePartitionKey
import org.apache.kafka.server.share.fetch.{DelayedShareFetchGroupKey, DelayedShareFetchKey, ShareFetch}
import org.apache.kafka.server.share.metrics.ShareGroupMetrics
import org.apache.kafka.server.storage.log.{FetchIsolation, FetchParams, FetchPartitionData}
import org.apache.kafka.server.util.timer.MockTimer
import org.apache.kafka.server.util.{MockScheduler, MockTime, Scheduler}
import org.apache.kafka.storage.internals.checkpoint.LazyOffsetCheckpoints
import org.apache.kafka.storage.internals.epoch.LeaderEpochFileCache
import org.apache.kafka.storage.internals.log.{AppendOrigin, FetchDataInfo, LocalLog, LogConfig, LogDirFailureChannel, LogLoader, LogOffsetMetadata, LogOffsetSnapshot, LogSegments, ProducerStateManager, ProducerStateManagerConfig, RemoteStorageFetchInfo, UnifiedLog => JUnifiedLog, VerificationGuard}
import org.apache.kafka.storage.log.metrics.BrokerTopicStats
import org.junit.jupiter.api.Assertions._
import org.junit.jupiter.api.{AfterAll, AfterEach, BeforeEach, Nested, Test}
import org.junit.jupiter.params.ParameterizedTest
import org.junit.jupiter.params.provider.{CsvSource, EnumSource, ValueSource}
import org.mockito.ArgumentMatchers._
import org.mockito.Mockito._
import org.mockito.invocation.InvocationOnMock
import org.mockito.stubbing.Answer
import org.mockito.{ArgumentCaptor, ArgumentMatchers, MockedConstruction}

import java.io.{ByteArrayInputStream, File}
import java.net.InetAddress
import java.nio.file.{Files, Paths}
import java.util
import java.util.concurrent.atomic.{AtomicBoolean, AtomicLong, AtomicReference}
import java.util.concurrent.{Callable, CompletableFuture, ConcurrentHashMap, CountDownLatch, TimeUnit}
import java.util.function.BiConsumer
import java.util.stream.IntStream
import java.util.{Collections, Optional, OptionalLong, Properties}
import scala.collection.{Map, Seq, mutable}
import scala.jdk.CollectionConverters._
import scala.jdk.OptionConverters.RichOption

object ReplicaManagerTest {
  @AfterAll
  def tearDownClass(): Unit = {
    TestUtils.clearYammerMetrics()
  }
}

class ReplicaManagerTest {

  private val topic = "test-topic"
  private val topicId = Uuid.randomUuid()
  private val topicIds = scala.Predef.Map("test-topic" -> topicId)
  private val topicNames = scala.Predef.Map(topicId -> "test-topic")
  private val transactionalId = "txn"
  private val time = new MockTime
  private val metrics = new Metrics
  private val startOffset = 0
  private val endOffset = 20
  private val highHW = 18
  private var alterPartitionManager: AlterPartitionManager = _
  private var config: KafkaConfig = _
  private var quotaManager: QuotaManagers = _
  private var mockRemoteLogManager: RemoteLogManager = _
  private var addPartitionsToTxnManager: AddPartitionsToTxnManager = _
  private var brokerTopicStats: BrokerTopicStats = _
  private val quotaExceededThrottleTime = 1000
  private val quotaAvailableThrottleTime = 0

  // Constants defined for readability
  private val zkVersion = 0
  private val correlationId = 0
  private val controllerEpoch = 0
  private val brokerEpoch = 0L

  // These metrics are static and once we remove them after each test, they won't be created and verified anymore
  private val metricsToBeDeletedInTheEnd = Set("kafka.server:type=DelayedRemoteFetchMetrics,name=ExpiresPerSec")

  @BeforeEach
  def setUp(): Unit = {
    val props = TestUtils.createBrokerConfig(1)
    config = KafkaConfig.fromProps(props)
    alterPartitionManager = mock(classOf[AlterPartitionManager])
    quotaManager = QuotaFactory.instantiate(config, metrics, time, "")
    mockRemoteLogManager = mock(classOf[RemoteLogManager])
    when(mockRemoteLogManager.fetchThrottleTimeSensor()).thenReturn(
      new RLMQuotaMetrics(metrics,
        "remote-fetch-throttle-time",
        classOf[RemoteLogManager].getSimpleName,
        "The %s time in millis remote fetches was throttled by a broker",
        INACTIVE_SENSOR_EXPIRATION_TIME_SECONDS)
        .sensor())
    addPartitionsToTxnManager = mock(classOf[AddPartitionsToTxnManager])

    // Anytime we try to verify, just automatically run the callback as though the transaction was verified.
    when(addPartitionsToTxnManager.addOrVerifyTransaction(any(), any(), any(), any(), any(), any())).thenAnswer { invocationOnMock =>
      val callback = invocationOnMock.getArgument(4, classOf[AddPartitionsToTxnManager.AppendCallback])
      callback(Map.empty[TopicPartition, Errors].toMap)
    }
  }

  @AfterEach
  def tearDown(): Unit = {
    clearYammerMetricsExcept(metricsToBeDeletedInTheEnd)
    Option(quotaManager).foreach(_.shutdown())
    metrics.close()
    // validate that the shutdown is working correctly by ensuring no lingering threads.
    // assert at the very end otherwise the other tear down steps will not be performed
    assertNoNonDaemonThreadsWithWaiting(this.getClass.getName)
  }

  @Test
  def testHighWaterMarkDirectoryMapping(): Unit = {
    val mockLogMgr = TestUtils.createLogManager(config.logDirs.map(new File(_)))
    val rm = new ReplicaManager(
      metrics = metrics,
      config = config,
      time = time,
      scheduler = new MockScheduler(time),
      logManager = mockLogMgr,
      quotaManagers = quotaManager,
      metadataCache = MetadataCache.kRaftMetadataCache(config.brokerId, () => KRaftVersion.KRAFT_VERSION_0),
      logDirFailureChannel = new LogDirFailureChannel(config.logDirs.size),
      alterPartitionManager = alterPartitionManager)
    try {
      val partition = rm.createPartition(new TopicPartition(topic, 1))
      partition.createLogIfNotExists(isNew = false, isFutureReplica = false,
        new LazyOffsetCheckpoints(rm.highWatermarkCheckpoints.asJava), None)
      rm.checkpointHighWatermarks()
      config.logDirs.map(s => Paths.get(s, ReplicaManager.HighWatermarkFilename))
        .foreach(checkpointFile => assertTrue(Files.exists(checkpointFile),
          s"checkpoint file does not exist at $checkpointFile"))
    } finally {
      rm.shutdown(checkpointHW = false)
    }
  }

  @Test
  def testHighwaterMarkRelativeDirectoryMapping(): Unit = {
    val props = TestUtils.createBrokerConfig(1)
    props.put("log.dir", TestUtils.tempRelativeDir("data").getAbsolutePath)
    val config = KafkaConfig.fromProps(props)
    val mockLogMgr = TestUtils.createLogManager(config.logDirs.map(new File(_)))
    val rm = new ReplicaManager(
      metrics = metrics,
      config = config,
      time = time,
      scheduler = new MockScheduler(time),
      logManager = mockLogMgr,
      quotaManagers = quotaManager,
      metadataCache = MetadataCache.kRaftMetadataCache(config.brokerId, () => KRaftVersion.KRAFT_VERSION_0),
      logDirFailureChannel = new LogDirFailureChannel(config.logDirs.size),
      alterPartitionManager = alterPartitionManager)
    try {
      val partition = rm.createPartition(new TopicPartition(topic, 1))
      partition.createLogIfNotExists(isNew = false, isFutureReplica = false,
        new LazyOffsetCheckpoints(rm.highWatermarkCheckpoints.asJava), None)
      rm.checkpointHighWatermarks()
      config.logDirs.map(s => Paths.get(s, ReplicaManager.HighWatermarkFilename))
        .foreach(checkpointFile => assertTrue(Files.exists(checkpointFile),
          s"checkpoint file does not exist at $checkpointFile"))
    } finally {
      rm.shutdown(checkpointHW = false)
    }
  }

  @Test
  def testIllegalRequiredAcks(): Unit = {
    val mockLogMgr = TestUtils.createLogManager(config.logDirs.map(new File(_)))
    val rm = new ReplicaManager(
      metrics = metrics,
      config = config,
      time = time,
      scheduler = new MockScheduler(time),
      logManager = mockLogMgr,
      quotaManagers = quotaManager,
      metadataCache = MetadataCache.kRaftMetadataCache(config.brokerId, () => KRaftVersion.KRAFT_VERSION_0),
      logDirFailureChannel = new LogDirFailureChannel(config.logDirs.size),
      alterPartitionManager = alterPartitionManager,
      threadNamePrefix = Option(this.getClass.getName))
    try {
      def callback(responseStatus: Map[TopicPartition, PartitionResponse]): Unit = {
        assert(responseStatus.values.head.error == Errors.INVALID_REQUIRED_ACKS)
      }
      rm.appendRecords(
        timeout = 0,
        requiredAcks = 3,
        internalTopicsAllowed = false,
        origin = AppendOrigin.CLIENT,
        entriesPerPartition = Map(new TopicPartition("test1", 0) -> MemoryRecords.withRecords(Compression.NONE,
          new SimpleRecord("first message".getBytes))),
        responseCallback = callback)
    } finally {
      rm.shutdown(checkpointHW = false)
    }
  }

  private def mockGetAliveBrokerFunctions(cache: MetadataCache, aliveBrokers: Seq[Node]): Unit = {
    when(cache.hasAliveBroker(anyInt)).thenAnswer(new Answer[Boolean]() {
      override def answer(invocation: InvocationOnMock): Boolean = {
        aliveBrokers.map(_.id()).contains(invocation.getArgument(0).asInstanceOf[Int])
      }
    })
    when(cache.getAliveBrokerNode(anyInt, any[ListenerName])).
      thenAnswer(new Answer[Option[Node]]() {
        override def answer(invocation: InvocationOnMock): Option[Node] = {
          aliveBrokers.find(node => node.id == invocation.getArgument(0).asInstanceOf[Integer])
        }
      })
    when(cache.getAliveBrokerNodes(any[ListenerName])).thenReturn(aliveBrokers)
  }

  @Test
  def testMaybeAddLogDirFetchers(): Unit = {
    val dir1 = TestUtils.tempDir()
    val dir2 = TestUtils.tempDir()
    val props = TestUtils.createBrokerConfig(0)
    props.put("log.dirs", dir1.getAbsolutePath + "," + dir2.getAbsolutePath)
    val config = KafkaConfig.fromProps(props)
    val logManager = TestUtils.createLogManager(config.logDirs.map(new File(_)), new LogConfig(new Properties()))
    val metadataCache: MetadataCache = mock(classOf[MetadataCache])
    mockGetAliveBrokerFunctions(metadataCache, Seq(new Node(0, "host0", 0)))
    when(metadataCache.metadataVersion()).thenReturn(MetadataVersion.MINIMUM_VERSION)
    val rm = new ReplicaManager(
      metrics = metrics,
      config = config,
      time = time,
      scheduler = new MockScheduler(time),
      logManager = logManager,
      quotaManagers = quotaManager,
      metadataCache = metadataCache,
      logDirFailureChannel = new LogDirFailureChannel(config.logDirs.size),
      alterPartitionManager = alterPartitionManager)

    try {
      val partition = rm.createPartition(new TopicPartition(topic, 0))
      partition.createLogIfNotExists(isNew = false, isFutureReplica = false,
        new LazyOffsetCheckpoints(rm.highWatermarkCheckpoints.asJava), None)

      rm.becomeLeaderOrFollower(0, new LeaderAndIsrRequest.Builder(0, 0, brokerEpoch,
        Seq(new LeaderAndIsrRequest.PartitionState()
          .setTopicName(topic)
          .setPartitionIndex(0)
          .setControllerEpoch(0)
          .setLeader(0)
          .setLeaderEpoch(0)
          .setIsr(Seq[Integer](0).asJava)
          .setPartitionEpoch(0)
          .setReplicas(Seq[Integer](0).asJava)
          .setIsNew(false)).asJava,
        Collections.singletonMap(topic, Uuid.randomUuid()),
        Set(new Node(0, "host1", 0)).asJava).build(), (_, _) => ())
      appendRecords(rm, new TopicPartition(topic, 0),
        MemoryRecords.withRecords(Compression.NONE, new SimpleRecord("first message".getBytes()), new SimpleRecord("second message".getBytes())))
      logManager.maybeUpdatePreferredLogDir(new TopicPartition(topic, 0), dir2.getAbsolutePath)

      partition.createLogIfNotExists(isNew = true, isFutureReplica = true,
        new LazyOffsetCheckpoints(rm.highWatermarkCheckpoints.asJava), None)

      // this method should use hw of future log to create log dir fetcher. Otherwise, it causes offset mismatch error
      rm.maybeAddLogDirFetchers(Set(partition), new LazyOffsetCheckpoints(rm.highWatermarkCheckpoints.asJava), _ => None)
      rm.replicaAlterLogDirsManager.fetcherThreadMap.values.foreach(t => t.fetchState(new TopicPartition(topic, 0)).foreach(s => assertEquals(0L, s.fetchOffset)))
      // make sure alter log dir thread has processed the data
      rm.replicaAlterLogDirsManager.fetcherThreadMap.values.foreach(t => t.doWork())
      assertEquals(Set.empty, rm.replicaAlterLogDirsManager.failedPartitions.partitions())
      // the future log becomes the current log, so the partition state should get removed
      rm.replicaAlterLogDirsManager.fetcherThreadMap.values.foreach(t => assertEquals(None, t.fetchState(new TopicPartition(topic, 0))))
    } finally {
      rm.shutdown(checkpointHW = false)
    }
  }

  @ParameterizedTest(name = "testMaybeAddLogDirFetchersPausingCleaning with futureLogCreated: {0}")
  @ValueSource(booleans = Array(true, false))
  def testMaybeAddLogDirFetchersPausingCleaning(futureLogCreated: Boolean): Unit = {
    val dir1 = TestUtils.tempDir()
    val dir2 = TestUtils.tempDir()
    val props = TestUtils.createBrokerConfig(0)
    props.put("log.dirs", dir1.getAbsolutePath + "," + dir2.getAbsolutePath)
    val config = KafkaConfig.fromProps(props)
    val logManager = TestUtils.createLogManager(config.logDirs.map(new File(_)), new LogConfig(new Properties()))
    val spyLogManager = spy(logManager)
    val metadataCache: MetadataCache = mock(classOf[MetadataCache])
    mockGetAliveBrokerFunctions(metadataCache, Seq(new Node(0, "host0", 0)))
    when(metadataCache.metadataVersion()).thenReturn(MetadataVersion.MINIMUM_VERSION)
    val tp0 = new TopicPartition(topic, 0)
    val uuid = Uuid.randomUuid()
    val rm = new ReplicaManager(
      metrics = metrics,
      config = config,
      time = time,
      scheduler = new MockScheduler(time),
      logManager = spyLogManager,
      quotaManagers = quotaManager,
      metadataCache = metadataCache,
      logDirFailureChannel = new LogDirFailureChannel(config.logDirs.size),
      alterPartitionManager = alterPartitionManager)

    try {
      val partition = rm.createPartition(tp0)
      partition.createLogIfNotExists(isNew = false, isFutureReplica = false,
        new LazyOffsetCheckpoints(rm.highWatermarkCheckpoints.asJava), Option.apply(uuid))

      val response = rm.becomeLeaderOrFollower(0, new LeaderAndIsrRequest.Builder(0, 0, brokerEpoch,
        Seq(new LeaderAndIsrRequest.PartitionState()
          .setTopicName(topic)
          .setPartitionIndex(0)
          .setControllerEpoch(0)
          .setLeader(0)
          .setLeaderEpoch(0)
          .setIsr(Seq[Integer](0).asJava)
          .setPartitionEpoch(0)
          .setReplicas(Seq[Integer](0).asJava)
          .setIsNew(false)).asJava,
        Collections.singletonMap(topic, uuid),
        Set(new Node(0, "host1", 0)).asJava).build(), (_, _) => ())
      // expect the errorCounts only has 1 entry with Errors.NONE
      val errorCounts = response.errorCounts()
      assertEquals(1, response.errorCounts().size())
      assertNotNull(errorCounts.get(Errors.NONE))
      spyLogManager.maybeUpdatePreferredLogDir(tp0, dir2.getAbsolutePath)

      if (futureLogCreated) {
        // create future log before maybeAddLogDirFetchers invoked
        partition.createLogIfNotExists(isNew = false, isFutureReplica = true,
          new LazyOffsetCheckpoints(rm.highWatermarkCheckpoints.asJava), None)
      } else {
        val mockLog = mock(classOf[UnifiedLog])
        when(spyLogManager.getLog(tp0, isFuture = true)).thenReturn(Option.apply(mockLog))
        when(mockLog.topicId).thenReturn(Option.apply(uuid))
        when(mockLog.parentDir).thenReturn(dir2.getAbsolutePath)
      }

      val topicIdMap: Map[String, Option[Uuid]] = Map(topic -> Option.apply(uuid))
      rm.maybeAddLogDirFetchers(Set(partition), new LazyOffsetCheckpoints(rm.highWatermarkCheckpoints.asJava), topicIdMap)
      if (futureLogCreated) {
        // since the futureLog is already created, we don't have to abort and pause the cleaning
        verify(spyLogManager, never).abortAndPauseCleaning(any[TopicPartition])
      } else {
        verify(spyLogManager, times(1)).abortAndPauseCleaning(any[TopicPartition])
      }
      rm.replicaAlterLogDirsManager.fetcherThreadMap.values.foreach(t => t.fetchState(new TopicPartition(topic, 0)).foreach(s => assertEquals(0L, s.fetchOffset)))
    } finally {
      rm.shutdown(checkpointHW = false)
    }
  }

  @Test
  def testClearPurgatoryOnBecomingFollower(): Unit = {
    val props = TestUtils.createBrokerConfig(0)
    props.put("log.dir", TestUtils.tempRelativeDir("data").getAbsolutePath)
    val config = KafkaConfig.fromProps(props)
    val logProps = new Properties()
    val mockLogMgr = TestUtils.createLogManager(config.logDirs.map(new File(_)), new LogConfig(logProps))
    val aliveBrokers = Seq(new Node(0, "host0", 0), new Node(1, "host1", 1))
    val metadataCache: MetadataCache = mock(classOf[MetadataCache])
    mockGetAliveBrokerFunctions(metadataCache, aliveBrokers)
    when(metadataCache.metadataVersion()).thenReturn(MetadataVersion.MINIMUM_VERSION)
    val rm = new ReplicaManager(
      metrics = metrics,
      config = config,
      time = time,
      scheduler = new MockScheduler(time),
      logManager = mockLogMgr,
      quotaManagers = quotaManager,
      metadataCache = metadataCache,
      logDirFailureChannel = new LogDirFailureChannel(config.logDirs.size),
      alterPartitionManager = alterPartitionManager)

    try {
      val brokerList = Seq[Integer](0, 1).asJava
      val topicIds = Collections.singletonMap(topic, Uuid.randomUuid())

      val partition = rm.createPartition(new TopicPartition(topic, 0))
      partition.createLogIfNotExists(isNew = false, isFutureReplica = false,
        new LazyOffsetCheckpoints(rm.highWatermarkCheckpoints.asJava), None)
      // Make this replica the leader.
      val leaderAndIsrRequest1 = new LeaderAndIsrRequest.Builder(0, 0, brokerEpoch,
        Seq(new LeaderAndIsrRequest.PartitionState()
          .setTopicName(topic)
          .setPartitionIndex(0)
          .setControllerEpoch(0)
          .setLeader(0)
          .setLeaderEpoch(0)
          .setIsr(brokerList)
          .setPartitionEpoch(0)
          .setReplicas(brokerList)
          .setIsNew(false)).asJava,
        topicIds,
        Set(new Node(0, "host1", 0), new Node(1, "host2", 1)).asJava).build()
      rm.becomeLeaderOrFollower(0, leaderAndIsrRequest1, (_, _) => ())
      rm.getPartitionOrException(new TopicPartition(topic, 0))
        .localLogOrException

      val records = MemoryRecords.withRecords(Compression.NONE, new SimpleRecord("first message".getBytes()))
      val appendResult = appendRecords(rm, new TopicPartition(topic, 0), records).onFire { response =>
        assertEquals(Errors.NOT_LEADER_OR_FOLLOWER, response.error)
      }

      // Make this replica the follower
      val leaderAndIsrRequest2 = new LeaderAndIsrRequest.Builder(0, 0, brokerEpoch,
        Seq(new LeaderAndIsrRequest.PartitionState()
          .setTopicName(topic)
          .setPartitionIndex(0)
          .setControllerEpoch(0)
          .setLeader(1)
          .setLeaderEpoch(1)
          .setIsr(brokerList)
          .setPartitionEpoch(0)
          .setReplicas(brokerList)
          .setIsNew(false)).asJava,
        topicIds,
        Set(new Node(0, "host1", 0), new Node(1, "host2", 1)).asJava).build()
      rm.becomeLeaderOrFollower(1, leaderAndIsrRequest2, (_, _) => ())

      assertTrue(appendResult.hasFired)
    } finally {
      rm.shutdown(checkpointHW = false)
    }
  }

  @Test
  def checkRemoveMetricsCountMatchRegisterCount(): Unit = {
    val mockLogMgr = mock(classOf[LogManager])
    doReturn(Seq.empty, Seq.empty).when(mockLogMgr).liveLogDirs

    val mockMetricsGroupCtor = mockConstruction(classOf[KafkaMetricsGroup])
    try {
      val rm = new ReplicaManager(
        metrics = metrics,
        config = config,
        time = time,
        scheduler = new MockScheduler(time),
        logManager = mockLogMgr,
        quotaManagers = quotaManager,
        metadataCache = MetadataCache.kRaftMetadataCache(config.brokerId, () => KRaftVersion.KRAFT_VERSION_0),
        logDirFailureChannel = new LogDirFailureChannel(config.logDirs.size),
        alterPartitionManager = alterPartitionManager,
        threadNamePrefix = Option(this.getClass.getName))

      // shutdown ReplicaManager so that metrics are removed
      rm.shutdown(checkpointHW = false)

      // Use the second instance of metrics group that is constructed. The first instance is constructed by
      // ReplicaManager constructor > BrokerTopicStats > BrokerTopicMetrics.
      val mockMetricsGroup = mockMetricsGroupCtor.constructed.get(1)
      ReplicaManager.GaugeMetricNames.foreach(metricName => verify(mockMetricsGroup).newGauge(ArgumentMatchers.eq(metricName), any()))
      ReplicaManager.MeterMetricNames.foreach(metricName => verify(mockMetricsGroup).newMeter(ArgumentMatchers.eq(metricName), anyString(), any(classOf[TimeUnit])))
      ReplicaManager.MetricNames.foreach(verify(mockMetricsGroup).removeMetric(_))

      // assert that we have verified all invocations on
      verifyNoMoreInteractions(mockMetricsGroup)
    } finally {
      if (mockMetricsGroupCtor != null) {
        mockMetricsGroupCtor.close()
      }
    }
  }

  @Test
  def testFencedErrorCausedByBecomeLeader(): Unit = {
    testFencedErrorCausedByBecomeLeader(0)
    testFencedErrorCausedByBecomeLeader(1)
    testFencedErrorCausedByBecomeLeader(10)
  }

  private[this] def testFencedErrorCausedByBecomeLeader(loopEpochChange: Int): Unit = {
    val replicaManager = setupReplicaManagerWithMockedPurgatories(new MockTimer(time))
    try {
      val brokerList = Seq[Integer](0, 1).asJava
      val topicPartition = new TopicPartition(topic, 0)
      replicaManager.createPartition(topicPartition)
        .createLogIfNotExists(isNew = false, isFutureReplica = false,
          new LazyOffsetCheckpoints(replicaManager.highWatermarkCheckpoints.asJava), None)

      def leaderAndIsrRequest(epoch: Int): LeaderAndIsrRequest = new LeaderAndIsrRequest.Builder(0, 0, brokerEpoch,
        Seq(new LeaderAndIsrRequest.PartitionState()
          .setTopicName(topic)
          .setPartitionIndex(0)
          .setControllerEpoch(0)
          .setLeader(0)
          .setLeaderEpoch(epoch)
          .setIsr(brokerList)
          .setPartitionEpoch(0)
          .setReplicas(brokerList)
          .setIsNew(true)).asJava,
        topicIds.asJava,
        Set(new Node(0, "host1", 0), new Node(1, "host2", 1)).asJava).build()

      replicaManager.becomeLeaderOrFollower(0, leaderAndIsrRequest(0), (_, _) => ())
      val partition = replicaManager.getPartitionOrException(new TopicPartition(topic, 0))
      assertEquals(1, replicaManager.logManager.liveLogDirs.filterNot(_ == partition.log.get.dir.getParentFile).size)

      val previousReplicaFolder = partition.log.get.dir.getParentFile
      // find the live and different folder
      val newReplicaFolder = replicaManager.logManager.liveLogDirs.filterNot(_ == partition.log.get.dir.getParentFile).head
      assertEquals(0, replicaManager.replicaAlterLogDirsManager.fetcherThreadMap.size)
      replicaManager.alterReplicaLogDirs(Map(topicPartition -> newReplicaFolder.getAbsolutePath))
      // make sure the future log is created
      replicaManager.futureLocalLogOrException(topicPartition)
      assertEquals(1, replicaManager.replicaAlterLogDirsManager.fetcherThreadMap.size)
      (1 to loopEpochChange).foreach(epoch => replicaManager.becomeLeaderOrFollower(0, leaderAndIsrRequest(epoch), (_, _) => ()))
      // wait for the ReplicaAlterLogDirsThread to complete
      TestUtils.waitUntilTrue(() => {
        replicaManager.replicaAlterLogDirsManager.shutdownIdleFetcherThreads()
        replicaManager.replicaAlterLogDirsManager.fetcherThreadMap.isEmpty
      }, s"ReplicaAlterLogDirsThread should be gone")

      // the fenced error should be recoverable
      assertEquals(0, replicaManager.replicaAlterLogDirsManager.failedPartitions.size)
      // the replica change is completed after retrying
      assertTrue(partition.futureLog.isEmpty)
      assertEquals(newReplicaFolder.getAbsolutePath, partition.log.get.dir.getParent)
      // change the replica folder again
      val response = replicaManager.alterReplicaLogDirs(Map(topicPartition -> previousReplicaFolder.getAbsolutePath))
      assertNotEquals(0, response.size)
      response.values.foreach(assertEquals(Errors.NONE, _))
      // should succeed to invoke ReplicaAlterLogDirsThread again
      assertEquals(1, replicaManager.replicaAlterLogDirsManager.fetcherThreadMap.size)
    } finally {
      replicaManager.shutdown(checkpointHW = false)
    }
  }

  @Test
  def testReceiveOutOfOrderSequenceExceptionWithLogStartOffset(): Unit = {
    val timer = new MockTimer(time)
    val replicaManager = setupReplicaManagerWithMockedPurgatories(timer)

    try {
      val brokerList = Seq[Integer](0, 1).asJava

      val partition = replicaManager.createPartition(new TopicPartition(topic, 0))
      partition.createLogIfNotExists(isNew = false, isFutureReplica = false,
        new LazyOffsetCheckpoints(replicaManager.highWatermarkCheckpoints.asJava), None)

      // Make this replica the leader.
      val leaderAndIsrRequest1 = new LeaderAndIsrRequest.Builder(0, 0, brokerEpoch,
        Seq(new LeaderAndIsrRequest.PartitionState()
          .setTopicName(topic)
          .setPartitionIndex(0)
          .setControllerEpoch(0)
          .setLeader(0)
          .setLeaderEpoch(0)
          .setIsr(brokerList)
          .setPartitionEpoch(0)
          .setReplicas(brokerList)
          .setIsNew(true)).asJava,
        Collections.singletonMap(topic, Uuid.randomUuid()),
        Set(new Node(0, "host1", 0), new Node(1, "host2", 1)).asJava).build()
      replicaManager.becomeLeaderOrFollower(0, leaderAndIsrRequest1, (_, _) => ())
      replicaManager.getPartitionOrException(new TopicPartition(topic, 0))
        .localLogOrException

      val producerId = 234L
      val epoch = 5.toShort

      // write a few batches as part of a transaction
      val numRecords = 3
      for (sequence <- 0 until numRecords) {
        val records = MemoryRecords.withIdempotentRecords(Compression.NONE, producerId, epoch, sequence,
          new SimpleRecord(s"message $sequence".getBytes))
        appendRecords(replicaManager, new TopicPartition(topic, 0), records).onFire { response =>
          assertEquals(Errors.NONE, response.error)
        }
      }

      assertEquals(0, partition.logStartOffset)

      // Append a record with an out of range sequence. We should get the OutOfOrderSequence error code with the log
      // start offset set.
      val outOfRangeSequence = numRecords + 10
      val record = MemoryRecords.withIdempotentRecords(Compression.NONE, producerId, epoch, outOfRangeSequence,
        new SimpleRecord(s"message: $outOfRangeSequence".getBytes))
      appendRecords(replicaManager, new TopicPartition(topic, 0), record).onFire { response =>
        assertEquals(Errors.OUT_OF_ORDER_SEQUENCE_NUMBER, response.error)
        assertEquals(0, response.logStartOffset)
      }

    } finally {
      replicaManager.shutdown(checkpointHW = false)
    }
  }

  @Test
  def testProducerIdCountMetrics(): Unit = {
    val timer = new MockTimer(time)
    val replicaManager = setupReplicaManagerWithMockedPurgatories(timer)

    try {
      val brokerList = Seq[Integer](0, 1).asJava

      // Create a couple partition for the topic.
      val partition0 = replicaManager.createPartition(new TopicPartition(topic, 0))
      partition0.createLogIfNotExists(isNew = false, isFutureReplica = false,
        new LazyOffsetCheckpoints(replicaManager.highWatermarkCheckpoints.asJava), None)
      val partition1 = replicaManager.createPartition(new TopicPartition(topic, 1))
      partition1.createLogIfNotExists(isNew = false, isFutureReplica = false,
        new LazyOffsetCheckpoints(replicaManager.highWatermarkCheckpoints.asJava), None)

      // Make this replica the leader for the partitions.
      Seq(0, 1).foreach { partition =>
        val leaderAndIsrRequest = new LeaderAndIsrRequest.Builder(0, 0, brokerEpoch,
          Seq(new LeaderAndIsrRequest.PartitionState()
            .setTopicName(topic)
            .setPartitionIndex(partition)
            .setControllerEpoch(0)
            .setLeader(0)
            .setLeaderEpoch(0)
            .setIsr(brokerList)
            .setPartitionEpoch(0)
            .setReplicas(brokerList)
            .setIsNew(true)).asJava,
          Collections.singletonMap(topic, Uuid.randomUuid()),
          Set(new Node(0, "host1", 0), new Node(1, "host2", 1)).asJava,
          LeaderAndIsrRequest.Type.UNKNOWN
        ).build()
        replicaManager.becomeLeaderOrFollower(0, leaderAndIsrRequest, (_, _) => ())
        replicaManager.getPartitionOrException(new TopicPartition(topic, partition))
          .localLogOrException
      }

      def appendRecord(pid: Long, sequence: Int, partition: Int): Unit = {
        val epoch = 42.toShort
        val records = MemoryRecords.withIdempotentRecords(Compression.NONE, pid, epoch, sequence,
          new SimpleRecord(s"message $sequence".getBytes))
        appendRecords(replicaManager, new TopicPartition(topic, partition), records).onFire { response =>
          assertEquals(Errors.NONE, response.error)
        }
      }

      def replicaManagerMetricValue(): Int = {
        KafkaYammerMetrics.defaultRegistry().allMetrics().asScala.filter { case (metricName, _) =>
          metricName.getName == "ProducerIdCount" && metricName.getType == replicaManager.getClass.getSimpleName
        }.head._2.asInstanceOf[Gauge[Int]].value
      }

      // Initially all metrics are 0.
      assertEquals(0, replicaManagerMetricValue())

      val pid1 = 123L
      // Produce a record from 1st pid to 1st partition.
      appendRecord(pid1, 0, 0)
      assertEquals(1, replicaManagerMetricValue())

      // Produce another record from 1st pid to 1st partition, metrics shouldn't change.
      appendRecord(pid1, 1, 0)
      assertEquals(1, replicaManagerMetricValue())

      // Produce a record from 2nd pid to 1st partition
      val pid2 = 456L
      appendRecord(pid2, 1, 0)
      assertEquals(2, replicaManagerMetricValue())

      // Produce a record from 1st pid to 2nd partition
      appendRecord(pid1, 0, 1)
      assertEquals(3, replicaManagerMetricValue())

      // Simulate producer id expiration.
      // We use -1 because the timestamp in this test is set to -1, so when
      // the expiration check subtracts timestamp, we get max value.
      partition0.removeExpiredProducers(Long.MaxValue - 1)
      assertEquals(1, replicaManagerMetricValue())
    } finally {
      replicaManager.shutdown(checkpointHW = false)
    }
  }

  @Test
  def testPartitionsWithLateTransactionsCount(): Unit = {
    val timer = new MockTimer(time)
    val replicaManager = setupReplicaManagerWithMockedPurgatories(timer)
    val topicPartition = new TopicPartition(topic, 0)

    def assertLateTransactionCount(expectedCount: Option[Int]): Unit = {
      assertEquals(expectedCount, yammerGaugeValue[Int]("PartitionsWithLateTransactionsCount"))
    }

    try {
      assertLateTransactionCount(Some(0))

      val partition = replicaManager.createPartition(topicPartition)
      partition.createLogIfNotExists(isNew = false, isFutureReplica = false,
        new LazyOffsetCheckpoints(replicaManager.highWatermarkCheckpoints.asJava), None)

      // Make this replica the leader.
      val brokerList = Seq[Integer](0, 1, 2).asJava
      val leaderAndIsrRequest1 = new LeaderAndIsrRequest.Builder(0, 0, brokerEpoch,
        Seq(new LeaderAndIsrRequest.PartitionState()
          .setTopicName(topic)
          .setPartitionIndex(0)
          .setControllerEpoch(0)
          .setLeader(0)
          .setLeaderEpoch(0)
          .setIsr(brokerList)
          .setPartitionEpoch(0)
          .setReplicas(brokerList)
          .setIsNew(true)).asJava,
        topicIds.asJava,
        Set(new Node(0, "host1", 0), new Node(1, "host2", 1)).asJava).build()
      replicaManager.becomeLeaderOrFollower(0, leaderAndIsrRequest1, (_, _) => ())

      // Start a transaction
      val producerId = 234L
      val epoch = 5.toShort
      val sequence = 9
      val records = MemoryRecords.withTransactionalRecords(Compression.NONE, producerId, epoch, sequence,
        new SimpleRecord(time.milliseconds(), s"message $sequence".getBytes))
      handleProduceAppend(replicaManager, new TopicPartition(topic, 0), records, transactionalId = transactionalId).onFire { response =>
        assertEquals(Errors.NONE, response.error)
      }
      assertLateTransactionCount(Some(0))

      // The transaction becomes late if not finished before the max transaction timeout passes
      time.sleep(replicaManager.logManager.maxTransactionTimeoutMs + ProducerStateManager.LATE_TRANSACTION_BUFFER_MS)
      assertLateTransactionCount(Some(0))
      time.sleep(1)
      assertLateTransactionCount(Some(1))

      // After the late transaction is aborted, we expect the count to return to 0
      val abortTxnMarker = new EndTransactionMarker(ControlRecordType.ABORT, 0)
      val abortRecordBatch = MemoryRecords.withEndTransactionMarker(producerId, epoch, abortTxnMarker)
      appendRecords(replicaManager, new TopicPartition(topic, 0),
        abortRecordBatch, origin = AppendOrigin.COORDINATOR).onFire { response =>
        assertEquals(Errors.NONE, response.error)
      }
      assertLateTransactionCount(Some(0))
    } finally {
      // After shutdown, the metric should no longer be registered
      replicaManager.shutdown(checkpointHW = false)
      assertLateTransactionCount(None)
    }
  }

  @Test
  def testReadCommittedFetchLimitedAtLSO(): Unit = {
    val timer = new MockTimer(time)
    val replicaManager = setupReplicaManagerWithMockedPurgatories(timer)

    try {
      val brokerList = Seq[Integer](0, 1).asJava

      val partition = replicaManager.createPartition(new TopicPartition(topic, 0))
      partition.createLogIfNotExists(isNew = false, isFutureReplica = false,
        new LazyOffsetCheckpoints(replicaManager.highWatermarkCheckpoints.asJava), None)

      // Make this replica the leader.
      val leaderAndIsrRequest1 = new LeaderAndIsrRequest.Builder(0, 0, brokerEpoch,
        Seq(new LeaderAndIsrRequest.PartitionState()
          .setTopicName(topic)
          .setPartitionIndex(0)
          .setControllerEpoch(0)
          .setLeader(0)
          .setLeaderEpoch(0)
          .setIsr(brokerList)
          .setPartitionEpoch(0)
          .setReplicas(brokerList)
          .setIsNew(true)).asJava,
        topicIds.asJava,
        Set(new Node(0, "host1", 0), new Node(1, "host2", 1)).asJava).build()
      replicaManager.becomeLeaderOrFollower(0, leaderAndIsrRequest1, (_, _) => ())
      replicaManager.getPartitionOrException(new TopicPartition(topic, 0))
        .localLogOrException

      val producerId = 234L
      val epoch = 5.toShort

      // write a few batches as part of a transaction
      val numRecords = 3
      for (sequence <- 0 until numRecords) {
        val records = MemoryRecords.withTransactionalRecords(Compression.NONE, producerId, epoch, sequence,
          new SimpleRecord(s"message $sequence".getBytes))
        handleProduceAppend(replicaManager, new TopicPartition(topic, 0), records, transactionalId = transactionalId).onFire { response =>
          assertEquals(Errors.NONE, response.error)
        }
      }

      // fetch as follower to advance the high watermark
      fetchPartitionAsFollower(
        replicaManager,
        new TopicIdPartition(topicId, new TopicPartition(topic, 0)),
        new PartitionData(Uuid.ZERO_UUID, numRecords, 0, 100000, Optional.empty()),
        replicaId = 1
      )

      // fetch should return empty since LSO should be stuck at 0
      var consumerFetchResult = fetchPartitionAsConsumer(replicaManager, new TopicIdPartition(topicId, new TopicPartition(topic, 0)),
        new PartitionData(Uuid.ZERO_UUID, 0, 0, 100000, Optional.empty()),
        isolationLevel = IsolationLevel.READ_COMMITTED)
      var fetchData = consumerFetchResult.assertFired
      assertEquals(Errors.NONE, fetchData.error)
      assertTrue(fetchData.records.batches.asScala.isEmpty)
      assertEquals(OptionalLong.of(0), fetchData.lastStableOffset)
      assertEquals(Optional.of(Collections.emptyList()), fetchData.abortedTransactions)

      // delayed fetch should timeout and return nothing
      consumerFetchResult = fetchPartitionAsConsumer(
        replicaManager,
        new TopicIdPartition(topicId, new TopicPartition(topic, 0)),
        new PartitionData(Uuid.ZERO_UUID, 0, 0, 100000, Optional.empty()),
        isolationLevel = IsolationLevel.READ_COMMITTED,
        minBytes = 1000,
        maxWaitMs = 1000
      )
      assertFalse(consumerFetchResult.hasFired)
      timer.advanceClock(1001)

      fetchData = consumerFetchResult.assertFired
      assertEquals(Errors.NONE, fetchData.error)
      assertTrue(fetchData.records.batches.asScala.isEmpty)
      assertEquals(OptionalLong.of(0), fetchData.lastStableOffset)
      assertEquals(Optional.of(Collections.emptyList()), fetchData.abortedTransactions)

      // now commit the transaction
      val endTxnMarker = new EndTransactionMarker(ControlRecordType.COMMIT, 0)
      val commitRecordBatch = MemoryRecords.withEndTransactionMarker(producerId, epoch, endTxnMarker)
      appendRecords(replicaManager, new TopicPartition(topic, 0), commitRecordBatch,
        origin = AppendOrigin.COORDINATOR)
        .onFire { response => assertEquals(Errors.NONE, response.error) }

      // the LSO has advanced, but the appended commit marker has not been replicated, so
      // none of the data from the transaction should be visible yet
      consumerFetchResult = fetchPartitionAsConsumer(
        replicaManager,
        new TopicIdPartition(topicId, new TopicPartition(topic, 0)),
        new PartitionData(Uuid.ZERO_UUID, 0, 0, 100000, Optional.empty()),
        isolationLevel = IsolationLevel.READ_COMMITTED
      )

      fetchData = consumerFetchResult.assertFired
      assertEquals(Errors.NONE, fetchData.error)
      assertTrue(fetchData.records.batches.asScala.isEmpty)

      // fetch as follower to advance the high watermark
      fetchPartitionAsFollower(
        replicaManager,
        new TopicIdPartition(topicId, new TopicPartition(topic, 0)),
        new PartitionData(Uuid.ZERO_UUID, numRecords + 1, 0, 100000, Optional.empty()),
        replicaId = 1
      )

      // now all of the records should be fetchable
      consumerFetchResult = fetchPartitionAsConsumer(replicaManager, new TopicIdPartition(topicId, new TopicPartition(topic, 0)),
        new PartitionData(Uuid.ZERO_UUID, 0, 0, 100000, Optional.empty()),
        isolationLevel = IsolationLevel.READ_COMMITTED)

      fetchData = consumerFetchResult.assertFired
      assertEquals(Errors.NONE, fetchData.error)
      assertEquals(OptionalLong.of(numRecords + 1), fetchData.lastStableOffset)
      assertEquals(Optional.of(Collections.emptyList()), fetchData.abortedTransactions)
      assertEquals(numRecords + 1, fetchData.records.batches.asScala.size)
    } finally {
      replicaManager.shutdown(checkpointHW = false)
    }
  }

  @Test
  def testDelayedFetchIncludesAbortedTransactions(): Unit = {
    val timer = new MockTimer(time)
    val replicaManager = setupReplicaManagerWithMockedPurgatories(timer)

    try {
      val brokerList = Seq[Integer](0, 1).asJava
      val partition = replicaManager.createPartition(new TopicPartition(topic, 0))
      partition.createLogIfNotExists(isNew = false, isFutureReplica = false,
        new LazyOffsetCheckpoints(replicaManager.highWatermarkCheckpoints.asJava), None)

      // Make this replica the leader.
      val leaderAndIsrRequest1 = new LeaderAndIsrRequest.Builder(0, 0, brokerEpoch,
        Seq(new LeaderAndIsrRequest.PartitionState()
          .setTopicName(topic)
          .setPartitionIndex(0)
          .setControllerEpoch(0)
          .setLeader(0)
          .setLeaderEpoch(0)
          .setIsr(brokerList)
          .setPartitionEpoch(0)
          .setReplicas(brokerList)
          .setIsNew(true)).asJava,
        topicIds.asJava,
        Set(new Node(0, "host1", 0), new Node(1, "host2", 1)).asJava).build()
      replicaManager.becomeLeaderOrFollower(0, leaderAndIsrRequest1, (_, _) => ())
      replicaManager.getPartitionOrException(new TopicPartition(topic, 0))
        .localLogOrException

      val producerId = 234L
      val epoch = 5.toShort

      // write a few batches as part of a transaction
      val numRecords = 3
      for (sequence <- 0 until numRecords) {
        val records = MemoryRecords.withTransactionalRecords(Compression.NONE, producerId, epoch, sequence,
          new SimpleRecord(s"message $sequence".getBytes))
        handleProduceAppend(replicaManager, new TopicPartition(topic, 0), records, transactionalId = transactionalId).onFire { response =>
          assertEquals(Errors.NONE, response.error)
        }
      }

      // now abort the transaction
      val endTxnMarker = new EndTransactionMarker(ControlRecordType.ABORT, 0)
      val abortRecordBatch = MemoryRecords.withEndTransactionMarker(producerId, epoch, endTxnMarker)
      appendRecords(replicaManager, new TopicPartition(topic, 0), abortRecordBatch,
        origin = AppendOrigin.COORDINATOR)
        .onFire { response => assertEquals(Errors.NONE, response.error) }

      // fetch as follower to advance the high watermark
      fetchPartitionAsFollower(
        replicaManager,
        new TopicIdPartition(topicId, new TopicPartition(topic, 0)),
        new PartitionData(Uuid.ZERO_UUID, numRecords + 1, 0, 100000, Optional.empty()),
        replicaId = 1
      )

      // Set the minBytes in order force this request to enter purgatory. When it returns, we should still
      // see the newly aborted transaction.
      val fetchResult = fetchPartitionAsConsumer(
        replicaManager,
        new TopicIdPartition(topicId, new TopicPartition(topic, 0)),
        new PartitionData(Uuid.ZERO_UUID, 0, 0, 100000, Optional.empty()),
        isolationLevel = IsolationLevel.READ_COMMITTED,
        minBytes = 10000,
        maxWaitMs = 1000
      )
      assertFalse(fetchResult.hasFired)

      timer.advanceClock(1001)
      val fetchData = fetchResult.assertFired

      assertEquals(Errors.NONE, fetchData.error)
      assertEquals(OptionalLong.of(numRecords + 1), fetchData.lastStableOffset)
      assertEquals(numRecords + 1, fetchData.records.records.asScala.size)
      assertTrue(fetchData.abortedTransactions.isPresent)
      assertEquals(1, fetchData.abortedTransactions.get.size)

      val abortedTransaction = fetchData.abortedTransactions.get.get(0)
      assertEquals(0L, abortedTransaction.firstOffset)
      assertEquals(producerId, abortedTransaction.producerId)
    } finally {
      replicaManager.shutdown(checkpointHW = false)
    }
  }

  @Test
  def testFetchBeyondHighWatermark(): Unit = {
    val rm = setupReplicaManagerWithMockedPurgatories(new MockTimer(time), aliveBrokerIds = Seq(0, 1, 2))
    try {
      val brokerList = Seq[Integer](0, 1, 2).asJava

      val partition = rm.createPartition(new TopicPartition(topic, 0))
      partition.createLogIfNotExists(isNew = false, isFutureReplica = false,
        new LazyOffsetCheckpoints(rm.highWatermarkCheckpoints.asJava), None)

      // Make this replica the leader.
      val leaderAndIsrRequest1 = new LeaderAndIsrRequest.Builder(0, 0, brokerEpoch,
        Seq(new LeaderAndIsrRequest.PartitionState()
          .setTopicName(topic)
          .setPartitionIndex(0)
          .setControllerEpoch(0)
          .setLeader(0)
          .setLeaderEpoch(0)
          .setIsr(brokerList)
          .setPartitionEpoch(0)
          .setReplicas(brokerList)
          .setIsNew(false)).asJava,
        topicIds.asJava,
        Set(new Node(0, "host1", 0), new Node(1, "host2", 1), new Node(2, "host2", 2)).asJava).build()
      rm.becomeLeaderOrFollower(0, leaderAndIsrRequest1, (_, _) => ())
      rm.getPartitionOrException(new TopicPartition(topic, 0))
        .localLogOrException

      // Append a couple of messages.
      for (i <- 1 to 2) {
        val records = TestUtils.singletonRecords(s"message $i".getBytes)
        appendRecords(rm, new TopicPartition(topic, 0), records).onFire { response =>
          assertEquals(Errors.NONE, response.error)
        }
      }

      // Followers are always allowed to fetch above the high watermark
      val followerFetchResult = fetchPartitionAsFollower(
        rm,
        new TopicIdPartition(topicId, new TopicPartition(topic, 0)),
        new PartitionData(Uuid.ZERO_UUID, 1, 0, 100000, Optional.empty()),
        replicaId = 1
      )
      val followerFetchData = followerFetchResult.assertFired
      assertEquals(Errors.NONE, followerFetchData.error, "Should not give an exception")
      assertTrue(followerFetchData.records.batches.iterator.hasNext, "Should return some data")

      // Consumers are not allowed to consume above the high watermark. However, since the
      // high watermark could be stale at the time of the request, we do not return an out of
      // range error and instead return an empty record set.
      val consumerFetchResult = fetchPartitionAsConsumer(rm, new TopicIdPartition(topicId, new TopicPartition(topic, 0)),
        new PartitionData(Uuid.ZERO_UUID, 1, 0, 100000, Optional.empty()))
      val consumerFetchData = consumerFetchResult.assertFired
      assertEquals(Errors.NONE, consumerFetchData.error, "Should not give an exception")
      assertEquals(MemoryRecords.EMPTY, consumerFetchData.records, "Should return empty response")
    } finally {
      rm.shutdown(checkpointHW = false)
    }
  }

  @Test
  def testFollowerStateNotUpdatedIfLogReadFails(): Unit = {
    val maxFetchBytes = 1024 * 1024
    val aliveBrokersIds = Seq(0, 1)
    val leaderEpoch = 5
    val replicaManager = setupReplicaManagerWithMockedPurgatories(new MockTimer(time),
      brokerId = 0, aliveBrokersIds)
    try {
      val tp = new TopicPartition(topic, 0)
      val tidp = new TopicIdPartition(topicId, tp)
      val replicas = aliveBrokersIds.toList.map(Int.box).asJava

      // Broker 0 becomes leader of the partition
      val leaderAndIsrPartitionState = new LeaderAndIsrRequest.PartitionState()
        .setTopicName(topic)
        .setPartitionIndex(0)
        .setControllerEpoch(0)
        .setLeader(0)
        .setLeaderEpoch(leaderEpoch)
        .setIsr(replicas)
        .setPartitionEpoch(0)
        .setReplicas(replicas)
        .setIsNew(true)
      val leaderAndIsrRequest = new LeaderAndIsrRequest.Builder(0, 0, brokerEpoch,
        Seq(leaderAndIsrPartitionState).asJava,
        Collections.singletonMap(topic, topicId),
        Set(new Node(0, "host1", 0), new Node(1, "host2", 1)).asJava).build()
      val leaderAndIsrResponse = replicaManager.becomeLeaderOrFollower(0, leaderAndIsrRequest, (_, _) => ())
      assertEquals(Errors.NONE, leaderAndIsrResponse.error)

      // Follower replica state is initialized, but initial state is not known
      assertTrue(replicaManager.onlinePartition(tp).isDefined)
      val partition = replicaManager.onlinePartition(tp).get

      assertTrue(partition.getReplica(1).isDefined)
      val followerReplica = partition.getReplica(1).get
      assertEquals(-1L, followerReplica.stateSnapshot.logStartOffset)
      assertEquals(-1L, followerReplica.stateSnapshot.logEndOffset)

      // Leader appends some data
      for (i <- 1 to 5) {
        appendRecords(replicaManager, tp, TestUtils.singletonRecords(s"message $i".getBytes)).onFire { response =>
          assertEquals(Errors.NONE, response.error)
        }
      }

      // We receive one valid request from the follower and replica state is updated
      val validFetchPartitionData = new FetchRequest.PartitionData(Uuid.ZERO_UUID, 0L, 0L, maxFetchBytes,
        Optional.of(leaderEpoch))

      val validFetchResult = fetchPartitionAsFollower(
        replicaManager,
        tidp,
        validFetchPartitionData,
        replicaId = 1
      )

      assertEquals(Errors.NONE, validFetchResult.assertFired.error)
      assertEquals(0L, followerReplica.stateSnapshot.logStartOffset)
      assertEquals(0L, followerReplica.stateSnapshot.logEndOffset)

      // Next we receive an invalid request with a higher fetch offset, but an old epoch.
      // We expect that the replica state does not get updated.
      val invalidFetchPartitionData = new FetchRequest.PartitionData(Uuid.ZERO_UUID, 3L, 0L, maxFetchBytes,
        Optional.of(leaderEpoch - 1))


      val invalidFetchResult = fetchPartitionAsFollower(
        replicaManager,
        tidp,
        invalidFetchPartitionData,
        replicaId = 1
      )

      assertEquals(Errors.FENCED_LEADER_EPOCH, invalidFetchResult.assertFired.error)
      assertEquals(0L, followerReplica.stateSnapshot.logStartOffset)
      assertEquals(0L, followerReplica.stateSnapshot.logEndOffset)

      // Next we receive an invalid request with a higher fetch offset, but a diverging epoch.
      // We expect that the replica state does not get updated.
      val divergingFetchPartitionData = new FetchRequest.PartitionData(tidp.topicId, 3L, 0L, maxFetchBytes,
        Optional.of(leaderEpoch), Optional.of(leaderEpoch - 1))

      val divergingEpochResult = fetchPartitionAsFollower(
        replicaManager,
        tidp,
        divergingFetchPartitionData,
        replicaId = 1
      )

      assertEquals(Errors.NONE, divergingEpochResult.assertFired.error)
      assertTrue(divergingEpochResult.assertFired.divergingEpoch.isPresent)
      assertEquals(0L, followerReplica.stateSnapshot.logStartOffset)
      assertEquals(0L, followerReplica.stateSnapshot.logEndOffset)
    } finally {
      replicaManager.shutdown(checkpointHW = false)
    }
  }

  @Test
  def testFetchMessagesWithInconsistentTopicId(): Unit = {
    val maxFetchBytes = 1024 * 1024
    val aliveBrokersIds = Seq(0, 1)
    val leaderEpoch = 5
    val replicaManager = setupReplicaManagerWithMockedPurgatories(new MockTimer(time),
      brokerId = 0, aliveBrokersIds)
    try {
      val tp = new TopicPartition(topic, 0)
      val tidp = new TopicIdPartition(topicId, tp)
      val replicas = aliveBrokersIds.toList.map(Int.box).asJava

      // Broker 0 becomes leader of the partition
      val leaderAndIsrPartitionState = new LeaderAndIsrRequest.PartitionState()
        .setTopicName(topic)
        .setPartitionIndex(0)
        .setControllerEpoch(0)
        .setLeader(0)
        .setLeaderEpoch(leaderEpoch)
        .setIsr(replicas)
        .setPartitionEpoch(0)
        .setReplicas(replicas)
        .setIsNew(true)
      val leaderAndIsrRequest = new LeaderAndIsrRequest.Builder(0, 0, brokerEpoch,
        Seq(leaderAndIsrPartitionState).asJava,
        Collections.singletonMap(topic, topicId),
        Set(new Node(0, "host1", 0), new Node(1, "host2", 1)).asJava).build()
      val leaderAndIsrResponse = replicaManager.becomeLeaderOrFollower(0, leaderAndIsrRequest, (_, _) => ())
      assertEquals(Errors.NONE, leaderAndIsrResponse.error)

      assertEquals(Some(topicId), replicaManager.getPartitionOrException(tp).topicId)

      // We receive one valid request from the follower and replica state is updated
      var successfulFetch: Seq[(TopicIdPartition, FetchPartitionData)] = Seq()

      val validFetchPartitionData = new FetchRequest.PartitionData(Uuid.ZERO_UUID, 0L, 0L, maxFetchBytes,
        Optional.of(leaderEpoch))

      // Fetch messages simulating a different ID than the one in the log.
      val inconsistentTidp = new TopicIdPartition(Uuid.randomUuid(), tidp.topicPartition)
      def callback(response: Seq[(TopicIdPartition, FetchPartitionData)]): Unit = {
        successfulFetch = response
      }

      fetchPartitions(
        replicaManager,
        replicaId = 1,
        fetchInfos = Seq(inconsistentTidp -> validFetchPartitionData),
        responseCallback = callback
      )

      val fetch1 = successfulFetch.headOption.filter(_._1 == inconsistentTidp).map(_._2)
      assertTrue(fetch1.isDefined)
      assertEquals(Errors.INCONSISTENT_TOPIC_ID, fetch1.get.error)

      // Simulate where the fetch request did not use topic IDs
      // Fetch messages simulating an ID in the log.
      // We should not see topic ID errors.
      val zeroTidp = new TopicIdPartition(Uuid.ZERO_UUID, tidp.topicPartition)
      fetchPartitions(
        replicaManager,
        replicaId = 1,
        fetchInfos = Seq(zeroTidp -> validFetchPartitionData),
        responseCallback = callback
      )
      val fetch2 = successfulFetch.headOption.filter(_._1 == zeroTidp).map(_._2)
      assertTrue(fetch2.isDefined)
      assertEquals(Errors.NONE, fetch2.get.error)

      // Next create a topic without a topic ID written in the log.
      val tp2 = new TopicPartition("noIdTopic", 0)
      val tidp2 = new TopicIdPartition(Uuid.randomUuid(), tp2)

      // Broker 0 becomes leader of the partition
      val leaderAndIsrPartitionState2 = new LeaderAndIsrRequest.PartitionState()
        .setTopicName("noIdTopic")
        .setPartitionIndex(0)
        .setControllerEpoch(0)
        .setLeader(0)
        .setLeaderEpoch(leaderEpoch)
        .setIsr(replicas)
        .setPartitionEpoch(0)
        .setReplicas(replicas)
        .setIsNew(true)
      val leaderAndIsrRequest2 = new LeaderAndIsrRequest.Builder(0, 0, brokerEpoch,
        Seq(leaderAndIsrPartitionState2).asJava,
        Collections.emptyMap(),
        Set(new Node(0, "host1", 0), new Node(1, "host2", 1)).asJava).build()
      val leaderAndIsrResponse2 = replicaManager.becomeLeaderOrFollower(0, leaderAndIsrRequest2, (_, _) => ())
      assertEquals(Errors.NONE, leaderAndIsrResponse2.error)

      assertEquals(None, replicaManager.getPartitionOrException(tp2).topicId)

      // Fetch messages simulating the request containing a topic ID. We should not have an error.
      fetchPartitions(
        replicaManager,
        replicaId = 1,
        fetchInfos = Seq(tidp2 -> validFetchPartitionData),
        responseCallback = callback
      )
      val fetch3 = successfulFetch.headOption.filter(_._1 == tidp2).map(_._2)
      assertTrue(fetch3.isDefined)
      assertEquals(Errors.NONE, fetch3.get.error)

      // Fetch messages simulating the request not containing a topic ID. We should not have an error.
      val zeroTidp2 = new TopicIdPartition(Uuid.ZERO_UUID, tidp2.topicPartition)
      fetchPartitions(
        replicaManager,
        replicaId = 1,
        fetchInfos = Seq(zeroTidp2 -> validFetchPartitionData),
        responseCallback = callback
      )
      val fetch4 = successfulFetch.headOption.filter(_._1 == zeroTidp2).map(_._2)
      assertTrue(fetch4.isDefined)
      assertEquals(Errors.NONE, fetch4.get.error)

    } finally {
      replicaManager.shutdown(checkpointHW = false)
    }
  }

  /**
   * If a follower sends a fetch request for 2 partitions and it's no longer the follower for one of them, the other
   * partition should not be affected.
   */
  @Test
  def testFetchMessagesWhenNotFollowerForOnePartition(): Unit = {
    val replicaManager = setupReplicaManagerWithMockedPurgatories(new MockTimer(time), aliveBrokerIds = Seq(0, 1, 2))

    try {
      // Create 2 partitions, assign replica 0 as the leader for both a different follower (1 and 2) for each
      val tp0 = new TopicPartition(topic, 0)
      val tp1 = new TopicPartition(topic, 1)
      val topicId = Uuid.randomUuid()
      val tidp0 = new TopicIdPartition(topicId, tp0)
      val tidp1 = new TopicIdPartition(topicId, tp1)
      val offsetCheckpoints = new LazyOffsetCheckpoints(replicaManager.highWatermarkCheckpoints.asJava)
      replicaManager.createPartition(tp0).createLogIfNotExists(isNew = false, isFutureReplica = false, offsetCheckpoints, None)
      replicaManager.createPartition(tp1).createLogIfNotExists(isNew = false, isFutureReplica = false, offsetCheckpoints, None)
      val partition0Replicas = Seq[Integer](0, 1).asJava
      val partition1Replicas = Seq[Integer](0, 2).asJava
      val topicIds = Map(tp0.topic -> topicId, tp1.topic -> topicId).asJava
      val leaderEpoch = 0
      val leaderAndIsrRequest = new LeaderAndIsrRequest.Builder(0, 0, brokerEpoch,
        Seq(
          new LeaderAndIsrRequest.PartitionState()
            .setTopicName(tp0.topic)
            .setPartitionIndex(tp0.partition)
            .setControllerEpoch(0)
            .setLeader(leaderEpoch)
            .setLeaderEpoch(0)
            .setIsr(partition0Replicas)
            .setPartitionEpoch(0)
            .setReplicas(partition0Replicas)
            .setIsNew(true),
          new LeaderAndIsrRequest.PartitionState()
            .setTopicName(tp1.topic)
            .setPartitionIndex(tp1.partition)
            .setControllerEpoch(0)
            .setLeader(0)
            .setLeaderEpoch(leaderEpoch)
            .setIsr(partition1Replicas)
            .setPartitionEpoch(0)
            .setReplicas(partition1Replicas)
            .setIsNew(true)
        ).asJava,
        topicIds,
        Set(new Node(0, "host1", 0), new Node(1, "host2", 1)).asJava).build()
      replicaManager.becomeLeaderOrFollower(0, leaderAndIsrRequest, (_, _) => ())

      // Append a couple of messages.
      for (i <- 1 to 2) {
        appendRecords(replicaManager, tp0, TestUtils.singletonRecords(s"message $i".getBytes)).onFire { response =>
          assertEquals(Errors.NONE, response.error)
        }
        appendRecords(replicaManager, tp1, TestUtils.singletonRecords(s"message $i".getBytes)).onFire { response =>
          assertEquals(Errors.NONE, response.error)
        }
      }

      def fetchCallback(responseStatus: Seq[(TopicIdPartition, FetchPartitionData)]): Unit = {
        val responseStatusMap = responseStatus.toMap
        assertEquals(2, responseStatus.size)
        assertEquals(Set(tidp0, tidp1), responseStatusMap.keySet)

        val tp0Status = responseStatusMap.get(tidp0)
        assertTrue(tp0Status.isDefined)
        // the response contains high watermark on the leader before it is updated based
        // on this fetch request
        assertEquals(0, tp0Status.get.highWatermark)
        assertEquals(OptionalLong.of(0), tp0Status.get.lastStableOffset)
        assertEquals(Errors.NONE, tp0Status.get.error)
        assertTrue(tp0Status.get.records.batches.iterator.hasNext)

        // Replica 1 is not a valid replica for partition 1
        val tp1Status = responseStatusMap.get(tidp1)
        assertEquals(Errors.UNKNOWN_LEADER_EPOCH, tp1Status.get.error)
      }

      fetchPartitions(
        replicaManager,
        replicaId = 1,
        fetchInfos = Seq(
          tidp0 -> new PartitionData(Uuid.ZERO_UUID, 1, 0, 100000, Optional.of[Integer](leaderEpoch)),
          tidp1 -> new PartitionData(Uuid.ZERO_UUID, 1, 0, 100000, Optional.of[Integer](leaderEpoch))
        ),
        responseCallback = fetchCallback,
        maxWaitMs = 1000,
        minBytes = 0,
        maxBytes = Int.MaxValue
      )

      val tp0Log = replicaManager.localLog(tp0)
      assertTrue(tp0Log.isDefined)
      assertEquals(1, tp0Log.get.highWatermark, "hw should be incremented")

      val tp1Replica = replicaManager.localLog(tp1)
      assertTrue(tp1Replica.isDefined)
      assertEquals(0, tp1Replica.get.highWatermark, "hw should not be incremented")

    } finally {
      replicaManager.shutdown(checkpointHW = false)
    }
  }

  @Test
  def testBecomeFollowerWhenLeaderIsUnchangedButMissedLeaderUpdate(): Unit = {
    verifyBecomeFollowerWhenLeaderIsUnchangedButMissedLeaderUpdate(new Properties, expectTruncation = false)
  }

  /**
   * If a partition becomes a follower and the leader is unchanged it should check for truncation
   * if the epoch has increased by more than one (which suggests it has missed an update). For
   * IBP version 2.7 onwards, we don't require this since we can truncate at any time based
   * on diverging epochs returned in fetch responses.
   */
  private def verifyBecomeFollowerWhenLeaderIsUnchangedButMissedLeaderUpdate(extraProps: Properties,
                                                                             expectTruncation: Boolean): Unit = {
    val topicPartition = 0
    val topicId = Uuid.randomUuid()
    val followerBrokerId = 0
    val leaderBrokerId = 1
    val controllerId = 0
    val controllerEpoch = 0
    var leaderEpoch = 1
    val leaderEpochIncrement = 2
    val aliveBrokerIds = Seq[Integer](followerBrokerId, leaderBrokerId)
    val countDownLatch = new CountDownLatch(1)
    val offsetFromLeader = 5

    // Prepare the mocked components for the test
    val (replicaManager, mockLogMgr) = prepareReplicaManagerAndLogManager(new MockTimer(time),
      topicPartition, leaderEpoch + leaderEpochIncrement, followerBrokerId, leaderBrokerId, countDownLatch,
      expectTruncation = expectTruncation, localLogOffset = Some(10), offsetFromLeader = offsetFromLeader, extraProps = extraProps, topicId = Some(topicId))

    try {
      // Initialize partition state to follower, with leader = 1, leaderEpoch = 1
      val tp = new TopicPartition(topic, topicPartition)
      val partition = replicaManager.createPartition(tp)
      val offsetCheckpoints = new LazyOffsetCheckpoints(replicaManager.highWatermarkCheckpoints.asJava)
      partition.createLogIfNotExists(isNew = false, isFutureReplica = false, offsetCheckpoints, None)
      partition.makeFollower(
        leaderAndIsrPartitionState(tp, leaderEpoch, leaderBrokerId, aliveBrokerIds),
        offsetCheckpoints,
        None)

      // Make local partition a follower - because epoch increased by more than 1, truncation should
      // trigger even though leader does not change
      leaderEpoch += leaderEpochIncrement
      val leaderAndIsrRequest0 = new LeaderAndIsrRequest.Builder(
        controllerId, controllerEpoch, brokerEpoch,
        Seq(leaderAndIsrPartitionState(tp, leaderEpoch, leaderBrokerId, aliveBrokerIds)).asJava,
        Collections.singletonMap(topic, topicId),
        Set(new Node(followerBrokerId, "host1", 0),
          new Node(leaderBrokerId, "host2", 1)).asJava).build()
      replicaManager.becomeLeaderOrFollower(correlationId, leaderAndIsrRequest0,
        (_, followers) => assertEquals(followerBrokerId, followers.head.partitionId))
      assertTrue(countDownLatch.await(1000L, TimeUnit.MILLISECONDS))

      // Truncation should have happened once
      if (expectTruncation) {
        verify(mockLogMgr).truncateTo(Map(tp -> offsetFromLeader), isFuture = false)
      }

      verify(mockLogMgr).finishedInitializingLog(ArgumentMatchers.eq(tp), any())
    } finally {
      replicaManager.shutdown(checkpointHW = false)
    }
  }

  @Test
  def testReplicaSelector(): Unit = {
    val topicPartition = 0
    val followerBrokerId = 0
    val leaderBrokerId = 1
    val leaderEpoch = 1
    val leaderEpochIncrement = 2
    val aliveBrokerIds = Seq[Integer](followerBrokerId, leaderBrokerId)
    val countDownLatch = new CountDownLatch(1)

    // Prepare the mocked components for the test
    val (replicaManager, _) = prepareReplicaManagerAndLogManager(new MockTimer(time),
      topicPartition, leaderEpoch + leaderEpochIncrement, followerBrokerId,
      leaderBrokerId, countDownLatch, expectTruncation = true)

    try {
      val tp = new TopicPartition(topic, topicPartition)
      val partition = replicaManager.createPartition(tp)

      val offsetCheckpoints = new LazyOffsetCheckpoints(replicaManager.highWatermarkCheckpoints.asJava)
      partition.createLogIfNotExists(isNew = false, isFutureReplica = false, offsetCheckpoints, None)
      partition.makeLeader(
        leaderAndIsrPartitionState(tp, leaderEpoch, leaderBrokerId, aliveBrokerIds),
        offsetCheckpoints,
        None)

      val metadata: ClientMetadata = new DefaultClientMetadata("rack-a", "client-id",
        InetAddress.getByName("localhost"), KafkaPrincipal.ANONYMOUS, "default")

      // We expect to select the leader, which means we return None
      val preferredReadReplica: Option[Int] = replicaManager.findPreferredReadReplica(
        partition, metadata, FetchRequest.ORDINARY_CONSUMER_ID, 1L, System.currentTimeMillis)
      assertFalse(preferredReadReplica.isDefined)
    } finally {
      replicaManager.shutdown(checkpointHW = false)
    }
  }

  @Test
  def testPreferredReplicaAsFollower(): Unit = {
    val topicPartition = 0
    val topicId = Uuid.randomUuid()
    val followerBrokerId = 0
    val leaderBrokerId = 1
    val leaderEpoch = 1
    val leaderEpochIncrement = 2
    val countDownLatch = new CountDownLatch(1)

    // Prepare the mocked components for the test
    val (replicaManager, _) = prepareReplicaManagerAndLogManager(new MockTimer(time),
      topicPartition, leaderEpoch + leaderEpochIncrement, followerBrokerId,
      leaderBrokerId, countDownLatch, expectTruncation = true, topicId = Some(topicId))

    try {
      val brokerList = Seq[Integer](0, 1).asJava

      val tp0 = new TopicPartition(topic, 0)
      val tidp0 = new TopicIdPartition(topicId, tp0)

      // Make this replica the follower
      val leaderAndIsrRequest = new LeaderAndIsrRequest.Builder(0, 0, brokerEpoch,
        Seq(new LeaderAndIsrRequest.PartitionState()
          .setTopicName(topic)
          .setPartitionIndex(0)
          .setControllerEpoch(0)
          .setLeader(1)
          .setLeaderEpoch(1)
          .setIsr(brokerList)
          .setPartitionEpoch(0)
          .setReplicas(brokerList)
          .setIsNew(false)).asJava,
        Collections.singletonMap(topic, topicId),
        Set(new Node(0, "host1", 0), new Node(1, "host2", 1)).asJava).build()
      replicaManager.becomeLeaderOrFollower(1, leaderAndIsrRequest, (_, _) => ())

      val metadata: ClientMetadata = new DefaultClientMetadata("rack-a", "client-id",
        InetAddress.getByName("localhost"), KafkaPrincipal.ANONYMOUS, "default")

      val consumerResult = fetchPartitionAsConsumer(replicaManager, tidp0,
        new PartitionData(Uuid.ZERO_UUID, 0, 0, 100000, Optional.empty()),
        clientMetadata = Some(metadata))

      // Fetch from follower succeeds
      assertTrue(consumerResult.hasFired)

      // But only leader will compute preferred replica
      assertTrue(!consumerResult.assertFired.preferredReadReplica.isPresent)
    } finally {
      replicaManager.shutdown(checkpointHW = false)
    }
  }

  @Test
  def testPreferredReplicaAsLeader(): Unit = {
    val topicPartition = 0
    val topicId = Uuid.randomUuid()
    val followerBrokerId = 0
    val leaderBrokerId = 1
    val leaderEpoch = 1
    val leaderEpochIncrement = 2
    val countDownLatch = new CountDownLatch(1)

    // Prepare the mocked components for the test
    val (replicaManager, _) = prepareReplicaManagerAndLogManager(new MockTimer(time),
      topicPartition, leaderEpoch + leaderEpochIncrement, followerBrokerId,
      leaderBrokerId, countDownLatch, expectTruncation = true, topicId = Some(topicId))

    try {
      val brokerList = Seq[Integer](0, 1).asJava

      val tp0 = new TopicPartition(topic, 0)
      val tidp0 = new TopicIdPartition(topicId, tp0)

      // Make this replica the leader
      val leaderAndIsrRequest = new LeaderAndIsrRequest.Builder(0, 0, brokerEpoch,
        Seq(new LeaderAndIsrRequest.PartitionState()
          .setTopicName(topic)
          .setPartitionIndex(0)
          .setControllerEpoch(0)
          .setLeader(0)
          .setLeaderEpoch(1)
          .setIsr(brokerList)
          .setPartitionEpoch(0)
          .setReplicas(brokerList)
          .setIsNew(false)).asJava,
        Collections.singletonMap(topic, topicId),
        Set(new Node(0, "host1", 0), new Node(1, "host2", 1)).asJava).build()
      replicaManager.becomeLeaderOrFollower(1, leaderAndIsrRequest, (_, _) => ())

      val metadata = new DefaultClientMetadata("rack-a", "client-id",
        InetAddress.getByName("localhost"), KafkaPrincipal.ANONYMOUS, "default")

      val consumerResult = fetchPartitionAsConsumer(replicaManager, tidp0,
        new PartitionData(Uuid.ZERO_UUID, 0, 0, 100000, Optional.empty()),
        clientMetadata = Some(metadata))

      // Fetch from leader succeeds
      assertTrue(consumerResult.hasFired)

      // Returns a preferred replica (should just be the leader, which is None)
      assertFalse(consumerResult.assertFired.preferredReadReplica.isPresent)
    } finally {
      replicaManager.shutdown(checkpointHW = false)
    }
  }

  @Test
  def testPreferredReplicaAsLeaderWhenSameRackFollowerIsOutOfIsr(): Unit = {
    val replicaManager = setupReplicaManagerWithMockedPurgatories(new MockTimer(time),
      propsModifier = props => props.put(ReplicationConfigs.REPLICA_SELECTOR_CLASS_CONFIG, classOf[MockReplicaSelector].getName))

    try {
      val leaderBrokerId = 0
      val followerBrokerId = 1
      val leaderNode = new Node(leaderBrokerId, "host1", 0, "rack-a")
      val followerNode = new Node(followerBrokerId, "host2", 1, "rack-b")
      val brokerList = Seq[Integer](leaderBrokerId, followerBrokerId).asJava
      val topicId = Uuid.randomUuid()
      val tp0 = new TopicPartition(topic, 0)
      val tidp0 = new TopicIdPartition(topicId, tp0)

      when(replicaManager.metadataCache.getPartitionReplicaEndpoints(
        tp0,
        new ListenerName("default")
      )).thenReturn(Map(
        leaderBrokerId -> leaderNode,
        followerBrokerId -> followerNode
      ).toMap)

      // Make this replica the leader and remove follower from ISR.
      val leaderAndIsrRequest = new LeaderAndIsrRequest.Builder(
        0,
        0,
        brokerEpoch,
        Seq(new LeaderAndIsrRequest.PartitionState()
          .setTopicName(topic)
          .setPartitionIndex(0)
          .setControllerEpoch(0)
          .setLeader(leaderBrokerId)
          .setLeaderEpoch(1)
          .setIsr(Seq[Integer](leaderBrokerId).asJava)
          .setPartitionEpoch(0)
          .setReplicas(brokerList)
          .setIsNew(false)).asJava,
        Collections.singletonMap(topic, topicId),
        Set(leaderNode, followerNode).asJava).build()

      replicaManager.becomeLeaderOrFollower(2, leaderAndIsrRequest, (_, _) => ())

      appendRecords(replicaManager, tp0, TestUtils.singletonRecords(s"message".getBytes)).onFire { response =>
        assertEquals(Errors.NONE, response.error)
      }
      // Fetch as follower to initialise the log end offset of the replica
      fetchPartitionAsFollower(
        replicaManager,
        new TopicIdPartition(topicId, new TopicPartition(topic, 0)),
        new PartitionData(Uuid.ZERO_UUID, 0, 0, 100000, Optional.empty()),
        replicaId = 1
      )

      val metadata = new DefaultClientMetadata("rack-b", "client-id",
        InetAddress.getByName("localhost"), KafkaPrincipal.ANONYMOUS, "default")

      val consumerResult = fetchPartitionAsConsumer(
        replicaManager,
        tidp0,
        new PartitionData(Uuid.ZERO_UUID, 0, 0, 100000, Optional.empty()),
        clientMetadata = Some(metadata)
      )

      // Fetch from leader succeeds
      assertTrue(consumerResult.hasFired)

      // PartitionView passed to ReplicaSelector should not contain the follower as it's not in the ISR
      val expectedReplicaViews = Set(new DefaultReplicaView(leaderNode, 1, 0))
      val partitionView = replicaManager.replicaSelectorOpt.get
        .asInstanceOf[MockReplicaSelector].getPartitionViewArgument

      assertTrue(partitionView.isDefined)
      assertEquals(expectedReplicaViews.asJava, partitionView.get.replicas)
    } finally {
      replicaManager.shutdown(checkpointHW = false)
    }
  }

  @Test
  def testFetchFromFollowerShouldNotRunPreferLeaderSelect(): Unit = {
    val replicaManager = setupReplicaManagerWithMockedPurgatories(new MockTimer(time),
      propsModifier = props => props.put(ReplicationConfigs.REPLICA_SELECTOR_CLASS_CONFIG, classOf[MockReplicaSelector].getName))
    try {
      val leaderBrokerId = 0
      val followerBrokerId = 1
      val brokerList = Seq[Integer](leaderBrokerId, followerBrokerId).asJava
      val topicId = Uuid.randomUuid()
      val tp0 = new TopicPartition(topic, 0)
      val tidp0 = new TopicIdPartition(topicId, tp0)

      // Make this replica the follower
      val leaderAndIsrRequest = new LeaderAndIsrRequest.Builder(0, 0, brokerEpoch,
        Seq(new LeaderAndIsrRequest.PartitionState()
          .setTopicName(topic)
          .setPartitionIndex(0)
          .setControllerEpoch(0)
          .setLeader(1)
          .setLeaderEpoch(1)
          .setIsr(brokerList)
          .setPartitionEpoch(0)
          .setReplicas(brokerList)
          .setIsNew(false)).asJava,
        Collections.singletonMap(topic, topicId),
        Set(new Node(0, "host1", 0), new Node(1, "host2", 1)).asJava).build()
      replicaManager.becomeLeaderOrFollower(1, leaderAndIsrRequest, (_, _) => ())

      val metadata = new DefaultClientMetadata("rack-a", "client-id",
        InetAddress.getLocalHost, KafkaPrincipal.ANONYMOUS, "default")

      val consumerResult = fetchPartitionAsConsumer(replicaManager, tidp0,
        new PartitionData(Uuid.ZERO_UUID, 0, 0, 100000,
          Optional.empty()), clientMetadata = Some(metadata))

      // Fetch from follower succeeds
      assertTrue(consumerResult.hasFired)

      // Expect not run the preferred read replica selection
      assertEquals(0, replicaManager.replicaSelectorOpt.get.asInstanceOf[MockReplicaSelector].getSelectionCount)

      // Only leader will compute preferred replica
      assertTrue(!consumerResult.assertFired.preferredReadReplica.isPresent)

    } finally {
      replicaManager.shutdown(checkpointHW = false)
    }
  }

  @Test
  def testFetchShouldReturnImmediatelyWhenPreferredReadReplicaIsDefined(): Unit = {
    val replicaManager = setupReplicaManagerWithMockedPurgatories(new MockTimer(time),
      propsModifier = props => props.put(ReplicationConfigs.REPLICA_SELECTOR_CLASS_CONFIG, "org.apache.kafka.common.replica.RackAwareReplicaSelector"))

    try {
      val leaderBrokerId = 0
      val followerBrokerId = 1
      val brokerList = Seq[Integer](leaderBrokerId, followerBrokerId).asJava
      val topicId = Uuid.randomUuid()
      val tp0 = new TopicPartition(topic, 0)
      val tidp0 = new TopicIdPartition(topicId, tp0)

      when(replicaManager.metadataCache.getPartitionReplicaEndpoints(
        tp0,
        new ListenerName("default")
      )).thenReturn(Map(
        leaderBrokerId -> new Node(leaderBrokerId, "host1", 9092, "rack-a"),
        followerBrokerId -> new Node(followerBrokerId, "host2", 9092, "rack-b")
      ).toMap)

      // Make this replica the leader
      val leaderEpoch = 1
      val leaderAndIsrRequest = new LeaderAndIsrRequest.Builder(0, 0, brokerEpoch,
        Seq(new LeaderAndIsrRequest.PartitionState()
          .setTopicName(topic)
          .setPartitionIndex(0)
          .setControllerEpoch(0)
          .setLeader(0)
          .setLeaderEpoch(leaderEpoch)
          .setIsr(brokerList)
          .setPartitionEpoch(0)
          .setReplicas(brokerList)
          .setIsNew(false)).asJava,
        Collections.singletonMap(topic, topicId),
        Set(new Node(0, "host1", 0), new Node(1, "host2", 1)).asJava).build()
      replicaManager.becomeLeaderOrFollower(1, leaderAndIsrRequest, (_, _) => ())

      // The leader must record the follower's fetch offset to make it eligible for follower fetch selection
      val followerFetchData = new PartitionData(topicId, 0L, 0L, Int.MaxValue, Optional.of(Int.box(leaderEpoch)), Optional.empty[Integer])
      fetchPartitionAsFollower(
        replicaManager,
        tidp0,
        followerFetchData,
        replicaId = followerBrokerId
      )

      val metadata = new DefaultClientMetadata("rack-b", "client-id",
        InetAddress.getLocalHost, KafkaPrincipal.ANONYMOUS, "default")

      // If a preferred read replica is selected, the fetch response returns immediately, even if min bytes and timeout conditions are not met.
      val consumerResult = fetchPartitionAsConsumer(replicaManager, tidp0,
        new PartitionData(topicId, 0, 0, 100000, Optional.empty()),
        minBytes = 1, clientMetadata = Some(metadata), maxWaitMs = 5000)

      // Fetch from leader succeeds
      assertTrue(consumerResult.hasFired)

      // No delayed fetch was inserted
      assertEquals(0, replicaManager.delayedFetchPurgatory.watched())

      // Returns a preferred replica
      assertTrue(consumerResult.assertFired.preferredReadReplica.isPresent)
    } finally {
      replicaManager.shutdown(checkpointHW = false)
    }
  }

  @Test
  def testFollowerFetchWithDefaultSelectorNoForcedHwPropagation(): Unit = {
    val topicPartition = 0
    val followerBrokerId = 0
    val leaderBrokerId = 1
    val leaderEpoch = 1
    val leaderEpochIncrement = 2
    val countDownLatch = new CountDownLatch(1)
    val timer = new MockTimer(time)

    // Prepare the mocked components for the test
    val (replicaManager, _) = prepareReplicaManagerAndLogManager(timer,
      topicPartition, leaderEpoch + leaderEpochIncrement, followerBrokerId,
      leaderBrokerId, countDownLatch, expectTruncation = true, topicId = Some(topicId))
    try {

      val brokerList = Seq[Integer](0, 1).asJava

      val tp0 = new TopicPartition(topic, 0)
      val tidp0 = new TopicIdPartition(topicId, tp0)

      // Make this replica the follower
      val leaderAndIsrRequest2 = new LeaderAndIsrRequest.Builder(0, 0, brokerEpoch,
        Seq(new LeaderAndIsrRequest.PartitionState()
          .setTopicName(topic)
          .setPartitionIndex(0)
          .setControllerEpoch(0)
          .setLeader(0)
          .setLeaderEpoch(1)
          .setIsr(brokerList)
          .setPartitionEpoch(0)
          .setReplicas(brokerList)
          .setIsNew(false)).asJava,
        Collections.singletonMap(topic, topicId),
        Set(new Node(0, "host1", 0), new Node(1, "host2", 1)).asJava).build()
      replicaManager.becomeLeaderOrFollower(1, leaderAndIsrRequest2, (_, _) => ())

      val simpleRecords = Seq(new SimpleRecord("a".getBytes), new SimpleRecord("b".getBytes))
      val appendResult = appendRecords(replicaManager, tp0,
        MemoryRecords.withRecords(Compression.NONE, simpleRecords.toSeq: _*), AppendOrigin.CLIENT)

      // Increment the hw in the leader by fetching from the last offset
      val fetchOffset = simpleRecords.size
      var followerResult = fetchPartitionAsFollower(
        replicaManager,
        tidp0,
        new PartitionData(Uuid.ZERO_UUID, fetchOffset, 0, 100000, Optional.empty()),
        replicaId = 1,
        minBytes = 0
      )
      assertTrue(followerResult.hasFired)
      assertEquals(0, followerResult.assertFired.highWatermark)

      assertTrue(appendResult.hasFired, "Expected producer request to be acked")

      // Fetch from the same offset, no new data is expected and hence the fetch request should
      // go to the purgatory
      followerResult = fetchPartitionAsFollower(
        replicaManager,
        tidp0,
        new PartitionData(Uuid.ZERO_UUID, fetchOffset, 0, 100000, Optional.empty()),
        replicaId = 1,
        minBytes = 1000,
        maxWaitMs = 1000
      )
      assertFalse(followerResult.hasFired, "Request completed immediately unexpectedly")

      // Complete the request in the purgatory by advancing the clock
      timer.advanceClock(1001)
      assertTrue(followerResult.hasFired)

      assertEquals(fetchOffset, followerResult.assertFired.highWatermark)
    } finally {
      replicaManager.shutdown(checkpointHW = false)
    }
  }

  @Test
  def testUnknownReplicaSelector(): Unit = {
    val topicPartition = 0
    val followerBrokerId = 0
    val leaderBrokerId = 1
    val leaderEpoch = 1
    val leaderEpochIncrement = 2
    val countDownLatch = new CountDownLatch(1)

    val props = new Properties()
    props.put(ReplicationConfigs.REPLICA_SELECTOR_CLASS_CONFIG, "non-a-class")
    assertThrows(classOf[ClassNotFoundException], () => prepareReplicaManagerAndLogManager(new MockTimer(time),
      topicPartition, leaderEpoch + leaderEpochIncrement, followerBrokerId,
      leaderBrokerId, countDownLatch, expectTruncation = true, extraProps = props))
  }

  @Test
  def testDefaultReplicaSelector(): Unit = {
    val topicPartition = 0
    val followerBrokerId = 0
    val leaderBrokerId = 1
    val leaderEpoch = 1
    val leaderEpochIncrement = 2
    val countDownLatch = new CountDownLatch(1)

    val (replicaManager, _) = prepareReplicaManagerAndLogManager(new MockTimer(time),
      topicPartition, leaderEpoch + leaderEpochIncrement, followerBrokerId,
      leaderBrokerId, countDownLatch, expectTruncation = true)
    try {
      assertFalse(replicaManager.replicaSelectorOpt.isDefined)
    } finally {
      replicaManager.shutdown(checkpointHW = false)
    }
  }

  @Test
  def testFetchFollowerNotAllowedForOlderClients(): Unit = {
    val replicaManager = setupReplicaManagerWithMockedPurgatories(new MockTimer(time), aliveBrokerIds = Seq(0, 1))

    try {
      val tp0 = new TopicPartition(topic, 0)
      val tidp0 = new TopicIdPartition(topicId, tp0)
      val offsetCheckpoints = new LazyOffsetCheckpoints(replicaManager.highWatermarkCheckpoints.asJava)
      replicaManager.createPartition(tp0).createLogIfNotExists(isNew = false, isFutureReplica = false, offsetCheckpoints, None)
      val partition0Replicas = Seq[Integer](0, 1).asJava
      val becomeFollowerRequest = new LeaderAndIsrRequest.Builder(0, 0, brokerEpoch,
        Seq(new LeaderAndIsrRequest.PartitionState()
          .setTopicName(tp0.topic)
          .setPartitionIndex(tp0.partition)
          .setControllerEpoch(0)
          .setLeader(1)
          .setLeaderEpoch(0)
          .setIsr(partition0Replicas)
          .setPartitionEpoch(0)
          .setReplicas(partition0Replicas)
          .setIsNew(true)).asJava,
        topicIds.asJava,
        Set(new Node(0, "host1", 0), new Node(1, "host2", 1)).asJava).build()
      replicaManager.becomeLeaderOrFollower(0, becomeFollowerRequest, (_, _) => ())

      // Fetch from follower, with non-empty ClientMetadata (FetchRequest v11+)
      val clientMetadata = new DefaultClientMetadata("", "", null, KafkaPrincipal.ANONYMOUS, "")
      var partitionData = new FetchRequest.PartitionData(Uuid.ZERO_UUID, 0L, 0L, 100,
        Optional.of(0))
      var fetchResult = fetchPartitionAsConsumer(replicaManager, tidp0, partitionData,
        clientMetadata = Some(clientMetadata))
      assertEquals(Errors.NONE, fetchResult.assertFired.error)

      // Fetch from follower, with empty ClientMetadata (which implies an older version)
      partitionData = new FetchRequest.PartitionData(Uuid.ZERO_UUID, 0L, 0L, 100,
        Optional.of(0))
      fetchResult = fetchPartitionAsConsumer(replicaManager, tidp0, partitionData)
      assertEquals(Errors.NOT_LEADER_OR_FOLLOWER, fetchResult.assertFired.error)
    } finally {
      replicaManager.shutdown(checkpointHW = false)
    }
  }

  @Test
  def testFetchRequestRateMetrics(): Unit = {
    val mockTimer = new MockTimer(time)
    val replicaManager = setupReplicaManagerWithMockedPurgatories(mockTimer, aliveBrokerIds = Seq(0, 1))

    try {
      val tp0 = new TopicPartition(topic, 0)
      val tidp0 = new TopicIdPartition(topicId, tp0)
      val offsetCheckpoints = new LazyOffsetCheckpoints(replicaManager.highWatermarkCheckpoints.asJava)
      replicaManager.createPartition(tp0).createLogIfNotExists(isNew = false, isFutureReplica = false, offsetCheckpoints, None)
      val partition0Replicas = Seq[Integer](0, 1).asJava

      val becomeLeaderRequest = new LeaderAndIsrRequest.Builder(0, 0, brokerEpoch,
        Seq(new LeaderAndIsrRequest.PartitionState()
          .setTopicName(tp0.topic)
          .setPartitionIndex(tp0.partition)
          .setControllerEpoch(0)
          .setLeader(0)
          .setLeaderEpoch(1)
          .setIsr(partition0Replicas)
          .setPartitionEpoch(0)
          .setReplicas(partition0Replicas)
          .setIsNew(true)).asJava,
        topicIds.asJava,
        Set(new Node(0, "host1", 0), new Node(1, "host2", 1)).asJava).build()
      replicaManager.becomeLeaderOrFollower(1, becomeLeaderRequest, (_, _) => ())

      def assertMetricCount(expected: Int): Unit = {
        assertEquals(expected, replicaManager.brokerTopicStats.allTopicsStats.totalFetchRequestRate.count)
        assertEquals(expected, replicaManager.brokerTopicStats.topicStats(topic).totalFetchRequestRate.count)
      }

      val partitionData = new FetchRequest.PartitionData(Uuid.ZERO_UUID, 0L, 0L, 100,
        Optional.empty())

      val nonPurgatoryFetchResult = fetchPartitionAsConsumer(replicaManager, tidp0, partitionData)
      assertEquals(Errors.NONE, nonPurgatoryFetchResult.assertFired.error)
      assertMetricCount(1)

      val purgatoryFetchResult = fetchPartitionAsConsumer(replicaManager, tidp0, partitionData, maxWaitMs = 10)
      assertFalse(purgatoryFetchResult.hasFired)
      mockTimer.advanceClock(11)
      assertEquals(Errors.NONE, purgatoryFetchResult.assertFired.error)
      assertMetricCount(2)
    } finally {
      replicaManager.shutdown(checkpointHW = false)
    }
  }

  @Test
  def testBecomeFollowerWhileOldClientFetchInPurgatory(): Unit = {
    val mockTimer = new MockTimer(time)
    val replicaManager = setupReplicaManagerWithMockedPurgatories(mockTimer, aliveBrokerIds = Seq(0, 1))

    try {
      val tp0 = new TopicPartition(topic, 0)
      val tidp0 = new TopicIdPartition(topicId, tp0)
      val offsetCheckpoints = new LazyOffsetCheckpoints(replicaManager.highWatermarkCheckpoints.asJava)
      replicaManager.createPartition(tp0).createLogIfNotExists(isNew = false, isFutureReplica = false, offsetCheckpoints, None)
      val partition0Replicas = Seq[Integer](0, 1).asJava

      val becomeLeaderRequest = new LeaderAndIsrRequest.Builder(0, 0, brokerEpoch,
        Seq(new LeaderAndIsrRequest.PartitionState()
          .setTopicName(tp0.topic)
          .setPartitionIndex(tp0.partition)
          .setControllerEpoch(0)
          .setLeader(0)
          .setLeaderEpoch(1)
          .setIsr(partition0Replicas)
          .setPartitionEpoch(0)
          .setReplicas(partition0Replicas)
          .setIsNew(true)).asJava,
        topicIds.asJava,
        Set(new Node(0, "host1", 0), new Node(1, "host2", 1)).asJava).build()
      replicaManager.becomeLeaderOrFollower(1, becomeLeaderRequest, (_, _) => ())

      val partitionData = new FetchRequest.PartitionData(Uuid.ZERO_UUID, 0L, 0L, 100,
        Optional.empty())
      val fetchResult = fetchPartitionAsConsumer(replicaManager, tidp0, partitionData, maxWaitMs = 10)
      assertFalse(fetchResult.hasFired)

      // Become a follower and ensure that the delayed fetch returns immediately
      val becomeFollowerRequest = new LeaderAndIsrRequest.Builder(0, 0, brokerEpoch,
        Seq(new LeaderAndIsrRequest.PartitionState()
          .setTopicName(tp0.topic)
          .setPartitionIndex(tp0.partition)
          .setControllerEpoch(0)
          .setLeader(1)
          .setLeaderEpoch(2)
          .setIsr(partition0Replicas)
          .setPartitionEpoch(0)
          .setReplicas(partition0Replicas)
          .setIsNew(true)).asJava,
        topicIds.asJava,
        Set(new Node(0, "host1", 0), new Node(1, "host2", 1)).asJava).build()
      replicaManager.becomeLeaderOrFollower(0, becomeFollowerRequest, (_, _) => ())
      assertEquals(Errors.NOT_LEADER_OR_FOLLOWER, fetchResult.assertFired.error)
    } finally {
      replicaManager.shutdown(checkpointHW = false)
    }
  }

  @Test
  def testBecomeFollowerWhileNewClientFetchInPurgatory(): Unit = {
    val mockTimer = new MockTimer(time)
    val replicaManager = setupReplicaManagerWithMockedPurgatories(mockTimer, aliveBrokerIds = Seq(0, 1))

    try {
      val tp0 = new TopicPartition(topic, 0)
      val tidp0 = new TopicIdPartition(topicId, tp0)
      val offsetCheckpoints = new LazyOffsetCheckpoints(replicaManager.highWatermarkCheckpoints.asJava)
      replicaManager.createPartition(tp0).createLogIfNotExists(isNew = false, isFutureReplica = false, offsetCheckpoints, None)
      val partition0Replicas = Seq[Integer](0, 1).asJava

      val becomeLeaderRequest = new LeaderAndIsrRequest.Builder(0, 0, brokerEpoch,
        Seq(new LeaderAndIsrRequest.PartitionState()
          .setTopicName(tp0.topic)
          .setPartitionIndex(tp0.partition)
          .setControllerEpoch(0)
          .setLeader(0)
          .setLeaderEpoch(1)
          .setIsr(partition0Replicas)
          .setPartitionEpoch(0)
          .setReplicas(partition0Replicas)
          .setIsNew(true)).asJava,
        topicIds.asJava,
        Set(new Node(0, "host1", 0), new Node(1, "host2", 1)).asJava).build()
      replicaManager.becomeLeaderOrFollower(1, becomeLeaderRequest, (_, _) => ())

      val clientMetadata = new DefaultClientMetadata("", "", null, KafkaPrincipal.ANONYMOUS, "")
      val partitionData = new FetchRequest.PartitionData(Uuid.ZERO_UUID, 0L, 0L, 100,
        Optional.of(1))
      val fetchResult = fetchPartitionAsConsumer(
        replicaManager,
        tidp0,
        partitionData,
        clientMetadata = Some(clientMetadata),
        maxWaitMs = 10
      )
      assertFalse(fetchResult.hasFired)

      // Become a follower and ensure that the delayed fetch returns immediately
      val becomeFollowerRequest = new LeaderAndIsrRequest.Builder(0, 0, brokerEpoch,
        Seq(new LeaderAndIsrRequest.PartitionState()
          .setTopicName(tp0.topic)
          .setPartitionIndex(tp0.partition)
          .setControllerEpoch(0)
          .setLeader(1)
          .setLeaderEpoch(2)
          .setIsr(partition0Replicas)
          .setPartitionEpoch(0)
          .setReplicas(partition0Replicas)
          .setIsNew(true)).asJava,
        topicIds.asJava,
        Set(new Node(0, "host1", 0), new Node(1, "host2", 1)).asJava).build()
      replicaManager.becomeLeaderOrFollower(0, becomeFollowerRequest, (_, _) => ())
      assertEquals(Errors.FENCED_LEADER_EPOCH, fetchResult.assertFired.error)
    } finally {
      replicaManager.shutdown(checkpointHW = false)
    }
  }

  @Test
  def testFetchFromLeaderAlwaysAllowed(): Unit = {
    val replicaManager = setupReplicaManagerWithMockedPurgatories(new MockTimer(time), aliveBrokerIds = Seq(0, 1))

    try {
      val tp0 = new TopicPartition(topic, 0)
      val tidp0 = new TopicIdPartition(topicId, tp0)
      val offsetCheckpoints = new LazyOffsetCheckpoints(replicaManager.highWatermarkCheckpoints.asJava)
      replicaManager.createPartition(tp0).createLogIfNotExists(isNew = false, isFutureReplica = false, offsetCheckpoints, None)
      val partition0Replicas = Seq[Integer](0, 1).asJava

      val becomeLeaderRequest = new LeaderAndIsrRequest.Builder(0, 0, brokerEpoch,
        Seq(new LeaderAndIsrRequest.PartitionState()
          .setTopicName(tp0.topic)
          .setPartitionIndex(tp0.partition)
          .setControllerEpoch(0)
          .setLeader(0)
          .setLeaderEpoch(1)
          .setIsr(partition0Replicas)
          .setPartitionEpoch(0)
          .setReplicas(partition0Replicas)
          .setIsNew(true)).asJava,
        topicIds.asJava,
        Set(new Node(0, "host1", 0), new Node(1, "host2", 1)).asJava).build()
      replicaManager.becomeLeaderOrFollower(1, becomeLeaderRequest, (_, _) => ())

      val clientMetadata = new DefaultClientMetadata("", "", null, KafkaPrincipal.ANONYMOUS, "")
      var partitionData = new FetchRequest.PartitionData(Uuid.ZERO_UUID, 0L, 0L, 100,
        Optional.of(1))
      var fetchResult = fetchPartitionAsConsumer(replicaManager, tidp0, partitionData, clientMetadata = Some(clientMetadata))
      assertEquals(Errors.NONE, fetchResult.assertFired.error)

      partitionData = new FetchRequest.PartitionData(Uuid.ZERO_UUID, 0L, 0L, 100,
        Optional.empty())
      fetchResult = fetchPartitionAsConsumer(replicaManager, tidp0, partitionData, clientMetadata = Some(clientMetadata))
      assertEquals(Errors.NONE, fetchResult.assertFired.error)
    } finally {
      replicaManager.shutdown(checkpointHW = false)
    }
  }

  @Test
  def testVerificationForTransactionalPartitionsOnly(): Unit = {
    val tp0 = new TopicPartition(topic, 0)
    val tp1 = new TopicPartition(topic, 1)
    val producerId = 24L
    val producerEpoch = 0.toShort
    val sequence = 0
    val addPartitionsToTxnManager = mock(classOf[AddPartitionsToTxnManager])

    val replicaManager = setUpReplicaManagerWithMockedAddPartitionsToTxnManager(addPartitionsToTxnManager, List(tp0, tp1))
    try {
      replicaManager.becomeLeaderOrFollower(1,
        makeLeaderAndIsrRequest(topicIds(tp0.topic), tp0, Seq(0, 1), new LeaderAndIsr(1, List(0, 1).map(Int.box).asJava)),
        (_, _) => ())

      replicaManager.becomeLeaderOrFollower(1,
        makeLeaderAndIsrRequest(topicIds(tp1.topic), tp1, Seq(0, 1), new LeaderAndIsr(1, List(0, 1).map(Int.box).asJava)),
        (_, _) => ())

      // If we supply no transactional ID and idempotent records, we do not verify.
      val idempotentRecords = MemoryRecords.withIdempotentRecords(Compression.NONE, producerId, producerEpoch, sequence,
        new SimpleRecord("message".getBytes))
      handleProduceAppend(replicaManager, tp0, idempotentRecords, transactionalId = null)
      verify(addPartitionsToTxnManager, times(0)).addOrVerifyTransaction(any(), any(), any(), any(), any[AddPartitionsToTxnManager.AppendCallback](), any())
      assertEquals(VerificationGuard.SENTINEL, getVerificationGuard(replicaManager, tp0, producerId))

      // If we supply a transactional ID and some transactional and some idempotent records, we should only verify the topic partition with transactional records.
      val transactionalRecords = MemoryRecords.withTransactionalRecords(Compression.NONE, producerId, producerEpoch, sequence + 1,
        new SimpleRecord("message".getBytes))

      val idempotentRecords2 = MemoryRecords.withIdempotentRecords(Compression.NONE, producerId, producerEpoch, sequence,
        new SimpleRecord("message".getBytes))
      handleProduceAppendToMultipleTopics(replicaManager, Map(tp0 -> transactionalRecords, tp1 -> idempotentRecords2), transactionalId)
      verify(addPartitionsToTxnManager, times(1)).addOrVerifyTransaction(
        ArgumentMatchers.eq(transactionalId),
        ArgumentMatchers.eq(producerId),
        ArgumentMatchers.eq(producerEpoch),
        ArgumentMatchers.eq(Seq(tp0)),
        any[AddPartitionsToTxnManager.AppendCallback](),
        any()
      )
      assertNotEquals(VerificationGuard.SENTINEL, getVerificationGuard(replicaManager, tp0, producerId))
      assertEquals(VerificationGuard.SENTINEL, getVerificationGuard(replicaManager, tp1, producerId))
    } finally {
      replicaManager.shutdown(checkpointHW = false)
    }
  }

  @ParameterizedTest
  @EnumSource(value = classOf[AppendOrigin], names = Array("CLIENT", "COORDINATOR"))
  def testTransactionVerificationFlow(appendOrigin: AppendOrigin): Unit = {
    val tp0 = new TopicPartition(topic, 0)
    val producerId = 24L
    val producerEpoch = 0.toShort
    val sequence = 6
    val addPartitionsToTxnManager = mock(classOf[AddPartitionsToTxnManager])

    val replicaManager = setUpReplicaManagerWithMockedAddPartitionsToTxnManager(addPartitionsToTxnManager, List(tp0))
    try {
      replicaManager.becomeLeaderOrFollower(1,
        makeLeaderAndIsrRequest(topicIds(tp0.topic), tp0, Seq(0, 1), new LeaderAndIsr(1, List(0, 1).map(Int.box).asJava)),
        (_, _) => ())

      // Append some transactional records.
      val transactionalRecords = MemoryRecords.withTransactionalRecords(Compression.NONE, producerId, producerEpoch, sequence,
        new SimpleRecord("message".getBytes))

      // We should add these partitions to the manager to verify.
      val result = handleProduceAppend(replicaManager, tp0, transactionalRecords, origin = appendOrigin, transactionalId = transactionalId)
      val appendCallback = ArgumentCaptor.forClass(classOf[AddPartitionsToTxnManager.AppendCallback])
      verify(addPartitionsToTxnManager, times(1)).addOrVerifyTransaction(
        ArgumentMatchers.eq(transactionalId),
        ArgumentMatchers.eq(producerId),
        ArgumentMatchers.eq(producerEpoch),
        ArgumentMatchers.eq(Seq(tp0)),
        appendCallback.capture(),
        any()
      )
      val verificationGuard = getVerificationGuard(replicaManager, tp0, producerId)
      assertEquals(verificationGuard, getVerificationGuard(replicaManager, tp0, producerId))

      // Confirm we did not write to the log and instead returned error.
      val callback: AddPartitionsToTxnManager.AppendCallback = appendCallback.getValue()
      callback(Map(tp0 -> Errors.INVALID_TXN_STATE).toMap)
      assertEquals(Errors.INVALID_TXN_STATE, result.assertFired.error)
      assertEquals(verificationGuard, getVerificationGuard(replicaManager, tp0, producerId))

      // This time verification is successful.
      handleProduceAppend(replicaManager, tp0, transactionalRecords, origin = appendOrigin, transactionalId = transactionalId)
      val appendCallback2 = ArgumentCaptor.forClass(classOf[AddPartitionsToTxnManager.AppendCallback])
      verify(addPartitionsToTxnManager, times(2)).addOrVerifyTransaction(
        ArgumentMatchers.eq(transactionalId),
        ArgumentMatchers.eq(producerId),
        ArgumentMatchers.eq(producerEpoch),
        ArgumentMatchers.eq(Seq(tp0)),
        appendCallback2.capture(),
        any()
      )
      assertEquals(verificationGuard, getVerificationGuard(replicaManager, tp0, producerId))

      val callback2: AddPartitionsToTxnManager.AppendCallback = appendCallback2.getValue()
      callback2(Map.empty[TopicPartition, Errors].toMap)
      assertEquals(VerificationGuard.SENTINEL, getVerificationGuard(replicaManager, tp0, producerId))
      assertTrue(replicaManager.localLog(tp0).get.hasOngoingTransaction(producerId, producerEpoch))
    } finally {
      replicaManager.shutdown(checkpointHW = false)
    }
  }

  @ParameterizedTest
  @EnumSource(
    value = classOf[Errors],
    names = Array(
      "NOT_COORDINATOR",
      "CONCURRENT_TRANSACTIONS"
    )
  )
  def testTransactionAddPartitionRetry(error: Errors): Unit = {
    val tp0 = new TopicPartition(topic, 0)
    val producerId = 24L
    val producerEpoch = 0.toShort
    val sequence = 6
    val addPartitionsToTxnManager = mock(classOf[AddPartitionsToTxnManager])
    val scheduler = new MockScheduler(time)

    val replicaManager = setUpReplicaManagerWithMockedAddPartitionsToTxnManager(addPartitionsToTxnManager, List(tp0), scheduler = scheduler)
    try {
      replicaManager.becomeLeaderOrFollower(1,
        makeLeaderAndIsrRequest(topicIds(tp0.topic), tp0, Seq(0, 1), new LeaderAndIsr(1, List(0, 1).map(Int.box).asJava)),
        (_, _) => ())

      // Append some transactional records.
      val transactionalRecords = MemoryRecords.withTransactionalRecords(Compression.NONE, producerId, producerEpoch, sequence,
        new SimpleRecord("message".getBytes))

      // We should add these partitions to the manager to verify.
      val result = handleProduceAppend(replicaManager, tp0, transactionalRecords, origin = AppendOrigin.CLIENT,
        transactionalId = transactionalId, transactionSupportedOperation = addPartition)
      val appendCallback = ArgumentCaptor.forClass(classOf[AddPartitionsToTxnManager.AppendCallback])
      verify(addPartitionsToTxnManager, times(1)).addOrVerifyTransaction(
        ArgumentMatchers.eq(transactionalId),
        ArgumentMatchers.eq(producerId),
        ArgumentMatchers.eq(producerEpoch),
        ArgumentMatchers.eq(Seq(tp0)),
        appendCallback.capture(),
        any()
      )
      val verificationGuard = getVerificationGuard(replicaManager, tp0, producerId)
      assertEquals(verificationGuard, getVerificationGuard(replicaManager, tp0, producerId))

      // Confirm we did not write to the log and instead returned error.
      var callback: AddPartitionsToTxnManager.AppendCallback = appendCallback.getValue()
      callback(Map(tp0 -> error).toMap)

      if (error != Errors.CONCURRENT_TRANSACTIONS) {
        // NOT_COORDINATOR is converted to NOT_ENOUGH_REPLICAS
        assertEquals(Errors.NOT_ENOUGH_REPLICAS, result.assertFired.error)
      } else {
        // The append should not finish with error, it should retry later.
        assertFalse(result.hasFired)
        assertEquals(verificationGuard, getVerificationGuard(replicaManager, tp0, producerId))

        time.sleep(config.addPartitionsToTxnConfig.addPartitionsToTxnRetryBackoffMs + 1)
        scheduler.tick()

        verify(addPartitionsToTxnManager, times(2)).addOrVerifyTransaction(
          ArgumentMatchers.eq(transactionalId),
          ArgumentMatchers.eq(producerId),
          ArgumentMatchers.eq(producerEpoch),
          ArgumentMatchers.eq(Seq(tp0)),
          appendCallback.capture(),
          any()
        )
        callback = appendCallback.getValue()
        callback(Map.empty[TopicPartition, Errors].toMap)
        assertEquals(VerificationGuard.SENTINEL, getVerificationGuard(replicaManager, tp0, producerId))
        assertTrue(replicaManager.localLog(tp0).get.hasOngoingTransaction(producerId, producerEpoch))
      }
    } finally {
      replicaManager.shutdown(checkpointHW = false)
    }
  }

  @Test
  def testTransactionVerificationBlocksOutOfOrderSequence(): Unit = {
    val tp0 = new TopicPartition(topic, 0)
    val producerId = 24L
    val producerEpoch = 0.toShort
    val sequence = 6
    val addPartitionsToTxnManager = mock(classOf[AddPartitionsToTxnManager])

    val replicaManager = setUpReplicaManagerWithMockedAddPartitionsToTxnManager(addPartitionsToTxnManager, List(tp0))
    try {
      replicaManager.becomeLeaderOrFollower(1,
        makeLeaderAndIsrRequest(topicIds(tp0.topic), tp0, Seq(0, 1), new LeaderAndIsr(1, List(0, 1).map(Int.box).asJava)),
        (_, _) => ())

      // Start with sequence 6
      val transactionalRecords = MemoryRecords.withTransactionalRecords(Compression.NONE, producerId, producerEpoch, sequence,
        new SimpleRecord("message".getBytes))

      // We should add these partitions to the manager to verify.
      val result = handleProduceAppend(replicaManager, tp0, transactionalRecords, transactionalId = transactionalId)
      val appendCallback = ArgumentCaptor.forClass(classOf[AddPartitionsToTxnManager.AppendCallback])
      verify(addPartitionsToTxnManager, times(1)).addOrVerifyTransaction(
        ArgumentMatchers.eq(transactionalId),
        ArgumentMatchers.eq(producerId),
        ArgumentMatchers.eq(producerEpoch),
        ArgumentMatchers.eq(Seq(tp0)),
        appendCallback.capture(),
        any()
      )
      val verificationGuard = getVerificationGuard(replicaManager, tp0, producerId)
      assertEquals(verificationGuard, getVerificationGuard(replicaManager, tp0, producerId))

      // Confirm we did not write to the log and instead returned error.
      val callback: AddPartitionsToTxnManager.AppendCallback = appendCallback.getValue()
      callback(Map(tp0 -> Errors.INVALID_PRODUCER_ID_MAPPING).toMap)
      assertEquals(Errors.INVALID_PRODUCER_ID_MAPPING, result.assertFired.error)
      assertEquals(verificationGuard, getVerificationGuard(replicaManager, tp0, producerId))

      // Try to append a higher sequence (7) after the first one failed with a retriable error.
      val transactionalRecords2 = MemoryRecords.withTransactionalRecords(Compression.NONE, producerId, producerEpoch, sequence + 1,
        new SimpleRecord("message".getBytes))

      val result2 = handleProduceAppend(replicaManager, tp0, transactionalRecords2, transactionalId = transactionalId)
      val appendCallback2 = ArgumentCaptor.forClass(classOf[AddPartitionsToTxnManager.AppendCallback])
      verify(addPartitionsToTxnManager, times(2)).addOrVerifyTransaction(
        ArgumentMatchers.eq(transactionalId),
        ArgumentMatchers.eq(producerId),
        ArgumentMatchers.eq(producerEpoch),
        ArgumentMatchers.eq(Seq(tp0)),
        appendCallback2.capture(),
        any()
      )
      assertEquals(verificationGuard, getVerificationGuard(replicaManager, tp0, producerId))

      // Verification should succeed, but we expect to fail with OutOfOrderSequence and for the VerificationGuard to remain.
      val callback2: AddPartitionsToTxnManager.AppendCallback = appendCallback2.getValue()
      callback2(Map.empty[TopicPartition, Errors].toMap)
      assertEquals(verificationGuard, getVerificationGuard(replicaManager, tp0, producerId))
      assertEquals(Errors.OUT_OF_ORDER_SEQUENCE_NUMBER, result2.assertFired.error)
    } finally {
      replicaManager.shutdown(checkpointHW = false)
    }
  }

  @Test
  def testTransactionVerificationGuardOnMultiplePartitions(): Unit = {
    val mockTimer = new MockTimer(time)
    val tp0 = new TopicPartition(topic, 0)
    val tp1 = new TopicPartition(topic, 1)
    val producerId = 24L
    val producerEpoch = 0.toShort
    val sequence = 0

    val replicaManager = setupReplicaManagerWithMockedPurgatories(mockTimer)
    try {
      replicaManager.becomeLeaderOrFollower(1,
        makeLeaderAndIsrRequest(topicIds(tp0.topic), tp0, Seq(0, 1), new LeaderAndIsr(0, List(0, 1).map(Int.box).asJava)),
        (_, _) => ())

      replicaManager.becomeLeaderOrFollower(1,
        makeLeaderAndIsrRequest(topicIds(tp1.topic), tp1, Seq(0, 1), new LeaderAndIsr(0, List(0, 1).map(Int.box).asJava)),
        (_, _) => ())

      val transactionalRecords = MemoryRecords.withTransactionalRecords(Compression.NONE, producerId, producerEpoch, sequence,
        new SimpleRecord(s"message $sequence".getBytes))

      handleProduceAppendToMultipleTopics(replicaManager, Map(tp0 -> transactionalRecords, tp1 -> transactionalRecords), transactionalId).onFire { responses =>
        responses.foreach {
          entry => assertEquals(Errors.NONE, entry._2.error)
        }
      }
    } finally {
      replicaManager.shutdown(checkpointHW = false)
    }
  }

  @Test
  def testExceptionWhenUnverifiedTransactionHasMultipleProducerIds(): Unit = {
    val tp0 = new TopicPartition(topic, 0)
    val tp1 = new TopicPartition(topic, 1)
    val transactionalId = "txn1"
    val producerId = 24L
    val producerEpoch = 0.toShort
    val sequence = 0

    val addPartitionsToTxnManager = mock(classOf[AddPartitionsToTxnManager])

    val replicaManager = setUpReplicaManagerWithMockedAddPartitionsToTxnManager(addPartitionsToTxnManager, List(tp0, tp1))

    try {
      replicaManager.becomeLeaderOrFollower(1,
        makeLeaderAndIsrRequest(topicIds(tp0.topic), tp0, Seq(0, 1), new LeaderAndIsr(1, List(0, 1).map(Int.box).asJava)),
        (_, _) => ())

      replicaManager.becomeLeaderOrFollower(1,
        makeLeaderAndIsrRequest(topicIds(tp1.topic), tp1, Seq(0, 1), new LeaderAndIsr(1, List(0, 1).map(Int.box).asJava)),
        (_, _) => ())

      // Append some transactional records with different producer IDs
      val transactionalRecords = mutable.Map[TopicPartition, MemoryRecords]()
      transactionalRecords.put(tp0, MemoryRecords.withTransactionalRecords(Compression.NONE, producerId, producerEpoch, sequence,
        new SimpleRecord(s"message $sequence".getBytes)))
      transactionalRecords.put(tp1, MemoryRecords.withTransactionalRecords(Compression.NONE, producerId + 1, producerEpoch, sequence,
        new SimpleRecord(s"message $sequence".getBytes)))

      assertThrows(classOf[InvalidPidMappingException],
        () => handleProduceAppendToMultipleTopics(replicaManager, transactionalRecords, transactionalId = transactionalId))
      // We should not add these partitions to the manager to verify.
      verify(addPartitionsToTxnManager, times(0)).addOrVerifyTransaction(any(), any(), any(), any(), any(), any())
    } finally {
      replicaManager.shutdown(checkpointHW = false)
    }
  }

  @Test
  def testTransactionVerificationWhenNotLeader(): Unit = {
    val tp0 = new TopicPartition(topic, 0)
    val producerId = 24L
    val producerEpoch = 0.toShort
    val sequence = 6
    val addPartitionsToTxnManager = mock(classOf[AddPartitionsToTxnManager])

    val replicaManager = setUpReplicaManagerWithMockedAddPartitionsToTxnManager(addPartitionsToTxnManager, List(tp0))
    try {
      // Append some transactional records.
      val transactionalRecords = MemoryRecords.withTransactionalRecords(Compression.NONE, producerId, producerEpoch, sequence,
        new SimpleRecord("message".getBytes))

      // We should not add these partitions to the manager to verify, but instead throw an error.
      handleProduceAppend(replicaManager, tp0, transactionalRecords, transactionalId = transactionalId).onFire { response =>
        assertEquals(Errors.NOT_LEADER_OR_FOLLOWER, response.error)
      }
      verify(addPartitionsToTxnManager, times(0)).addOrVerifyTransaction(any(), any(), any(), any(), any(), any())
    } finally {
      replicaManager.shutdown(checkpointHW = false)
    }
  }

  @Test
  def testDisabledTransactionVerification(): Unit = {
    val props = TestUtils.createBrokerConfig(0)
    props.put("transaction.partition.verification.enable", "false")
    val config = KafkaConfig.fromProps(props)

    val tp = new TopicPartition(topic, 0)
    val transactionalId = "txn1"
    val producerId = 24L
    val producerEpoch = 0.toShort
    val sequence = 0

    val addPartitionsToTxnManager = mock(classOf[AddPartitionsToTxnManager])

    val replicaManager = setUpReplicaManagerWithMockedAddPartitionsToTxnManager(addPartitionsToTxnManager, List(tp), config = config)

    try {
      val becomeLeaderRequest = makeLeaderAndIsrRequest(topicIds(tp.topic), tp, Seq(0, 1), new LeaderAndIsr(0, List(0, 1).map(Int.box).asJava))
      replicaManager.becomeLeaderOrFollower(1, becomeLeaderRequest, (_, _) => ())

      val transactionalRecords = MemoryRecords.withTransactionalRecords(Compression.NONE, producerId, producerEpoch, sequence,
        new SimpleRecord(s"message $sequence".getBytes))
      handleProduceAppend(replicaManager, tp, transactionalRecords, transactionalId = transactionalId).onFire { response =>
        assertEquals(Errors.NONE, response.error)
      }
      assertEquals(VerificationGuard.SENTINEL, getVerificationGuard(replicaManager, tp, producerId))

      // We should not add these partitions to the manager to verify.
      verify(addPartitionsToTxnManager, times(0)).addOrVerifyTransaction(any(), any(), any(), any(), any(), any())

      // Dynamically enable verification.
      config.dynamicConfig.initialize(None)
      val props = new Properties()
      props.put(TransactionLogConfig.TRANSACTION_PARTITION_VERIFICATION_ENABLE_CONFIG, "true")
      config.dynamicConfig.updateBrokerConfig(config.brokerId, props)
      TestUtils.waitUntilTrue(() => config.transactionLogConfig.transactionPartitionVerificationEnable == true, "Config did not dynamically update.")

      // Try to append more records. We don't need to send a request since the transaction is already ongoing.
      val moreTransactionalRecords = MemoryRecords.withTransactionalRecords(Compression.NONE, producerId, producerEpoch, sequence + 1,
        new SimpleRecord("message".getBytes))

      handleProduceAppend(replicaManager, tp, moreTransactionalRecords, transactionalId = transactionalId)
      verify(addPartitionsToTxnManager, times(0)).addOrVerifyTransaction(any(), any(), any(), any(), any(), any())
      assertEquals(VerificationGuard.SENTINEL, getVerificationGuard(replicaManager, tp, producerId))
      assertTrue(replicaManager.localLog(tp).get.hasOngoingTransaction(producerId, producerEpoch))
    } finally {
      replicaManager.shutdown(checkpointHW = false)
    }
  }

  @Test
  def testTransactionVerificationDynamicDisablement(): Unit = {
    val tp0 = new TopicPartition(topic, 0)
    val producerId = 24L
    val producerEpoch = 0.toShort
    val sequence = 6
    val addPartitionsToTxnManager = mock(classOf[AddPartitionsToTxnManager])

    val replicaManager = setUpReplicaManagerWithMockedAddPartitionsToTxnManager(addPartitionsToTxnManager, List(tp0))
    try {
      replicaManager.becomeLeaderOrFollower(1,
        makeLeaderAndIsrRequest(topicIds(tp0.topic), tp0, Seq(0, 1), new LeaderAndIsr(1, List(0, 1).map(Int.box).asJava)),
        (_, _) => ())

      // Append some transactional records.
      val transactionalRecords = MemoryRecords.withTransactionalRecords(Compression.NONE, producerId, producerEpoch, sequence,
        new SimpleRecord("message".getBytes))

      // We should add these partitions to the manager to verify.
      val result = handleProduceAppend(replicaManager, tp0, transactionalRecords, transactionalId = transactionalId)
      val appendCallback = ArgumentCaptor.forClass(classOf[AddPartitionsToTxnManager.AppendCallback])
      verify(addPartitionsToTxnManager, times(1)).addOrVerifyTransaction(
        ArgumentMatchers.eq(transactionalId),
        ArgumentMatchers.eq(producerId),
        ArgumentMatchers.eq(producerEpoch),
        ArgumentMatchers.eq(Seq(tp0)),
        appendCallback.capture(),
        any()
      )
      val verificationGuard = getVerificationGuard(replicaManager, tp0, producerId)
      assertEquals(verificationGuard, getVerificationGuard(replicaManager, tp0, producerId))

      // Disable verification
      config.dynamicConfig.initialize(None)
      val props = new Properties()
      props.put(TransactionLogConfig.TRANSACTION_PARTITION_VERIFICATION_ENABLE_CONFIG, "false")
      config.dynamicConfig.updateBrokerConfig(config.brokerId, props)
      TestUtils.waitUntilTrue(() => config.transactionLogConfig.transactionPartitionVerificationEnable == false, "Config did not dynamically update.")

      // Confirm we did not write to the log and instead returned error.
      val callback: AddPartitionsToTxnManager.AppendCallback = appendCallback.getValue()
      callback(Map(tp0 -> Errors.INVALID_TXN_STATE).toMap)
      assertEquals(Errors.INVALID_TXN_STATE, result.assertFired.error)
      assertEquals(verificationGuard, getVerificationGuard(replicaManager, tp0, producerId))

      // This time we do not verify
      handleProduceAppend(replicaManager, tp0, transactionalRecords, transactionalId = transactionalId)
      verify(addPartitionsToTxnManager, times(1)).addOrVerifyTransaction(any(), any(), any(), any(), any(), any())
      assertEquals(VerificationGuard.SENTINEL, getVerificationGuard(replicaManager, tp0, producerId))
      assertTrue(replicaManager.localLog(tp0).get.hasOngoingTransaction(producerId, producerEpoch))
    } finally {
      replicaManager.shutdown(checkpointHW = false)
    }
  }

  @ParameterizedTest
  @EnumSource(
    value = classOf[Errors],
    names = Array(
      "NOT_COORDINATOR",
      "NETWORK_EXCEPTION",
      "COORDINATOR_LOAD_IN_PROGRESS",
      "COORDINATOR_NOT_AVAILABLE"
    )
  )
  def testVerificationErrorConversionsTV2(error: Errors): Unit = {
    val tp0 = new TopicPartition(topic, 0)
    val producerId = 24L
    val producerEpoch = 0.toShort
    val sequence = 0
    val addPartitionsToTxnManager = mock(classOf[AddPartitionsToTxnManager])

    val replicaManager = setUpReplicaManagerWithMockedAddPartitionsToTxnManager(addPartitionsToTxnManager, List(tp0))
    try {
      replicaManager.becomeLeaderOrFollower(1,
        makeLeaderAndIsrRequest(topicIds(tp0.topic), tp0, Seq(0, 1), new LeaderAndIsr(1, List(0, 1).map(Int.box).asJava)),
        (_, _) => ())

      val transactionalRecords = MemoryRecords.withTransactionalRecords(Compression.NONE, producerId, producerEpoch, sequence,
        new SimpleRecord("message".getBytes))

      // Start verification and return the coordinator related errors.
      val expectedMessage = s"Unable to verify the partition has been added to the transaction. Underlying error: ${error.toString}"
      val result = handleProduceAppend(replicaManager, tp0, transactionalRecords, transactionalId = transactionalId, transactionSupportedOperation = addPartition)
      val appendCallback = ArgumentCaptor.forClass(classOf[AddPartitionsToTxnManager.AppendCallback])
      verify(addPartitionsToTxnManager, times(1)).addOrVerifyTransaction(
        ArgumentMatchers.eq(transactionalId),
        ArgumentMatchers.eq(producerId),
        ArgumentMatchers.eq(producerEpoch),
        ArgumentMatchers.eq(Seq(tp0)),
        appendCallback.capture(),
        any()
      )

      // Confirm we did not write to the log and instead returned the converted error with the correct error message.
      val callback: AddPartitionsToTxnManager.AppendCallback = appendCallback.getValue()
      callback(Map(tp0 -> error).toMap)
      assertEquals(Errors.NOT_ENOUGH_REPLICAS, result.assertFired.error)
      assertEquals(expectedMessage, result.assertFired.errorMessage)
    } finally {
      replicaManager.shutdown(checkpointHW = false)
    }
  }

  @ParameterizedTest
  @EnumSource(
    value = classOf[Errors],
    names = Array(
      "NOT_COORDINATOR",
      "CONCURRENT_TRANSACTIONS",
      "NETWORK_EXCEPTION",
      "COORDINATOR_LOAD_IN_PROGRESS",
      "COORDINATOR_NOT_AVAILABLE"
    )
  )
  def testVerificationErrorConversionsTV1(error: Errors): Unit = {
    val tp0 = new TopicPartition(topic, 0)
    val producerId = 24L
    val producerEpoch = 0.toShort
    val sequence = 0
    val addPartitionsToTxnManager = mock(classOf[AddPartitionsToTxnManager])

    val replicaManager = setUpReplicaManagerWithMockedAddPartitionsToTxnManager(addPartitionsToTxnManager, List(tp0))
    try {
      replicaManager.becomeLeaderOrFollower(1,
        makeLeaderAndIsrRequest(topicIds(tp0.topic), tp0, Seq(0, 1), new LeaderAndIsr(1, List(0, 1).map(Int.box).asJava)),
        (_, _) => ())

      val transactionalRecords = MemoryRecords.withTransactionalRecords(Compression.NONE, producerId, producerEpoch, sequence,
        new SimpleRecord("message".getBytes))

      // Start verification and return the coordinator related errors.
      val expectedMessage = s"Unable to verify the partition has been added to the transaction. Underlying error: ${error.toString}"
      val result = handleProduceAppend(replicaManager, tp0, transactionalRecords, transactionalId = transactionalId)
      val appendCallback = ArgumentCaptor.forClass(classOf[AddPartitionsToTxnManager.AppendCallback])
      verify(addPartitionsToTxnManager, times(1)).addOrVerifyTransaction(
        ArgumentMatchers.eq(transactionalId),
        ArgumentMatchers.eq(producerId),
        ArgumentMatchers.eq(producerEpoch),
        ArgumentMatchers.eq(Seq(tp0)),
        appendCallback.capture(),
        any()
      )

      // Confirm we did not write to the log and instead returned the converted error with the correct error message.
      val callback: AddPartitionsToTxnManager.AppendCallback = appendCallback.getValue()
      callback(Map(tp0 -> error).toMap)
      assertEquals(Errors.NOT_ENOUGH_REPLICAS, result.assertFired.error)
      assertEquals(expectedMessage, result.assertFired.errorMessage)
    } finally {
      replicaManager.shutdown(checkpointHW = false)
    }
  }

  @Test
  def testPreVerificationError(): Unit = {
    val tp0 = new TopicPartition(topic, 0)
    val transactionalId = "txn-id"
    val producerId = 24L
    val producerEpoch = 0.toShort
    val addPartitionsToTxnManager = mock(classOf[AddPartitionsToTxnManager])

    val replicaManager = setUpReplicaManagerWithMockedAddPartitionsToTxnManager(addPartitionsToTxnManager, List(tp0))
    try {
      val result = maybeStartTransactionVerificationForPartition(replicaManager, tp0, transactionalId, producerId, producerEpoch)
      val appendCallback = ArgumentCaptor.forClass(classOf[AddPartitionsToTxnManager.AppendCallback])
      verify(addPartitionsToTxnManager, times(0)).addOrVerifyTransaction(
        ArgumentMatchers.eq(transactionalId),
        ArgumentMatchers.eq(producerId),
        ArgumentMatchers.eq(producerEpoch),
        ArgumentMatchers.eq(Seq(tp0)),
        appendCallback.capture(),
        any()
      )
      assertEquals(Errors.NOT_LEADER_OR_FOLLOWER, result.assertFired.left.getOrElse(Errors.NONE))
    } finally {
      replicaManager.shutdown(checkpointHW = false)
    }
  }

  private def sendProducerAppend(
    replicaManager: ReplicaManager,
    topicPartition: TopicPartition,
    numOfRecords: Int
  ): AtomicReference[PartitionResponse] = {
    val produceResult = new AtomicReference[PartitionResponse]()
    def callback(response: Map[TopicPartition, PartitionResponse]): Unit = {
      produceResult.set(response(topicPartition))
    }

    val records = MemoryRecords.withRecords(
      Compression.NONE,
      IntStream
        .range(0, numOfRecords)
        .mapToObj(i => new SimpleRecord(i.toString.getBytes))
        .toArray(Array.ofDim[SimpleRecord]): _*
    )

    replicaManager.appendRecords(
      timeout = 10,
      requiredAcks = -1,
      internalTopicsAllowed = false,
      origin = AppendOrigin.CLIENT,
      entriesPerPartition = Map(topicPartition -> records),
      responseCallback = callback
    )
    produceResult
  }

  /**
   * This method assumes that the test using created ReplicaManager calls
   * ReplicaManager.becomeLeaderOrFollower() once with LeaderAndIsrRequest containing
   * 'leaderEpochInLeaderAndIsr' leader epoch for partition 'topicPartition'.
   */
  private def prepareReplicaManagerAndLogManager(timer: MockTimer,
                                                 topicPartition: Int,
                                                 leaderEpochInLeaderAndIsr: Int,
                                                 followerBrokerId: Int,
                                                 leaderBrokerId: Int,
                                                 countDownLatch: CountDownLatch,
                                                 expectTruncation: Boolean,
                                                 localLogOffset: Option[Long] = None,
                                                 offsetFromLeader: Long = 5,
                                                 leaderEpochFromLeader: Int = 3,
                                                 extraProps: Properties = new Properties(),
                                                 topicId: Option[Uuid] = None): (ReplicaManager, LogManager) = {
    val props = TestUtils.createBrokerConfig(0)
    props.put("log.dir", TestUtils.tempRelativeDir("data").getAbsolutePath)
    props.asScala ++= extraProps.asScala
    val config = KafkaConfig.fromProps(props)
    val logConfig = new LogConfig(new Properties)
    val logDir = new File(new File(config.logDirs.head), s"$topic-$topicPartition")
    Files.createDirectories(logDir.toPath)
    val mockScheduler = new MockScheduler(time)
    val mockBrokerTopicStats = new BrokerTopicStats
    val mockLogDirFailureChannel = new LogDirFailureChannel(config.logDirs.size)
    val tp = new TopicPartition(topic, topicPartition)
    val maxTransactionTimeoutMs = 30000
    val maxProducerIdExpirationMs = 30000
    val segments = new LogSegments(tp)
    val leaderEpochCache = JUnifiedLog.createLeaderEpochCache(
      logDir, tp, mockLogDirFailureChannel, Optional.empty, time.scheduler)
    val producerStateManager = new ProducerStateManager(tp, logDir,
      maxTransactionTimeoutMs, new ProducerStateManagerConfig(maxProducerIdExpirationMs, true), time)
    val offsets = new LogLoader(
      logDir,
      tp,
      logConfig,
      mockScheduler,
      time,
      mockLogDirFailureChannel,
      true,
      segments,
      0L,
      0L,
      leaderEpochCache,
      producerStateManager,
      new ConcurrentHashMap[String, Integer],
      false
    ).load()
    val localLog = new LocalLog(logDir, logConfig, segments, offsets.recoveryPoint,
      offsets.nextOffsetMetadata, mockScheduler, time, tp, mockLogDirFailureChannel)
    val mockLog = new UnifiedLog(
      logStartOffset = offsets.logStartOffset,
      localLog = localLog,
      brokerTopicStats = mockBrokerTopicStats,
      producerIdExpirationCheckIntervalMs = 30000,
      leaderEpochCache = leaderEpochCache,
      producerStateManager = producerStateManager,
      _topicId = topicId) {

      override def endOffsetForEpoch(leaderEpoch: Int): Option[OffsetAndEpoch] = {
        assertEquals(leaderEpoch, leaderEpochFromLeader)
        localLogOffset.map { logOffset =>
          Some(new OffsetAndEpoch(logOffset, leaderEpochFromLeader))
        }.getOrElse(super.endOffsetForEpoch(leaderEpoch))
      }

      override def latestEpoch: Option[Int] = Some(leaderEpochFromLeader)

      override def logEndOffsetMetadata: LogOffsetMetadata =
        localLogOffset.map(new LogOffsetMetadata(_)).getOrElse(super.logEndOffsetMetadata)

      override def logEndOffset: Long = localLogOffset.getOrElse(super.logEndOffset)
    }

    // Expect to call LogManager.truncateTo exactly once
    val topicPartitionObj = new TopicPartition(topic, topicPartition)
    val mockLogMgr: LogManager = mock(classOf[LogManager])
    when(mockLogMgr.liveLogDirs).thenReturn(config.logDirs.map(new File(_).getAbsoluteFile))
    when(mockLogMgr.getOrCreateLog(ArgumentMatchers.eq(topicPartitionObj), ArgumentMatchers.eq(false), ArgumentMatchers.eq(false), any(), any())).thenReturn(mockLog)
    when(mockLogMgr.getLog(topicPartitionObj, isFuture = false)).thenReturn(Some(mockLog))
    when(mockLogMgr.getLog(topicPartitionObj, isFuture = true)).thenReturn(None)
    val allLogs = new Pool[TopicPartition, UnifiedLog]()
    allLogs.put(topicPartitionObj, mockLog)
    when(mockLogMgr.allLogs).thenReturn(allLogs.values)
    when(mockLogMgr.isLogDirOnline(anyString)).thenReturn(true)

    val aliveBrokerIds = Seq[Integer](followerBrokerId, leaderBrokerId)
    val aliveBrokers = aliveBrokerIds.map(brokerId => new Node(brokerId, s"host$brokerId", brokerId))

    val metadataCache: MetadataCache = mock(classOf[MetadataCache])
    mockGetAliveBrokerFunctions(metadataCache, aliveBrokers)
    when(metadataCache.getPartitionReplicaEndpoints(
      any[TopicPartition], any[ListenerName])).
        thenReturn(Map(leaderBrokerId -> new Node(leaderBrokerId, "host1", 9092, "rack-a"),
          followerBrokerId -> new Node(followerBrokerId, "host2", 9092, "rack-b")).toMap)
    when(metadataCache.metadataVersion()).thenReturn(MetadataVersion.MINIMUM_VERSION)
    when(metadataCache.getAliveBrokerEpoch(leaderBrokerId)).thenReturn(Some(brokerEpoch))
    val mockProducePurgatory = new DelayedOperationPurgatory[DelayedProduce](
      "Produce", timer, 0, false)
    val mockFetchPurgatory = new DelayedOperationPurgatory[DelayedFetch](
      "Fetch", timer, 0, false)
    val mockDeleteRecordsPurgatory = new DelayedOperationPurgatory[DelayedDeleteRecords](
      "DeleteRecords", timer, 0, false)
    val mockRemoteFetchPurgatory = new DelayedOperationPurgatory[DelayedRemoteFetch](
      "RemoteFetch", timer, 0, false)
    val mockRemoteListOffsetsPurgatory = new DelayedOperationPurgatory[DelayedRemoteListOffsets](
      "RemoteListOffsets", timer, 0, false)
    val mockDelayedShareFetchPurgatory = new DelayedOperationPurgatory[DelayedShareFetch](
      "ShareFetch", timer, 0, false)

    // Mock network client to show leader offset of 5
    val blockingSend = new MockBlockingSender(
      Map(topicPartitionObj -> new EpochEndOffset()
        .setPartition(topicPartitionObj.partition)
        .setErrorCode(Errors.NONE.code)
        .setLeaderEpoch(leaderEpochFromLeader)
        .setEndOffset(offsetFromLeader)).asJava,
      new BrokerEndPoint(1, "host1" ,1), time)
    val replicaManager = new ReplicaManager(
      metrics = metrics,
      config = config,
      time = time,
      scheduler = mockScheduler,
      logManager = mockLogMgr,
      quotaManagers = quotaManager,
      brokerTopicStats = mockBrokerTopicStats,
      metadataCache = metadataCache,
      logDirFailureChannel = mockLogDirFailureChannel,
      alterPartitionManager = alterPartitionManager,
      delayedProducePurgatoryParam = Some(mockProducePurgatory),
      delayedFetchPurgatoryParam = Some(mockFetchPurgatory),
      delayedDeleteRecordsPurgatoryParam = Some(mockDeleteRecordsPurgatory),
      delayedRemoteFetchPurgatoryParam = Some(mockRemoteFetchPurgatory),
      delayedRemoteListOffsetsPurgatoryParam = Some(mockRemoteListOffsetsPurgatory),
      delayedShareFetchPurgatoryParam = Some(mockDelayedShareFetchPurgatory),
      threadNamePrefix = Option(this.getClass.getName)) {

      override protected def createReplicaFetcherManager(metrics: Metrics,
                                                         time: Time,
                                                         threadNamePrefix: Option[String],
                                                         replicationQuotaManager: ReplicationQuotaManager): ReplicaFetcherManager = {
        val rm = this
        new ReplicaFetcherManager(this.config, rm, metrics, time, threadNamePrefix, replicationQuotaManager, () => this.metadataCache.metadataVersion(), () => 1) {

          override def createFetcherThread(fetcherId: Int, sourceBroker: BrokerEndPoint): ReplicaFetcherThread = {
            val logContext = new LogContext(s"[ReplicaFetcher replicaId=${rm.config.brokerId}, leaderId=${sourceBroker.id}, " +
              s"fetcherId=$fetcherId] ")
            val fetchSessionHandler = new FetchSessionHandler(logContext, sourceBroker.id)
            val leader = new RemoteLeaderEndPoint(logContext.logPrefix, blockingSend, fetchSessionHandler, rm.config,
              rm, quotaManager.follower, () => MetadataVersion.MINIMUM_VERSION, () => 1)
            new ReplicaFetcherThread(s"ReplicaFetcherThread-$fetcherId", leader, rm.config, failedPartitions, rm,
              quotaManager.follower, logContext.logPrefix, () => MetadataVersion.MINIMUM_VERSION) {
              override def doWork(): Unit = {
                // In case the thread starts before the partition is added by AbstractFetcherManager,
                // add it here (it's a no-op if already added)
                val initialOffset = InitialFetchState(
                  topicId = topicId,
                  leader = new BrokerEndPoint(0, "localhost", 9092),
                  initOffset = 0L, currentLeaderEpoch = leaderEpochInLeaderAndIsr)
                addPartitions(Map(new TopicPartition(topic, topicPartition) -> initialOffset))
                super.doWork()

                // Shut the thread down after one iteration to avoid double-counting truncations
                initiateShutdown()
                countDownLatch.countDown()
              }
            }
          }
        }
      }
    }

    (replicaManager, mockLogMgr)
  }

  private def leaderAndIsrPartitionState(topicPartition: TopicPartition,
                                         leaderEpoch: Int,
                                         leaderBrokerId: Int,
                                         aliveBrokerIds: Seq[Integer],
                                         isNew: Boolean = false): LeaderAndIsrRequest.PartitionState = {
    new LeaderAndIsrRequest.PartitionState()
      .setTopicName(topic)
      .setPartitionIndex(topicPartition.partition)
      .setControllerEpoch(controllerEpoch)
      .setLeader(leaderBrokerId)
      .setLeaderEpoch(leaderEpoch)
      .setIsr(aliveBrokerIds.asJava)
      .setPartitionEpoch(zkVersion)
      .setReplicas(aliveBrokerIds.asJava)
      .setIsNew(isNew)
  }

  private class CallbackResult[T] {
    private var value: Option[T] = None
    private var fun: Option[T => Unit] = None

    def assertFired: T = {
      assertTrue(hasFired, "Callback has not been fired")
      value.get
    }

    def hasFired: Boolean = {
      value.isDefined
    }

    def fire(value: T): Unit = {
      this.value = Some(value)
      fun.foreach(f => f(value))
    }

    def onFire(fun: T => Unit): CallbackResult[T] = {
      this.fun = Some(fun)
      if (this.hasFired) fire(value.get)
      this
    }
  }

  private def appendRecords(replicaManager: ReplicaManager,
                            partition: TopicPartition,
                            records: MemoryRecords,
                            origin: AppendOrigin = AppendOrigin.CLIENT,
                            requiredAcks: Short = -1): CallbackResult[PartitionResponse] = {
    val result = new CallbackResult[PartitionResponse]()
    def appendCallback(responses: Map[TopicPartition, PartitionResponse]): Unit = {
      val response = responses.get(partition)
      assertTrue(response.isDefined)
      result.fire(response.get)
    }

    replicaManager.appendRecords(
      timeout = 1000,
      requiredAcks = requiredAcks,
      internalTopicsAllowed = false,
      origin = origin,
      entriesPerPartition = Map(partition -> records),
      responseCallback = appendCallback,
    )

    result
  }

  private def handleProduceAppendToMultipleTopics(replicaManager: ReplicaManager,
                                                  entriesToAppend: Map[TopicPartition, MemoryRecords],
                                                  transactionalId: String,
                                                  origin: AppendOrigin = AppendOrigin.CLIENT,
                                                  requiredAcks: Short = -1,
                                                  transactionSupportedOperation: TransactionSupportedOperation = genericErrorSupported
                                                 ): CallbackResult[Map[TopicPartition, PartitionResponse]] = {
    val result = new CallbackResult[Map[TopicPartition, PartitionResponse]]()
    def appendCallback(responses: Map[TopicPartition, PartitionResponse]): Unit = {
      responses.foreach( response => assertTrue(responses.get(response._1).isDefined))
      result.fire(responses)
    }

    replicaManager.handleProduceAppend(
      timeout = 1000,
      requiredAcks = requiredAcks,
      internalTopicsAllowed = false,
      transactionalId = transactionalId,
      entriesPerPartition = entriesToAppend,
      responseCallback = appendCallback,
      transactionSupportedOperation = transactionSupportedOperation
    )

    result
  }

  private def handleProduceAppend(replicaManager: ReplicaManager,
                                  partition: TopicPartition,
                                  records: MemoryRecords,
                                  origin: AppendOrigin = AppendOrigin.CLIENT,
                                  requiredAcks: Short = -1,
                                  transactionalId: String,
                                  transactionSupportedOperation: TransactionSupportedOperation = genericErrorSupported
                                 ): CallbackResult[PartitionResponse] = {
    val result = new CallbackResult[PartitionResponse]()

    def appendCallback(responses: Map[TopicPartition, PartitionResponse]): Unit = {
      val response = responses.get(partition)
      assertTrue(response.isDefined)
      result.fire(response.get)
    }

    val entriesPerPartition = Map(partition -> records)
    replicaManager.handleProduceAppend(
      timeout = 1000,
      requiredAcks = requiredAcks,
      internalTopicsAllowed = false,
      transactionalId = transactionalId,
      entriesPerPartition = entriesPerPartition,
      responseCallback = appendCallback,
      transactionSupportedOperation = transactionSupportedOperation
    )

    result
  }

  private def maybeStartTransactionVerificationForPartition(replicaManager: ReplicaManager,
                                                            topicPartition: TopicPartition,
                                                            transactionalId: String,
                                                            producerId: Long,
                                                            producerEpoch: Short,
                                                            baseSequence: Int = 0,
                                                            transactionSupportedOperation: TransactionSupportedOperation = genericErrorSupported
                                                           ): CallbackResult[Either[Errors, VerificationGuard]] = {
    val result = new CallbackResult[Either[Errors, VerificationGuard]]()
    def postVerificationCallback(errorAndGuard: (Errors, VerificationGuard)): Unit = {
      val (error, verificationGuard) = errorAndGuard
      val errorOrGuard = if (error != Errors.NONE) Left(error) else Right(verificationGuard)
      result.fire(errorOrGuard)
    }

    replicaManager.maybeSendPartitionToTransactionCoordinator(
      topicPartition,
      transactionalId,
      producerId,
      producerEpoch,
      baseSequence,
      postVerificationCallback,
      transactionSupportedOperation
    )
    result
  }

  private def fetchPartitionAsConsumer(
    replicaManager: ReplicaManager,
    partition: TopicIdPartition,
    partitionData: PartitionData,
    maxWaitMs: Long = 0,
    minBytes: Int = 1,
    maxBytes: Int = 1024 * 1024,
    isolationLevel: IsolationLevel = IsolationLevel.READ_UNCOMMITTED,
    clientMetadata: Option[ClientMetadata] = None,
  ): CallbackResult[FetchPartitionData] = {
    val isolation = isolationLevel match {
      case IsolationLevel.READ_COMMITTED => FetchIsolation.TXN_COMMITTED
      case IsolationLevel.READ_UNCOMMITTED => FetchIsolation.HIGH_WATERMARK
    }

    fetchPartition(
      replicaManager,
      replicaId = FetchRequest.ORDINARY_CONSUMER_ID,
      partition,
      partitionData,
      minBytes,
      maxBytes,
      isolation,
      clientMetadata,
      maxWaitMs
    )
  }

  private def fetchPartitionAsFollower(
    replicaManager: ReplicaManager,
    partition: TopicIdPartition,
    partitionData: PartitionData,
    replicaId: Int,
    maxWaitMs: Long = 0,
    minBytes: Int = 1,
    maxBytes: Int = 1024 * 1024,
  ): CallbackResult[FetchPartitionData] = {
    fetchPartition(
      replicaManager,
      replicaId = replicaId,
      partition,
      partitionData,
      minBytes = minBytes,
      maxBytes = maxBytes,
      isolation = FetchIsolation.LOG_END,
      clientMetadata = None,
      maxWaitMs = maxWaitMs
    )
  }

  private def fetchPartition(
    replicaManager: ReplicaManager,
    replicaId: Int,
    partition: TopicIdPartition,
    partitionData: PartitionData,
    minBytes: Int,
    maxBytes: Int,
    isolation: FetchIsolation,
    clientMetadata: Option[ClientMetadata],
    maxWaitMs: Long
  ): CallbackResult[FetchPartitionData] = {
    val result = new CallbackResult[FetchPartitionData]()
    def fetchCallback(responseStatus: Seq[(TopicIdPartition, FetchPartitionData)]): Unit = {
      assertEquals(1, responseStatus.size)
      val (topicPartition, fetchData) = responseStatus.head
      assertEquals(partition, topicPartition)
      result.fire(fetchData)
    }

    fetchPartitions(
      replicaManager,
      replicaId = replicaId,
      fetchInfos = Seq(partition -> partitionData),
      responseCallback = fetchCallback,
      maxWaitMs = maxWaitMs,
      minBytes = minBytes,
      maxBytes = maxBytes,
      isolation = isolation,
      clientMetadata = clientMetadata
    )

    result
  }

  private def fetchPartitions(
    replicaManager: ReplicaManager,
    replicaId: Int,
    fetchInfos: Seq[(TopicIdPartition, PartitionData)],
    responseCallback: Seq[(TopicIdPartition, FetchPartitionData)] => Unit,
    requestVersion: Short = ApiKeys.FETCH.latestVersion,
    maxWaitMs: Long = 0,
    minBytes: Int = 1,
    maxBytes: Int = 1024 * 1024,
    quota: ReplicaQuota = UNBOUNDED_QUOTA,
    isolation: FetchIsolation = FetchIsolation.LOG_END,
    clientMetadata: Option[ClientMetadata] = None
  ): Unit = {
    val params = new FetchParams(
      requestVersion,
      replicaId,
      1,
      maxWaitMs,
      minBytes,
      maxBytes,
      isolation,
      clientMetadata.toJava
    )

    replicaManager.fetchMessages(
      params,
      fetchInfos,
      quota,
      responseCallback
    )
  }

  private def getVerificationGuard(replicaManager: ReplicaManager,
                                   tp: TopicPartition,
                                   producerId: Long): Object = {
    replicaManager.getPartitionOrException(tp).log.get.verificationGuard(producerId)
  }

  private def setUpReplicaManagerWithMockedAddPartitionsToTxnManager(addPartitionsToTxnManager: AddPartitionsToTxnManager,
                                                                     transactionalTopicPartitions: List[TopicPartition],
                                                                     config: KafkaConfig = config,
                                                                     scheduler: Scheduler = new MockScheduler(time)): ReplicaManager = {
    val mockLogMgr = TestUtils.createLogManager(config.logDirs.map(new File(_)))
    val metadataCache = mock(classOf[MetadataCache])

    val replicaManager = new ReplicaManager(
      metrics = metrics,
      config = config,
      time = time,
      scheduler = scheduler,
      logManager = mockLogMgr,
      quotaManagers = quotaManager,
      metadataCache = metadataCache,
      logDirFailureChannel = new LogDirFailureChannel(config.logDirs.size),
      alterPartitionManager = alterPartitionManager,
      addPartitionsToTxnManager = Some(addPartitionsToTxnManager))

    transactionalTopicPartitions.foreach(tp => when(metadataCache.contains(tp)).thenReturn(true))

    // We will attempt to schedule to the request handler thread using a non request handler thread. Set this to avoid error.
    KafkaRequestHandler.setBypassThreadCheck(true)
    replicaManager
  }

  private def setupReplicaManagerWithMockedPurgatories(
    timer: MockTimer,
    brokerId: Int = 0,
    aliveBrokerIds: Seq[Int] = Seq(0, 1),
    propsModifier: Properties => Unit = _ => {},
    mockReplicaFetcherManager: Option[ReplicaFetcherManager] = None,
    mockReplicaAlterLogDirsManager: Option[ReplicaAlterLogDirsManager] = None,
    isShuttingDown: AtomicBoolean = new AtomicBoolean(false),
    enableRemoteStorage: Boolean = false,
    shouldMockLog: Boolean = false,
    remoteLogManager: Option[RemoteLogManager] = None,
    defaultTopicRemoteLogStorageEnable: Boolean = true,
    setupLogDirMetaProperties: Boolean = false,
    directoryEventHandler: DirectoryEventHandler = DirectoryEventHandler.NOOP,
    buildRemoteLogAuxState: Boolean = false,
    remoteFetchQuotaExceeded: Option[Boolean] = None
  ): ReplicaManager = {
    val props = TestUtils.createBrokerConfig(brokerId)
    val path1 = TestUtils.tempRelativeDir("data").getAbsolutePath
    val path2 = TestUtils.tempRelativeDir("data2").getAbsolutePath
    props.put(RemoteLogManagerConfig.REMOTE_LOG_STORAGE_SYSTEM_ENABLE_PROP, enableRemoteStorage.toString)
    props.put("log.dirs", path1 + "," + path2)
    propsModifier.apply(props)
    val config = KafkaConfig.fromProps(props)
    val logProps = new Properties()
    if (enableRemoteStorage && defaultTopicRemoteLogStorageEnable) {
      logProps.put(TopicConfig.REMOTE_LOG_STORAGE_ENABLE_CONFIG, "true")
    }
    val mockLog = setupMockLog(path1)
    if (setupLogDirMetaProperties) {
      // add meta.properties file in each dir
      config.logDirs.foreach(dir => {
        val metaProps = new MetaProperties.Builder().
          setVersion(MetaPropertiesVersion.V0).
          setClusterId("clusterId").
          setNodeId(brokerId).
          setDirectoryId(DirectoryId.random()).
          build()
        PropertiesUtils.writePropertiesFile(metaProps.toProperties,
          new File(new File(dir), MetaPropertiesEnsemble.META_PROPERTIES_NAME).getAbsolutePath, false)
      })
    }
    val mockLogMgr = TestUtils.createLogManager(config.logDirs.map(new File(_)), new LogConfig(logProps), log = if (shouldMockLog) Some(mockLog) else None, remoteStorageSystemEnable = enableRemoteStorage)
    val logConfig = new LogConfig(logProps)
    when(mockLog.config).thenReturn(logConfig)
    when(mockLog.remoteLogEnabled()).thenReturn(enableRemoteStorage)
    when(mockLog.remoteStorageSystemEnable).thenReturn(enableRemoteStorage)
    val aliveBrokers = aliveBrokerIds.map(brokerId => new Node(brokerId, s"host$brokerId", brokerId))
    brokerTopicStats = new BrokerTopicStats(KafkaConfig.fromProps(props).remoteLogManagerConfig.isRemoteStorageSystemEnabled)

    val metadataCache: MetadataCache = mock(classOf[MetadataCache])
    when(metadataCache.topicIdInfo()).thenReturn((topicIds.asJava, topicNames.asJava))
    when(metadataCache.topicNamesToIds()).thenReturn(topicIds.asJava)
    when(metadataCache.topicIdsToNames()).thenReturn(topicNames.asJava)
    when(metadataCache.metadataVersion()).thenReturn(MetadataVersion.MINIMUM_VERSION)
    mockGetAliveBrokerFunctions(metadataCache, aliveBrokers)
    when(metadataCache.getAliveBrokerEpoch(brokerId+1)).thenReturn(Some(brokerEpoch))
    val mockProducePurgatory = new DelayedOperationPurgatory[DelayedProduce](
      "Produce", timer, 0, false)
    val mockFetchPurgatory = new DelayedOperationPurgatory[DelayedFetch](
      "Fetch", timer, 0, false)
    val mockDeleteRecordsPurgatory = new DelayedOperationPurgatory[DelayedDeleteRecords](
      "DeleteRecords", timer, 0, false)
    val mockDelayedRemoteFetchPurgatory = new DelayedOperationPurgatory[DelayedRemoteFetch](
      "DelayedRemoteFetch", timer, 0, false)
    val mockDelayedRemoteListOffsetsPurgatory = new DelayedOperationPurgatory[DelayedRemoteListOffsets](
      "RemoteListOffsets", timer, 0, false)
    val mockDelayedShareFetchPurgatory = new DelayedOperationPurgatory[DelayedShareFetch](
      "ShareFetch", timer, 0, false)

    when(metadataCache.contains(new TopicPartition(topic, 0))).thenReturn(true)

    if (remoteFetchQuotaExceeded.isDefined) {
      assertFalse(remoteLogManager.isDefined)
      if (remoteFetchQuotaExceeded.get) {
        when(mockRemoteLogManager.getFetchThrottleTimeMs()).thenReturn(quotaExceededThrottleTime)
      } else {
        when(mockRemoteLogManager.getFetchThrottleTimeMs()).thenReturn(quotaAvailableThrottleTime)
      }
    }

    // Transactional appends attempt to schedule to the request handler thread using a non request handler thread. Set this to avoid error.
    KafkaRequestHandler.setBypassThreadCheck(true)

    new ReplicaManager(
      metrics = metrics,
      config = config,
      time = time,
      scheduler = new MockScheduler(time),
      logManager = mockLogMgr,
      quotaManagers = quotaManager,
      metadataCache = metadataCache,
      logDirFailureChannel = new LogDirFailureChannel(config.logDirs.size),
      alterPartitionManager = alterPartitionManager,
      brokerTopicStats = brokerTopicStats,
      isShuttingDown = isShuttingDown,
      delayedProducePurgatoryParam = Some(mockProducePurgatory),
      delayedFetchPurgatoryParam = Some(mockFetchPurgatory),
      delayedDeleteRecordsPurgatoryParam = Some(mockDeleteRecordsPurgatory),
      delayedRemoteFetchPurgatoryParam = Some(mockDelayedRemoteFetchPurgatory),
      delayedRemoteListOffsetsPurgatoryParam = Some(mockDelayedRemoteListOffsetsPurgatory),
      delayedShareFetchPurgatoryParam = Some(mockDelayedShareFetchPurgatory),
      threadNamePrefix = Option(this.getClass.getName),
      addPartitionsToTxnManager = Some(addPartitionsToTxnManager),
      directoryEventHandler = directoryEventHandler,
      remoteLogManager = if (enableRemoteStorage) {
        if (remoteLogManager.isDefined)
          remoteLogManager
        else
          Some(mockRemoteLogManager)
      } else None) {

      override protected def createReplicaFetcherManager(
        metrics: Metrics,
        time: Time,
        threadNamePrefix: Option[String],
        quotaManager: ReplicationQuotaManager
      ): ReplicaFetcherManager = {
        mockReplicaFetcherManager.getOrElse {
          if (buildRemoteLogAuxState) {
            super.createReplicaFetcherManager(
              metrics,
              time,
              threadNamePrefix,
              quotaManager
            )
            val config = this.config
            val metadataCache = this.metadataCache
            new ReplicaFetcherManager(config, this, metrics, time, threadNamePrefix, quotaManager, () => metadataCache.metadataVersion(), () => 1) {
              override def createFetcherThread(fetcherId: Int, sourceBroker: BrokerEndPoint): ReplicaFetcherThread = {
                val prefix = threadNamePrefix.map(tp => s"$tp:").getOrElse("")
                val threadName = s"${prefix}ReplicaFetcherThread-$fetcherId-${sourceBroker.id}"

                val tp = new TopicPartition(topic, 0)
                val leader = new MockLeaderEndPoint() {
                  override def fetch(fetchRequest: FetchRequest.Builder): Map[TopicPartition, FetchData] = {
                    Map(tp -> new FetchData().setErrorCode(Errors.OFFSET_MOVED_TO_TIERED_STORAGE.code))
                  }
                }
                leader.setLeaderState(tp, PartitionState(leaderEpoch = 0))
                leader.setReplicaPartitionStateCallback(tp => PartitionState(leaderEpoch = 0))

                val fetcher = new ReplicaFetcherThread(threadName, leader, config, failedPartitions, replicaManager,
                  quotaManager, "", () => MetadataVersion.MINIMUM_VERSION)

                val initialFetchState = InitialFetchState(
                  topicId = Some(Uuid.randomUuid()),
                  leader = leader.brokerEndPoint(),
                  currentLeaderEpoch = 0,
                  initOffset = 0)

                fetcher.addPartitions(Map(tp -> initialFetchState))

                fetcher
              }
            }
          } else {
            super.createReplicaFetcherManager(
              metrics,
              time,
              threadNamePrefix,
              quotaManager
            )
          }
        }
      }

      override def createReplicaAlterLogDirsManager(
        quotaManager: ReplicationQuotaManager,
        brokerTopicStats: BrokerTopicStats
      ): ReplicaAlterLogDirsManager = {
        mockReplicaAlterLogDirsManager.getOrElse {
          super.createReplicaAlterLogDirsManager(
            quotaManager,
            brokerTopicStats
          )
        }
      }
    }
  }

  @Test
  def testOldLeaderLosesMetricsWhenReassignPartitions(): Unit = {
    val controllerEpoch = 0
    val leaderEpoch = 0
    val leaderEpochIncrement = 1
    val correlationId = 0
    val controllerId = 0
    val mockTopicStats1: BrokerTopicStats = mock(classOf[BrokerTopicStats])
    val (rm0, rm1) = prepareDifferentReplicaManagers(mock(classOf[BrokerTopicStats]), mockTopicStats1)

    try {
      // make broker 0 the leader of partition 0 and
      // make broker 1 the leader of partition 1
      val tp0 = new TopicPartition(topic, 0)
      val tp1 = new TopicPartition(topic, 1)
      val partition0Replicas = Seq[Integer](0, 1).asJava
      val partition1Replicas = Seq[Integer](1, 0).asJava
      val topicIds = Map(tp0.topic -> Uuid.randomUuid(), tp1.topic -> Uuid.randomUuid()).asJava

      val leaderAndIsrRequest1 = new LeaderAndIsrRequest.Builder(controllerId, 0, brokerEpoch,
        Seq(
          new LeaderAndIsrRequest.PartitionState()
            .setTopicName(tp0.topic)
            .setPartitionIndex(tp0.partition)
            .setControllerEpoch(controllerEpoch)
            .setLeader(0)
            .setLeaderEpoch(leaderEpoch)
            .setIsr(partition0Replicas)
            .setPartitionEpoch(0)
            .setReplicas(partition0Replicas)
            .setIsNew(true),
          new LeaderAndIsrRequest.PartitionState()
            .setTopicName(tp1.topic)
            .setPartitionIndex(tp1.partition)
            .setControllerEpoch(controllerEpoch)
            .setLeader(1)
            .setLeaderEpoch(leaderEpoch)
            .setIsr(partition1Replicas)
            .setPartitionEpoch(0)
            .setReplicas(partition1Replicas)
            .setIsNew(true)
        ).asJava,
        topicIds,
        Set(new Node(0, "host0", 0), new Node(1, "host1", 1)).asJava).build()

      rm0.becomeLeaderOrFollower(correlationId, leaderAndIsrRequest1, (_, _) => ())
      rm1.becomeLeaderOrFollower(correlationId, leaderAndIsrRequest1, (_, _) => ())

      // make broker 0 the leader of partition 1 so broker 1 loses its leadership position
      val leaderAndIsrRequest2 = new LeaderAndIsrRequest.Builder( controllerId, controllerEpoch, brokerEpoch,
        Seq(
          new LeaderAndIsrRequest.PartitionState()
            .setTopicName(tp0.topic)
            .setPartitionIndex(tp0.partition)
            .setControllerEpoch(controllerEpoch)
            .setLeader(0)
            .setLeaderEpoch(leaderEpoch + leaderEpochIncrement)
            .setIsr(partition0Replicas)
            .setPartitionEpoch(0)
            .setReplicas(partition0Replicas)
            .setIsNew(true),
          new LeaderAndIsrRequest.PartitionState()
            .setTopicName(tp1.topic)
            .setPartitionIndex(tp1.partition)
            .setControllerEpoch(controllerEpoch)
            .setLeader(0)
            .setLeaderEpoch(leaderEpoch + leaderEpochIncrement)
            .setIsr(partition1Replicas)
            .setPartitionEpoch(0)
            .setReplicas(partition1Replicas)
            .setIsNew(true)
        ).asJava,
        topicIds,
        Set(new Node(0, "host0", 0), new Node(1, "host1", 1)).asJava).build()

      rm0.becomeLeaderOrFollower(correlationId, leaderAndIsrRequest2, (_, _) => ())
      rm1.becomeLeaderOrFollower(correlationId, leaderAndIsrRequest2, (_, _) => ())
    } finally {
      Utils.tryAll(util.Arrays.asList[Callable[Void]](
        () => {
          rm0.shutdown(checkpointHW = false)
          null
        },
        () => {
          rm1.shutdown(checkpointHW = false)
          null
        }
      ))
    }

    // verify that broker 1 did remove its metrics when no longer being the leader of partition 1
    verify(mockTopicStats1).removeOldLeaderMetrics(topic)
  }

  @Test
  def testOldFollowerLosesMetricsWhenReassignPartitions(): Unit = {
    val controllerEpoch = 0
    val leaderEpoch = 0
    val leaderEpochIncrement = 1
    val correlationId = 0
    val controllerId = 0
    val mockTopicStats1: BrokerTopicStats = mock(classOf[BrokerTopicStats])
    val (rm0, rm1) = prepareDifferentReplicaManagers(mock(classOf[BrokerTopicStats]), mockTopicStats1)

    try {
      // make broker 0 the leader of partition 0 and
      // make broker 1 the leader of partition 1
      val tp0 = new TopicPartition(topic, 0)
      val tp1 = new TopicPartition(topic, 1)
      val partition0Replicas = Seq[Integer](1, 0).asJava
      val partition1Replicas = Seq[Integer](1, 0).asJava
      val topicIds = Map(tp0.topic -> Uuid.randomUuid(), tp1.topic -> Uuid.randomUuid()).asJava

      val leaderAndIsrRequest1 = new LeaderAndIsrRequest.Builder(controllerId, 0, brokerEpoch,
        Seq(
          new LeaderAndIsrRequest.PartitionState()
            .setTopicName(tp0.topic)
            .setPartitionIndex(tp0.partition)
            .setControllerEpoch(controllerEpoch)
            .setLeader(1)
            .setLeaderEpoch(leaderEpoch)
            .setIsr(partition0Replicas)
            .setPartitionEpoch(0)
            .setReplicas(partition0Replicas)
            .setIsNew(true),
          new LeaderAndIsrRequest.PartitionState()
            .setTopicName(tp1.topic)
            .setPartitionIndex(tp1.partition)
            .setControllerEpoch(controllerEpoch)
            .setLeader(1)
            .setLeaderEpoch(leaderEpoch)
            .setIsr(partition1Replicas)
            .setPartitionEpoch(0)
            .setReplicas(partition1Replicas)
            .setIsNew(true)
        ).asJava,
        topicIds,
        Set(new Node(0, "host0", 0), new Node(1, "host1", 1)).asJava).build()

      rm0.becomeLeaderOrFollower(correlationId, leaderAndIsrRequest1, (_, _) => ())
      rm1.becomeLeaderOrFollower(correlationId, leaderAndIsrRequest1, (_, _) => ())

      // make broker 0 the leader of partition 1 so broker 1 loses its leadership position
      val leaderAndIsrRequest2 = new LeaderAndIsrRequest.Builder(controllerId,
        controllerEpoch, brokerEpoch,
        Seq(
          new LeaderAndIsrRequest.PartitionState()
            .setTopicName(tp0.topic)
            .setPartitionIndex(tp0.partition)
            .setControllerEpoch(controllerEpoch)
            .setLeader(0)
            .setLeaderEpoch(leaderEpoch + leaderEpochIncrement)
            .setIsr(partition0Replicas)
            .setPartitionEpoch(0)
            .setReplicas(partition0Replicas)
            .setIsNew(true),
          new LeaderAndIsrRequest.PartitionState()
            .setTopicName(tp1.topic)
            .setPartitionIndex(tp1.partition)
            .setControllerEpoch(controllerEpoch)
            .setLeader(0)
            .setLeaderEpoch(leaderEpoch + leaderEpochIncrement)
            .setIsr(partition1Replicas)
            .setPartitionEpoch(0)
            .setReplicas(partition1Replicas)
            .setIsNew(true)
        ).asJava,
        topicIds,
        Set(new Node(0, "host0", 0), new Node(1, "host1", 1)).asJava).build()

      rm0.becomeLeaderOrFollower(correlationId, leaderAndIsrRequest2, (_, _) => ())
      rm1.becomeLeaderOrFollower(correlationId, leaderAndIsrRequest2, (_, _) => ())
    } finally {
      Utils.tryAll(util.Arrays.asList[Callable[Void]](
        () => {
          rm0.shutdown(checkpointHW = false)
          null
        },
        () => {
          rm1.shutdown(checkpointHW = false)
          null
        }
      ))
    }

    // verify that broker 1 did remove its metrics when no longer being the leader of partition 1
    verify(mockTopicStats1).removeOldLeaderMetrics(topic)
    verify(mockTopicStats1).removeOldFollowerMetrics(topic)
  }

  private def prepareDifferentReplicaManagers(brokerTopicStats1: BrokerTopicStats,
                                              brokerTopicStats2: BrokerTopicStats): (ReplicaManager, ReplicaManager) = {
    val props0 = TestUtils.createBrokerConfig(0)
    val props1 = TestUtils.createBrokerConfig(1)

    props0.put("log0.dir", TestUtils.tempRelativeDir("data").getAbsolutePath)
    props1.put("log1.dir", TestUtils.tempRelativeDir("data").getAbsolutePath)

    val config0 = KafkaConfig.fromProps(props0)
    val config1 = KafkaConfig.fromProps(props1)

    val mockLogMgr0 = TestUtils.createLogManager(config0.logDirs.map(new File(_)))
    val mockLogMgr1 = TestUtils.createLogManager(config1.logDirs.map(new File(_)))

    val metadataCache0: MetadataCache = mock(classOf[MetadataCache])
    val metadataCache1: MetadataCache = mock(classOf[MetadataCache])
    val aliveBrokers = Seq(new Node(0, "host0", 0), new Node(1, "host1", 1))
    mockGetAliveBrokerFunctions(metadataCache0, aliveBrokers)
    mockGetAliveBrokerFunctions(metadataCache1, aliveBrokers)
    when(metadataCache0.metadataVersion()).thenReturn(MetadataVersion.MINIMUM_VERSION)
    when(metadataCache1.metadataVersion()).thenReturn(MetadataVersion.MINIMUM_VERSION)

    // each replica manager is for a broker
    val rm0 = new ReplicaManager(
      metrics = metrics,
      config = config0,
      time = time,
      scheduler = new MockScheduler(time),
      logManager = mockLogMgr0,
      quotaManagers = quotaManager,
      brokerTopicStats = brokerTopicStats1,
      metadataCache = metadataCache0,
      logDirFailureChannel = new LogDirFailureChannel(config0.logDirs.size),
      alterPartitionManager = alterPartitionManager)
    val rm1 = new ReplicaManager(
      metrics = metrics,
      config = config1,
      time = time,
      scheduler = new MockScheduler(time),
      logManager = mockLogMgr1,
      quotaManagers = quotaManager,
      brokerTopicStats = brokerTopicStats2,
      metadataCache = metadataCache1,
      logDirFailureChannel = new LogDirFailureChannel(config1.logDirs.size),
      alterPartitionManager = alterPartitionManager)

    (rm0, rm1)
  }

  @ParameterizedTest
  @ValueSource(booleans = Array(true, false))
  def testOffsetOutOfRangeExceptionWhenReadFromLog(isFromFollower: Boolean): Unit = {
    val replicaId = if (isFromFollower) 1 else -1
    val tp0 = new TopicPartition(topic, 0)
    val tidp0 = new TopicIdPartition(topicId, tp0)
    // create a replicaManager with remoteLog enabled
    val replicaManager = setupReplicaManagerWithMockedPurgatories(new MockTimer(time), aliveBrokerIds = Seq(0, 1, 2), enableRemoteStorage = true, shouldMockLog = true, remoteFetchQuotaExceeded = Some(false))
    try {
      val offsetCheckpoints = new LazyOffsetCheckpoints(replicaManager.highWatermarkCheckpoints.asJava)
      replicaManager.createPartition(tp0).createLogIfNotExists(isNew = false, isFutureReplica = false, offsetCheckpoints, None)
      val partition0Replicas = Seq[Integer](0, 1).asJava
      val topicIds = Map(tp0.topic -> topicId).asJava
      val leaderEpoch = 0
      val leaderAndIsrRequest = new LeaderAndIsrRequest.Builder(0, 0, brokerEpoch,
        Seq(
          new LeaderAndIsrRequest.PartitionState()
            .setTopicName(tp0.topic)
            .setPartitionIndex(tp0.partition)
            .setControllerEpoch(0)
            .setLeader(leaderEpoch)
            .setLeaderEpoch(0)
            .setIsr(partition0Replicas)
            .setPartitionEpoch(0)
            .setReplicas(partition0Replicas)
            .setIsNew(true)
        ).asJava,
        topicIds,
        Set(new Node(0, "host1", 0), new Node(1, "host2", 1)).asJava).build()
      replicaManager.becomeLeaderOrFollower(0, leaderAndIsrRequest, (_, _) => ())

      val params = new FetchParams(ApiKeys.FETCH.latestVersion, replicaId, 1, 1000, 0, 100, FetchIsolation.LOG_END, None.asJava)
      // when reading log, it'll throw OffsetOutOfRangeException, which will be handled separately
      val result = replicaManager.readFromLog(params, Seq(tidp0 -> new PartitionData(topicId, 1, 0, 100000, Optional.of[Integer](leaderEpoch), Optional.of[Integer](leaderEpoch))), UNBOUNDED_QUOTA, false)

      if (isFromFollower) {
        // expect OFFSET_MOVED_TO_TIERED_STORAGE error returned if it's from follower, since the data is already available in remote log
        assertEquals(Errors.OFFSET_MOVED_TO_TIERED_STORAGE, result.head._2.error)
      } else {
        assertEquals(Errors.NONE, result.head._2.error)
      }
      assertEquals(startOffset, result.head._2.leaderLogStartOffset)
      assertEquals(endOffset, result.head._2.leaderLogEndOffset)
      assertEquals(highHW, result.head._2.highWatermark)
      if (isFromFollower) {
        assertFalse(result.head._2.info.delayedRemoteStorageFetch.isPresent)
      } else {
        // for consumer fetch, we should return a delayedRemoteStorageFetch to wait for remote fetch
        assertTrue(result.head._2.info.delayedRemoteStorageFetch.isPresent)
      }
    } finally {
      replicaManager.shutdown(checkpointHW = false)
    }
  }

  @ParameterizedTest
  @ValueSource(booleans = Array(true, false))
  def testOffsetOutOfRangeExceptionWhenFetchMessages(isFromFollower: Boolean): Unit = {
    val replicaId = if (isFromFollower) 1 else -1
    val tp0 = new TopicPartition(topic, 0)
    val tidp0 = new TopicIdPartition(topicId, tp0)
    // create a replicaManager with remoteLog enabled
    val replicaManager = setupReplicaManagerWithMockedPurgatories(new MockTimer(time), aliveBrokerIds = Seq(0, 1, 2), enableRemoteStorage = true, shouldMockLog= true, remoteFetchQuotaExceeded = Some(false))
    try {
      val offsetCheckpoints = new LazyOffsetCheckpoints(replicaManager.highWatermarkCheckpoints.asJava)
      replicaManager.createPartition(tp0).createLogIfNotExists(isNew = false, isFutureReplica = false, offsetCheckpoints, None)
      val partition0Replicas = Seq[Integer](0, 1).asJava
      val topicIds = Map(tp0.topic -> topicId).asJava
      val leaderEpoch = 0
      val leaderAndIsrRequest = new LeaderAndIsrRequest.Builder(0, 0, brokerEpoch,
        Seq(
          new LeaderAndIsrRequest.PartitionState()
            .setTopicName(tp0.topic)
            .setPartitionIndex(tp0.partition)
            .setControllerEpoch(0)
            .setLeader(leaderEpoch)
            .setLeaderEpoch(0)
            .setIsr(partition0Replicas)
            .setPartitionEpoch(0)
            .setReplicas(partition0Replicas)
            .setIsNew(true)
        ).asJava,
        topicIds,
        Set(new Node(0, "host1", 0), new Node(1, "host2", 1)).asJava).build()
      replicaManager.becomeLeaderOrFollower(0, leaderAndIsrRequest, (_, _) => ())

      val params = new FetchParams(ApiKeys.FETCH.latestVersion, replicaId, 1, 1000, 10, 100, FetchIsolation.LOG_END, None.asJava)
      val fetchOffset = 1

      def fetchCallback(responseStatus: Seq[(TopicIdPartition, FetchPartitionData)]): Unit = {
        assertEquals(1, responseStatus.size)
        assertEquals(tidp0, responseStatus.toMap.keySet.head)
        val fetchPartitionData: FetchPartitionData = responseStatus.toMap.get(tidp0).get
        // should only follower fetch enter callback since consumer fetch will enter remoteFetch purgatory
        assertTrue(isFromFollower)
        assertEquals(Errors.OFFSET_MOVED_TO_TIERED_STORAGE, fetchPartitionData.error)
        assertEquals(startOffset, fetchPartitionData.logStartOffset)
        assertEquals(highHW, fetchPartitionData.highWatermark)
      }

      // when reading log, it'll throw OffsetOutOfRangeException, which will be handled separately
      replicaManager.fetchMessages(params, Seq(tidp0 -> new PartitionData(topicId, fetchOffset, 0, 100000, Optional.of[Integer](leaderEpoch), Optional.of[Integer](leaderEpoch))), UNBOUNDED_QUOTA, fetchCallback)

      val remoteStorageFetchInfoArg: ArgumentCaptor[RemoteStorageFetchInfo] = ArgumentCaptor.forClass(classOf[RemoteStorageFetchInfo])
      if (isFromFollower) {
        verify(mockRemoteLogManager, never()).asyncRead(remoteStorageFetchInfoArg.capture(), any())
      } else {
        verify(mockRemoteLogManager).asyncRead(remoteStorageFetchInfoArg.capture(), any())
        val remoteStorageFetchInfo = remoteStorageFetchInfoArg.getValue
        assertEquals(tp0, remoteStorageFetchInfo.topicPartition)
        assertEquals(fetchOffset, remoteStorageFetchInfo.fetchInfo.fetchOffset)
        assertEquals(topicId, remoteStorageFetchInfo.fetchInfo.topicId)
        assertEquals(startOffset, remoteStorageFetchInfo.fetchInfo.logStartOffset)
        assertEquals(leaderEpoch, remoteStorageFetchInfo.fetchInfo.currentLeaderEpoch.get())
      }
    } finally {
      replicaManager.shutdown(checkpointHW = false)
    }
  }

  @Test
  def testRemoteLogReaderMetrics(): Unit = {
    val replicaId = -1
    val tp0 = new TopicPartition(topic, 0)
    val tidp0 = new TopicIdPartition(topicId, tp0)

    val props = new Properties()
    props.setProperty(KRaftConfigs.PROCESS_ROLES_CONFIG, "controller")
    props.setProperty(KRaftConfigs.NODE_ID_CONFIG, "0")
    props.setProperty(KRaftConfigs.CONTROLLER_LISTENER_NAMES_CONFIG, "CONTROLLER")
    props.setProperty("controller.quorum.bootstrap.servers", "localhost:9093")
    props.setProperty("listeners", "CONTROLLER://:9093")
    props.setProperty("advertised.listeners", "CONTROLLER://127.0.0.1:9093")
    props.put(RemoteLogManagerConfig.REMOTE_LOG_STORAGE_SYSTEM_ENABLE_PROP, true.toString)
    props.put(RemoteLogManagerConfig.REMOTE_STORAGE_MANAGER_CLASS_NAME_PROP, classOf[NoOpRemoteStorageManager].getName)
    props.put(RemoteLogManagerConfig.REMOTE_LOG_METADATA_MANAGER_CLASS_NAME_PROP, classOf[NoOpRemoteLogMetadataManager].getName)
    // set log reader threads number to 2
    props.put(RemoteLogManagerConfig.REMOTE_LOG_READER_THREADS_PROP, 2.toString)
    val config = KafkaConfig.fromProps(props)
    val mockLog = mock(classOf[UnifiedLog])
    val brokerTopicStats = new BrokerTopicStats(config.remoteLogManagerConfig.isRemoteStorageSystemEnabled())
    val remoteLogManager = new RemoteLogManager(
      config.remoteLogManagerConfig,
      0,
      TestUtils.tempRelativeDir("data").getAbsolutePath,
      "clusterId",
      time,
      _ => Optional.of(mockLog),
      (TopicPartition, Long) => {},
      brokerTopicStats,
      metrics)
    remoteLogManager.startup()
    val spyRLM = spy(remoteLogManager)

    val replicaManager = setupReplicaManagerWithMockedPurgatories(new MockTimer(time), aliveBrokerIds = Seq(0, 1, 2), enableRemoteStorage = true, shouldMockLog = true, remoteLogManager = Some(spyRLM))
    try {
      val offsetCheckpoints = new LazyOffsetCheckpoints(replicaManager.highWatermarkCheckpoints.asJava)
      replicaManager.createPartition(tp0).createLogIfNotExists(isNew = false, isFutureReplica = false, offsetCheckpoints, None)
      val partition0Replicas = Seq[Integer](0, 1).asJava
      val topicIds = Map(tp0.topic -> topicId).asJava
      val leaderEpoch = 0
      val leaderAndIsrRequest = new LeaderAndIsrRequest.Builder(0, 0, brokerEpoch,
        Seq(
          new LeaderAndIsrRequest.PartitionState()
            .setTopicName(tp0.topic)
            .setPartitionIndex(tp0.partition)
            .setControllerEpoch(0)
            .setLeader(leaderEpoch)
            .setLeaderEpoch(0)
            .setIsr(partition0Replicas)
            .setPartitionEpoch(0)
            .setReplicas(partition0Replicas)
            .setIsNew(true)
        ).asJava,
        topicIds,
        Set(new Node(0, "host1", 0), new Node(1, "host2", 1)).asJava).build()
      replicaManager.becomeLeaderOrFollower(0, leaderAndIsrRequest, (_, _) => ())

      val params = new FetchParams(ApiKeys.FETCH.latestVersion, replicaId, 1, 1000, 10, 100, FetchIsolation.LOG_END, None.asJava)
      val fetchOffset = 1
      val responseLatch = new CountDownLatch(5)

      def fetchCallback(responseStatus: Seq[(TopicIdPartition, FetchPartitionData)]): Unit = {
        assertEquals(1, responseStatus.size)
        assertEquals(tidp0, responseStatus.toMap.keySet.head)
        responseLatch.countDown()
      }

      assertEquals(1.0, yammerMetricValue("RemoteLogReaderAvgIdlePercent").asInstanceOf[Double])
      assertEquals(0, yammerMetricValue("RemoteLogReaderTaskQueueSize").asInstanceOf[Int])
      assertEquals(0L, yammerMetricValue("RemoteLogReaderFetchRateAndTimeMs").asInstanceOf[Long])

      // our thread number is 2
      val queueLatch = new CountDownLatch(2)
      val doneLatch = new CountDownLatch(1)

      doAnswer(_ => {
        queueLatch.countDown()
        // wait until verification completed
        doneLatch.await(5000, TimeUnit.MILLISECONDS)
        new FetchDataInfo(new LogOffsetMetadata(startOffset), mock(classOf[Records]))
      }).when(spyRLM).read(any())

      // create 5 asyncRead tasks, which should enqueue 3 task
      for (i <- 1 to 5)
        replicaManager.fetchMessages(params, Seq(tidp0 -> new PartitionData(topicId, fetchOffset, 0, 100000, Optional.of[Integer](leaderEpoch), Optional.of[Integer](leaderEpoch))), UNBOUNDED_QUOTA, fetchCallback)

      // wait until at least 2 task submitted to use all the available threads
      queueLatch.await(5000, TimeUnit.MILLISECONDS)
      // RemoteLogReader should not be all idle
      assertTrue(yammerMetricValue("RemoteLogReaderAvgIdlePercent").asInstanceOf[Double] < 1.0)
      // RemoteLogReader should queue some tasks
      assertEquals(3, yammerMetricValue("RemoteLogReaderTaskQueueSize").asInstanceOf[Int])
      // unlock all tasks
      doneLatch.countDown()
      responseLatch.await(5000, TimeUnit.MILLISECONDS)
      assertEquals(5L, yammerMetricValue("RemoteLogReaderFetchRateAndTimeMs").asInstanceOf[Long])
    } finally {
      Utils.tryAll(util.Arrays.asList[Callable[Void]](
        () => {
          replicaManager.shutdown(checkpointHW = false)
          null
        },
        () => {
          remoteLogManager.close()
          null
        }
      ))
      val allMetrics = KafkaYammerMetrics.defaultRegistry.allMetrics.asScala
      assertFalse(allMetrics.exists { case (n, _) => n.getMBeanName.endsWith("RemoteLogReaderFetchRateAndTimeMs") })
    }
  }

  @Test
  def testRemoteFetchExpiresPerSecMetric(): Unit = {
    val replicaId = -1
    val tp0 = new TopicPartition(topic, 0)
    val tidp0 = new TopicIdPartition(topicId, tp0)

    val props = new Properties()
    props.setProperty("process.roles", "controller")
    props.setProperty("node.id", "0")
    props.setProperty("controller.listener.names", "CONTROLLER")
    props.setProperty("controller.quorum.bootstrap.servers", "localhost:9093")
    props.setProperty("listeners", "CONTROLLER://:9093")
    props.setProperty("advertised.listeners", "CONTROLLER://127.0.0.1:9093")
    props.put(RemoteLogManagerConfig.REMOTE_LOG_STORAGE_SYSTEM_ENABLE_PROP, true.toString)
    props.put(RemoteLogManagerConfig.REMOTE_STORAGE_MANAGER_CLASS_NAME_PROP, classOf[NoOpRemoteStorageManager].getName)
    props.put(RemoteLogManagerConfig.REMOTE_LOG_METADATA_MANAGER_CLASS_NAME_PROP, classOf[NoOpRemoteLogMetadataManager].getName)
    val config = KafkaConfig.fromProps(props)
    val dummyLog = mock(classOf[UnifiedLog])
    val brokerTopicStats = new BrokerTopicStats(config.remoteLogManagerConfig.isRemoteStorageSystemEnabled())
    val remoteLogManager = new RemoteLogManager(
      config.remoteLogManagerConfig,
      0,
      TestUtils.tempRelativeDir("data").getAbsolutePath,
      "clusterId",
      time,
      _ => Optional.of(dummyLog),
      (TopicPartition, Long) => {},
      brokerTopicStats,
      metrics)
    remoteLogManager.startup()
    val spyRLM = spy(remoteLogManager)
    val timer = new MockTimer(time)

    val replicaManager = setupReplicaManagerWithMockedPurgatories(timer, aliveBrokerIds = Seq(0, 1, 2), enableRemoteStorage = true, shouldMockLog = true, remoteLogManager = Some(spyRLM))

    try {
      val offsetCheckpoints = new LazyOffsetCheckpoints(replicaManager.highWatermarkCheckpoints.asJava)
      replicaManager.createPartition(tp0).createLogIfNotExists(isNew = false, isFutureReplica = false, offsetCheckpoints, None)
      val partition0Replicas = Seq[Integer](0, 1).asJava
      val topicIds = Map(tp0.topic -> topicId).asJava
      val leaderEpoch = 0
      val leaderAndIsrRequest = new LeaderAndIsrRequest.Builder(0, 0, brokerEpoch,
        Seq(
          new LeaderAndIsrRequest.PartitionState()
            .setTopicName(tp0.topic)
            .setPartitionIndex(tp0.partition)
            .setControllerEpoch(0)
            .setLeader(leaderEpoch)
            .setLeaderEpoch(0)
            .setIsr(partition0Replicas)
            .setPartitionEpoch(0)
            .setReplicas(partition0Replicas)
            .setIsNew(true)
        ).asJava,
        topicIds,
        Set(new Node(0, "host1", 0), new Node(1, "host2", 1)).asJava).build()
      replicaManager.becomeLeaderOrFollower(0, leaderAndIsrRequest, (_, _) => ())

      val mockLog = replicaManager.getPartitionOrException(tp0).log.get
      when(mockLog.endOffsetForEpoch(anyInt())).thenReturn(Some(new OffsetAndEpoch(1, 1)))
      when(mockLog.read(anyLong(), anyInt(), any(), anyBoolean())).thenReturn(new FetchDataInfo(
        new LogOffsetMetadata(0L, 0L, 0),
        MemoryRecords.EMPTY
      ))
      val endOffsetMetadata = new LogOffsetMetadata(100L, 0L, 500)
      when(mockLog.fetchOffsetSnapshot).thenReturn(new LogOffsetSnapshot(
        0L,
        endOffsetMetadata,
        endOffsetMetadata,
        endOffsetMetadata))

      val params = new FetchParams(ApiKeys.FETCH.latestVersion, replicaId, 1, 1000, 10, 100, FetchIsolation.LOG_END, None.asJava)
      val fetchOffset = 1

      def fetchCallback(responseStatus: Seq[(TopicIdPartition, FetchPartitionData)]): Unit = {
        assertEquals(1, responseStatus.size)
        assertEquals(tidp0, responseStatus.toMap.keySet.head)
      }

      val latch = new CountDownLatch(1)
      doAnswer(_ => {
        // wait until verification completes
        latch.await(5000, TimeUnit.MILLISECONDS)
        mock(classOf[FetchDataInfo])
      }).when(spyRLM).read(any())

      val curExpiresPerSec = DelayedRemoteFetchMetrics.expiredRequestMeter.count()
      replicaManager.fetchMessages(params, Seq(tidp0 -> new PartitionData(topicId, fetchOffset, 0, 100000, Optional.of[Integer](leaderEpoch), Optional.of[Integer](leaderEpoch))), UNBOUNDED_QUOTA, fetchCallback)
      // advancing the clock to expire the delayed remote fetch
      timer.advanceClock(2000L)

      // verify the DelayedRemoteFetchMetrics.expiredRequestMeter.mark is called since the delayed remote fetch is expired
      TestUtils.waitUntilTrue(() => (curExpiresPerSec + 1) == DelayedRemoteFetchMetrics.expiredRequestMeter.count(), "DelayedRemoteFetchMetrics.expiredRequestMeter.count() should be 1, but got: " + DelayedRemoteFetchMetrics.expiredRequestMeter.count(), 10000L)
      latch.countDown()
    } finally {
      Utils.tryAll(util.Arrays.asList[Callable[Void]](
        () => {
          replicaManager.shutdown(checkpointHW = false)
          null
        },
        () => {
          remoteLogManager.close()
          null
        }
      ))
    }
  }

  private def yammerMetricValue(name: String): Any = {
    val allMetrics = KafkaYammerMetrics.defaultRegistry.allMetrics.asScala
    val (_, metric) = allMetrics.find { case (n, _) => n.getMBeanName.endsWith(name) }
      .getOrElse(fail(s"Unable to find broker metric $name: allMetrics: ${allMetrics.keySet.map(_.getMBeanName)}"))
    metric match {
      case m: Gauge[_] => m.value
      case m: Meter => m.count()
      case m: Timer => m.count()
      case m => fail(s"Unexpected broker metric of class ${m.getClass}")
    }
  }

  @Test
  def testSuccessfulBuildRemoteLogAuxStateMetrics(): Unit = {
    val tp0 = new TopicPartition(topic, 0)

    val remoteLogManager = mock(classOf[RemoteLogManager])
    val remoteLogSegmentMetadata = mock(classOf[RemoteLogSegmentMetadata])
    when(remoteLogManager.fetchRemoteLogSegmentMetadata(any(), anyInt(), anyLong())).thenReturn(
      Optional.of(remoteLogSegmentMetadata)
    )
    val storageManager = mock(classOf[RemoteStorageManager])
    when(storageManager.fetchIndex(any(), any())).thenReturn(new ByteArrayInputStream("0".getBytes()))
    when(remoteLogManager.storageManager()).thenReturn(storageManager)

    val replicaManager = setupReplicaManagerWithMockedPurgatories(new MockTimer(time), aliveBrokerIds = Seq(0, 1, 2), enableRemoteStorage = true, shouldMockLog = true, remoteLogManager = Some(remoteLogManager), buildRemoteLogAuxState = true)
    try {

      val offsetCheckpoints = new LazyOffsetCheckpoints(replicaManager.highWatermarkCheckpoints.asJava)
      replicaManager.createPartition(tp0).createLogIfNotExists(isNew = false, isFutureReplica = false, offsetCheckpoints, None)
      val partition0Replicas = Seq[Integer](0, 1).asJava
      val topicIds = Map(tp0.topic -> topicId).asJava
      val leaderAndIsrRequest = new LeaderAndIsrRequest.Builder(0, 0, brokerEpoch,
        Seq(
          new LeaderAndIsrRequest.PartitionState()
            .setTopicName(tp0.topic)
            .setPartitionIndex(tp0.partition)
            .setControllerEpoch(0)
            .setLeader(1)
            .setLeaderEpoch(0)
            .setIsr(partition0Replicas)
            .setPartitionEpoch(0)
            .setReplicas(partition0Replicas)
            .setIsNew(true)
        ).asJava,
        topicIds,
        Set(new Node(0, "host1", 0), new Node(1, "host2", 1)).asJava).build()

      // Verify the metrics for build remote log state and for failures is zero before replicas start to fetch
      assertEquals(0, brokerTopicStats.topicStats(tp0.topic()).buildRemoteLogAuxStateRequestRate.count)
      assertEquals(0, brokerTopicStats.topicStats(tp0.topic()).failedBuildRemoteLogAuxStateRate.count)
      // Verify aggregate metrics
      assertEquals(0, brokerTopicStats.allTopicsStats.buildRemoteLogAuxStateRequestRate.count)
      assertEquals(0, brokerTopicStats.allTopicsStats.failedBuildRemoteLogAuxStateRate.count)

      replicaManager.becomeLeaderOrFollower(0, leaderAndIsrRequest, (_, _) => ())

      // Replicas fetch from the leader periodically, therefore we check that the metric value is increasing
      waitUntilTrue(() => brokerTopicStats.topicStats(tp0.topic()).buildRemoteLogAuxStateRequestRate.count > 0,
        "Should have buildRemoteLogAuxStateRequestRate count > 0, but got:" + brokerTopicStats.topicStats(tp0.topic()).buildRemoteLogAuxStateRequestRate.count)
      assertEquals(0, brokerTopicStats.topicStats(tp0.topic()).failedBuildRemoteLogAuxStateRate.count)
      // Verify aggregate metrics
      waitUntilTrue(() => brokerTopicStats.allTopicsStats.buildRemoteLogAuxStateRequestRate.count > 0,
        "Should have all topic buildRemoteLogAuxStateRequestRate count > 0, but got:" + brokerTopicStats.allTopicsStats.buildRemoteLogAuxStateRequestRate.count)
      assertEquals(0, brokerTopicStats.allTopicsStats.failedBuildRemoteLogAuxStateRate.count)
    } finally {
      replicaManager.shutdown(checkpointHW = false)
    }
  }

  @Test
  def testFailedBuildRemoteLogAuxStateMetrics(): Unit = {
    val tp0 = new TopicPartition(topic, 0)

    val remoteLogManager = mock(classOf[RemoteLogManager])
    val storageManager = mock(classOf[RemoteStorageManager])
    when(storageManager.fetchIndex(any(), any())).thenReturn(new ByteArrayInputStream("0".getBytes()))
    when(remoteLogManager.storageManager()).thenReturn(storageManager)

    val replicaManager = setupReplicaManagerWithMockedPurgatories(new MockTimer(time), aliveBrokerIds = Seq(0, 1, 2), enableRemoteStorage = true, shouldMockLog = true, remoteLogManager = Some(remoteLogManager), buildRemoteLogAuxState = true)
    try {
      val offsetCheckpoints = new LazyOffsetCheckpoints(replicaManager.highWatermarkCheckpoints.asJava)
      replicaManager.createPartition(tp0).createLogIfNotExists(isNew = false, isFutureReplica = false, offsetCheckpoints, None)
      val partition0Replicas = Seq[Integer](0, 1).asJava
      val topicIds = Map(tp0.topic -> topicId).asJava
      val leaderAndIsrRequest = new LeaderAndIsrRequest.Builder(0, 0, brokerEpoch,
        Seq(
          new LeaderAndIsrRequest.PartitionState()
            .setTopicName(tp0.topic)
            .setPartitionIndex(tp0.partition)
            .setControllerEpoch(0)
            .setLeader(1)
            .setLeaderEpoch(0)
            .setIsr(partition0Replicas)
            .setPartitionEpoch(0)
            .setReplicas(partition0Replicas)
            .setIsNew(true)
        ).asJava,
        topicIds,
        Set(new Node(0, "host1", 0), new Node(1, "host2", 1)).asJava).build()

      // Verify the metrics for build remote log state and for failures is zero before replicas start to fetch
      assertEquals(0, brokerTopicStats.topicStats(tp0.topic()).buildRemoteLogAuxStateRequestRate.count)
      assertEquals(0, brokerTopicStats.topicStats(tp0.topic()).failedBuildRemoteLogAuxStateRate.count)
      // Verify aggregate metrics
      assertEquals(0, brokerTopicStats.allTopicsStats.buildRemoteLogAuxStateRequestRate.count)
      assertEquals(0, brokerTopicStats.allTopicsStats.failedBuildRemoteLogAuxStateRate.count)

      replicaManager.becomeLeaderOrFollower(0, leaderAndIsrRequest, (_, _) => ())

      // Replicas fetch from the leader periodically, therefore we check that the metric value is increasing
      // We expect failedBuildRemoteLogAuxStateRate to increase because there is no remoteLogSegmentMetadata
      // when attempting to build log aux state
      TestUtils.waitUntilTrue(() => brokerTopicStats.topicStats(tp0.topic()).buildRemoteLogAuxStateRequestRate.count > 0,
        "Should have buildRemoteLogAuxStateRequestRate count > 0, but got:" + brokerTopicStats.topicStats(tp0.topic()).buildRemoteLogAuxStateRequestRate.count)
      TestUtils.waitUntilTrue(() => brokerTopicStats.topicStats(tp0.topic()).failedBuildRemoteLogAuxStateRate.count > 0,
        "Should have failedBuildRemoteLogAuxStateRate count > 0, but got:" + brokerTopicStats.topicStats(tp0.topic()).failedBuildRemoteLogAuxStateRate.count)
      // Verify aggregate metrics
      TestUtils.waitUntilTrue(() => brokerTopicStats.allTopicsStats.buildRemoteLogAuxStateRequestRate.count > 0,
        "Should have all topic buildRemoteLogAuxStateRequestRate count > 0, but got:" + brokerTopicStats.allTopicsStats.buildRemoteLogAuxStateRequestRate.count)
      TestUtils.waitUntilTrue(() => brokerTopicStats.allTopicsStats.failedBuildRemoteLogAuxStateRate.count > 0,
        "Should have all topic failedBuildRemoteLogAuxStateRate count > 0, but got:" + brokerTopicStats.allTopicsStats.failedBuildRemoteLogAuxStateRate.count)
    } finally {
      replicaManager.shutdown(checkpointHW = false)
    }
  }

  @Test
  def testBuildRemoteLogAuxStateMetricsThrowsException(): Unit = {
    val tp0 = new TopicPartition(topic, 0)

    val remoteLogManager = mock(classOf[RemoteLogManager])
    when(remoteLogManager.fetchRemoteLogSegmentMetadata(any(), anyInt(), anyLong())).thenThrow(new RemoteStorageException("Failed to build remote log aux"))

    val storageManager = mock(classOf[RemoteStorageManager])
    when(storageManager.fetchIndex(any(), any())).thenReturn(new ByteArrayInputStream("0".getBytes()))
    when(remoteLogManager.storageManager()).thenReturn(storageManager)

    val replicaManager = setupReplicaManagerWithMockedPurgatories(new MockTimer(time), aliveBrokerIds = Seq(0, 1, 2), enableRemoteStorage = true, shouldMockLog = true, remoteLogManager = Some(remoteLogManager), buildRemoteLogAuxState = true)
    try {
      val offsetCheckpoints = new LazyOffsetCheckpoints(replicaManager.highWatermarkCheckpoints.asJava)
      replicaManager.createPartition(tp0).createLogIfNotExists(isNew = false, isFutureReplica = false, offsetCheckpoints, None)
      val partition0Replicas = Seq[Integer](0, 1).asJava
      val topicIds = Map(tp0.topic -> topicId).asJava
      val leaderAndIsrRequest = new LeaderAndIsrRequest.Builder(0, 0, brokerEpoch,
        Seq(
          new LeaderAndIsrRequest.PartitionState()
            .setTopicName(tp0.topic)
            .setPartitionIndex(tp0.partition)
            .setControllerEpoch(0)
            .setLeader(1)
            .setLeaderEpoch(0)
            .setIsr(partition0Replicas)
            .setPartitionEpoch(0)
            .setReplicas(partition0Replicas)
            .setIsNew(true)
        ).asJava,
        topicIds,
        Set(new Node(0, "host1", 0), new Node(1, "host2", 1)).asJava).build()

      // Verify the metrics for build remote log state and for failures is zero before replicas start to fetch
      assertEquals(0, brokerTopicStats.topicStats(tp0.topic()).buildRemoteLogAuxStateRequestRate.count)
      assertEquals(0, brokerTopicStats.topicStats(tp0.topic()).failedBuildRemoteLogAuxStateRate.count)
      // Verify aggregate metrics
      assertEquals(0, brokerTopicStats.allTopicsStats.buildRemoteLogAuxStateRequestRate.count)
      assertEquals(0, brokerTopicStats.allTopicsStats.failedBuildRemoteLogAuxStateRate.count)

      replicaManager.becomeLeaderOrFollower(0, leaderAndIsrRequest, (_, _) => ())

      // Replicas fetch from the leader periodically, therefore we check that the metric value is increasing
      // We expect failedBuildRemoteLogAuxStateRate to increase because fetchRemoteLogSegmentMetadata returns RemoteStorageException
      TestUtils.waitUntilTrue(() => brokerTopicStats.topicStats(tp0.topic()).buildRemoteLogAuxStateRequestRate.count > 0,
        "Should have buildRemoteLogAuxStateRequestRate count > 0, but got:" + brokerTopicStats.topicStats(tp0.topic()).buildRemoteLogAuxStateRequestRate.count)
      TestUtils.waitUntilTrue(() => brokerTopicStats.topicStats(tp0.topic()).failedBuildRemoteLogAuxStateRate.count > 0,
        "Should have failedBuildRemoteLogAuxStateRate count > 0, but got:" + brokerTopicStats.topicStats(tp0.topic()).failedBuildRemoteLogAuxStateRate.count)
      // Verify aggregate metrics
      TestUtils.waitUntilTrue(() => brokerTopicStats.allTopicsStats.buildRemoteLogAuxStateRequestRate.count > 0,
        "Should have all topic buildRemoteLogAuxStateRequestRate count > 0, but got:" + brokerTopicStats.allTopicsStats.buildRemoteLogAuxStateRequestRate.count)
      TestUtils.waitUntilTrue(() => brokerTopicStats.allTopicsStats.failedBuildRemoteLogAuxStateRate.count > 0,
        "Should have all topic failedBuildRemoteLogAuxStateRate count > 0, but got:" + brokerTopicStats.allTopicsStats.failedBuildRemoteLogAuxStateRate.count)
    } finally {
      replicaManager.shutdown(checkpointHW = false)
    }
  }

  private def setupMockLog(path: String): UnifiedLog = {
    val mockLog = mock(classOf[UnifiedLog])
    val partitionDir = new File(path, s"$topic-0")
    partitionDir.mkdir()
    when(mockLog.dir).thenReturn(partitionDir)
    when(mockLog.parentDir).thenReturn(path)
    when(mockLog.topicId).thenReturn(Some(topicId))
    when(mockLog.topicPartition).thenReturn(new TopicPartition(topic, 0))
    when(mockLog.highWatermark).thenReturn(highHW)
    when(mockLog.updateHighWatermark(anyLong())).thenReturn(0L)
    when(mockLog.logEndOffsetMetadata).thenReturn(new LogOffsetMetadata(10))
    when(mockLog.maybeIncrementHighWatermark(any(classOf[LogOffsetMetadata]))).thenReturn(None)
    when(mockLog.endOffsetForEpoch(anyInt())).thenReturn(None)
    // try to return a high start offset to cause OffsetOutOfRangeException at the 1st time
    when(mockLog.logStartOffset).thenReturn(endOffset).thenReturn(startOffset)
    when(mockLog.logEndOffset).thenReturn(endOffset)
    when(mockLog.localLogStartOffset()).thenReturn(endOffset - 10)
    when(mockLog.leaderEpochCache).thenReturn(mock(classOf[LeaderEpochFileCache]))
    when(mockLog.latestEpoch).thenReturn(Some(0))
    val producerStateManager = mock(classOf[ProducerStateManager])
    when(mockLog.producerStateManager).thenReturn(producerStateManager)

    mockLog
  }

  @Test
  def testReplicaNotAvailable(): Unit = {

    def createReplicaManager(): ReplicaManager = {
      val props = TestUtils.createBrokerConfig(1)
      val config = KafkaConfig.fromProps(props)
      val mockLogMgr = TestUtils.createLogManager(config.logDirs.map(new File(_)))
      new ReplicaManager(
        metrics = metrics,
        config = config,
        time = time,
        scheduler = new MockScheduler(time),
        logManager = mockLogMgr,
        quotaManagers = quotaManager,
        metadataCache = MetadataCache.kRaftMetadataCache(config.brokerId, () => KRaftVersion.KRAFT_VERSION_0),
        logDirFailureChannel = new LogDirFailureChannel(config.logDirs.size),
        alterPartitionManager = alterPartitionManager) {
        override def getPartitionOrException(topicPartition: TopicPartition): Partition = {
          throw Errors.NOT_LEADER_OR_FOLLOWER.exception()
        }
      }
    }

    val replicaManager = createReplicaManager()
    try {
      val tp = new TopicPartition(topic, 0)
      val dir = replicaManager.logManager.liveLogDirs.head.getAbsolutePath
      val errors = replicaManager.alterReplicaLogDirs(Map(tp -> dir))
      assertEquals(Errors.REPLICA_NOT_AVAILABLE, errors(tp))
    } finally {
      replicaManager.shutdown(checkpointHW = false)
    }
  }

  @Test
  def testPartitionMetadataFile(): Unit = {
    val replicaManager = setupReplicaManagerWithMockedPurgatories(new MockTimer(time))
    try {
      val brokerList = Seq[Integer](0, 1).asJava
      val topicPartition = new TopicPartition(topic, 0)
      val topicIds = Collections.singletonMap(topic, Uuid.randomUuid())
      val topicNames = topicIds.asScala.map(_.swap).asJava

      def leaderAndIsrRequest(epoch: Int, topicIds: java.util.Map[String, Uuid]): LeaderAndIsrRequest =
        new LeaderAndIsrRequest.Builder(0, 0, brokerEpoch,
          Seq(new LeaderAndIsrRequest.PartitionState()
            .setTopicName(topic)
            .setPartitionIndex(0)
            .setControllerEpoch(0)
            .setLeader(0)
            .setLeaderEpoch(epoch)
            .setIsr(brokerList)
            .setPartitionEpoch(0)
            .setReplicas(brokerList)
            .setIsNew(true)).asJava,
          topicIds,
          Set(new Node(0, "host1", 0), new Node(1, "host2", 1)).asJava).build()

      val response = replicaManager.becomeLeaderOrFollower(0, leaderAndIsrRequest(0, topicIds), (_, _) => ())
      assertEquals(Errors.NONE, response.partitionErrors(topicNames).get(topicPartition))
      assertFalse(replicaManager.localLog(topicPartition).isEmpty)
      val id = topicIds.get(topicPartition.topic())
      val log = replicaManager.localLog(topicPartition).get
      assertTrue(log.partitionMetadataFile.get.exists())
      val partitionMetadata = log.partitionMetadataFile.get.read()

      // Current version of PartitionMetadataFile is 0.
      assertEquals(0, partitionMetadata.version)
      assertEquals(id, partitionMetadata.topicId)
    } finally {
      replicaManager.shutdown(checkpointHW = false)
    }
  }

  @Test
  def testInconsistentIdReturnsError(): Unit = {
    val replicaManager = setupReplicaManagerWithMockedPurgatories(new MockTimer(time))
    try {
      val brokerList = Seq[Integer](0, 1).asJava
      val topicPartition = new TopicPartition(topic, 0)
      val topicIds = Collections.singletonMap(topic, Uuid.randomUuid())
      val topicNames = topicIds.asScala.map(_.swap).asJava

      val invalidTopicIds = Collections.singletonMap(topic, Uuid.randomUuid())
      val invalidTopicNames = invalidTopicIds.asScala.map(_.swap).asJava

      def leaderAndIsrRequest(epoch: Int, topicIds: java.util.Map[String, Uuid]): LeaderAndIsrRequest =
        new LeaderAndIsrRequest.Builder(0, 0, brokerEpoch,
        Seq(new LeaderAndIsrRequest.PartitionState()
          .setTopicName(topic)
          .setPartitionIndex(0)
          .setControllerEpoch(0)
          .setLeader(0)
          .setLeaderEpoch(epoch)
          .setIsr(brokerList)
          .setPartitionEpoch(0)
          .setReplicas(brokerList)
          .setIsNew(true)).asJava,
        topicIds,
        Set(new Node(0, "host1", 0), new Node(1, "host2", 1)).asJava).build()

      val response = replicaManager.becomeLeaderOrFollower(0, leaderAndIsrRequest(0, topicIds), (_, _) => ())
      assertEquals(Errors.NONE, response.partitionErrors(topicNames).get(topicPartition))

      val response2 = replicaManager.becomeLeaderOrFollower(0, leaderAndIsrRequest(1, topicIds), (_, _) => ())
      assertEquals(Errors.NONE, response2.partitionErrors(topicNames).get(topicPartition))

      // Send request with inconsistent ID.
      val response3 = replicaManager.becomeLeaderOrFollower(0, leaderAndIsrRequest(1, invalidTopicIds), (_, _) => ())
      assertEquals(Errors.INCONSISTENT_TOPIC_ID, response3.partitionErrors(invalidTopicNames).get(topicPartition))

      val response4 = replicaManager.becomeLeaderOrFollower(0, leaderAndIsrRequest(2, invalidTopicIds), (_, _) => ())
      assertEquals(Errors.INCONSISTENT_TOPIC_ID, response4.partitionErrors(invalidTopicNames).get(topicPartition))
    } finally {
      replicaManager.shutdown(checkpointHW = false)
    }
  }

  @Test
  def testPartitionMetadataFileNotCreated(): Unit = {
    val replicaManager = setupReplicaManagerWithMockedPurgatories(new MockTimer(time))
    try {
      val brokerList = Seq[Integer](0, 1).asJava
      val topicPartition = new TopicPartition(topic, 0)
      val topicPartitionFake = new TopicPartition("fakeTopic", 0)
      val topicIds = Map(topic -> Uuid.ZERO_UUID, "foo" -> Uuid.randomUuid()).asJava
      val topicNames = topicIds.asScala.map(_.swap).asJava

      def leaderAndIsrRequest(epoch: Int, name: String): LeaderAndIsrRequest =
        new LeaderAndIsrRequest.Builder(0, 0, brokerEpoch,
          Seq(new LeaderAndIsrRequest.PartitionState()
            .setTopicName(name)
            .setPartitionIndex(0)
            .setControllerEpoch(0)
            .setLeader(0)
            .setLeaderEpoch(epoch)
            .setIsr(brokerList)
            .setPartitionEpoch(0)
            .setReplicas(brokerList)
            .setIsNew(true)).asJava,
          topicIds,
          Set(new Node(0, "host1", 0), new Node(1, "host2", 1)).asJava).build()

      // There is no file if the topic does not have an associated topic ID.
      val response = replicaManager.becomeLeaderOrFollower(0, leaderAndIsrRequest(0, "fakeTopic"), (_, _) => ())
      assertTrue(replicaManager.localLog(topicPartitionFake).isDefined)
      val log = replicaManager.localLog(topicPartitionFake).get
      assertFalse(log.partitionMetadataFile.get.exists())
      assertEquals(Errors.NONE, response.partitionErrors(topicNames).get(topicPartition))

      // There is no file if the topic has the default UUID.
      val response2 = replicaManager.becomeLeaderOrFollower(0, leaderAndIsrRequest(0, topic), (_, _) => ())
      assertTrue(replicaManager.localLog(topicPartition).isDefined)
      val log2 = replicaManager.localLog(topicPartition).get
      assertFalse(log2.partitionMetadataFile.get.exists())
      assertEquals(Errors.NONE, response2.partitionErrors(topicNames).get(topicPartition))

    } finally {
      replicaManager.shutdown(checkpointHW = false)
    }
  }

  @ParameterizedTest
  @ValueSource(booleans = Array(true, false))
  def testPartitionMarkedOfflineIfLogCantBeCreated(becomeLeader: Boolean): Unit = {
    val dataDir = TestUtils.tempDir()
    val topicPartition = new TopicPartition(topic, 0)
    val replicaManager = setupReplicaManagerWithMockedPurgatories(
      timer = new MockTimer(time),
      propsModifier = props => props.put(ServerLogConfigs.LOG_DIRS_CONFIG, dataDir.getAbsolutePath)
    )

    try {
      // Delete the data directory to trigger a storage exception
      Utils.delete(dataDir)

      val request = makeLeaderAndIsrRequest(
        topicId = Uuid.randomUuid(),
        topicPartition = topicPartition,
        replicas = Seq(0, 1),
        leaderAndIsr = new LeaderAndIsr(if (becomeLeader) 0 else 1, List(0, 1).map(Int.box).asJava)
      )

      replicaManager.becomeLeaderOrFollower(0, request, (_, _) => ())
      val hostedPartition = replicaManager.getPartition(topicPartition)
      assertEquals(
        classOf[HostedPartition.Offline],
        hostedPartition.getClass
      )
      assertEquals(
        request.topicIds().get(topicPartition.topic()),
        hostedPartition.asInstanceOf[HostedPartition.Offline].partition.flatMap(p => p.topicId).get
      )
    } finally {
      replicaManager.shutdown(checkpointHW = false)
    }
  }

  private def makeLeaderAndIsrRequest(
    topicId: Uuid,
    topicPartition: TopicPartition,
    replicas: Seq[Int],
    leaderAndIsr: LeaderAndIsr,
    isNew: Boolean = true,
    brokerEpoch: Int = 0,
    controllerId: Int = 0,
    controllerEpoch: Int = 0
  ): LeaderAndIsrRequest = {
    val partitionState = new LeaderAndIsrRequest.PartitionState()
      .setTopicName(topicPartition.topic)
      .setPartitionIndex(topicPartition.partition)
      .setControllerEpoch(controllerEpoch)
      .setLeader(leaderAndIsr.leader)
      .setLeaderEpoch(leaderAndIsr.leaderEpoch)
      .setIsr(leaderAndIsr.isr)
      .setPartitionEpoch(leaderAndIsr.partitionEpoch)
      .setReplicas(replicas.map(Int.box).asJava)
      .setIsNew(isNew)

    def mkNode(replicaId: Int): Node = {
      new Node(replicaId, s"host-$replicaId", 9092)
    }

    val nodes = Set(mkNode(controllerId)) ++ replicas.map(mkNode).toSet

    new LeaderAndIsrRequest.Builder(
      controllerId,
      controllerEpoch,
      brokerEpoch,
      Seq(partitionState).asJava,
      Map(topicPartition.topic -> topicId).asJava,
      nodes.asJava
    ).build()
  }

  @Test
  def testActiveProducerState(): Unit = {
    val brokerId = 0
    val replicaManager = setupReplicaManagerWithMockedPurgatories(new MockTimer(time), brokerId)
    try {
      val fooPartition = new TopicPartition("foo", 0)
      when(replicaManager.metadataCache.contains(fooPartition)).thenReturn(false)
      val fooProducerState = replicaManager.activeProducerState(fooPartition)
      assertEquals(Errors.UNKNOWN_TOPIC_OR_PARTITION, Errors.forCode(fooProducerState.errorCode))

      val oofPartition = new TopicPartition("oof", 0)
      when(replicaManager.metadataCache.contains(oofPartition)).thenReturn(true)
      val oofProducerState = replicaManager.activeProducerState(oofPartition)
      assertEquals(Errors.NOT_LEADER_OR_FOLLOWER, Errors.forCode(oofProducerState.errorCode))

      // This API is supported by both leaders and followers

      val barPartition = new TopicPartition("bar", 0)
      val barLeaderAndIsrRequest = makeLeaderAndIsrRequest(
        topicId = Uuid.randomUuid(),
        topicPartition = barPartition,
        replicas = Seq(brokerId),
        leaderAndIsr = new LeaderAndIsr(brokerId, List(brokerId).map(Int.box).asJava)
      )
      replicaManager.becomeLeaderOrFollower(0, barLeaderAndIsrRequest, (_, _) => ())
      val barProducerState = replicaManager.activeProducerState(barPartition)
      assertEquals(Errors.NONE, Errors.forCode(barProducerState.errorCode))

      val otherBrokerId = 1
      val bazPartition = new TopicPartition("baz", 0)
      val bazLeaderAndIsrRequest = makeLeaderAndIsrRequest(
        topicId = Uuid.randomUuid(),
        topicPartition = bazPartition,
        replicas = Seq(brokerId, otherBrokerId),
        leaderAndIsr = new LeaderAndIsr(otherBrokerId, List(brokerId, otherBrokerId).map(Int.box).asJava)
      )
      replicaManager.becomeLeaderOrFollower(0, bazLeaderAndIsrRequest, (_, _) => ())
      val bazProducerState = replicaManager.activeProducerState(bazPartition)
      assertEquals(Errors.NONE, Errors.forCode(bazProducerState.errorCode))
    } finally {
      replicaManager.shutdown(checkpointHW = false)
    }
  }

  val FOO_UUID = Uuid.fromString("fFJBx0OmQG-UqeaT6YaSwA")

  val BAR_UUID = Uuid.fromString("vApAP6y7Qx23VOfKBzbOBQ")

  @Test
  def testGetOrCreatePartition(): Unit = {
    val brokerId = 0
    val replicaManager = setupReplicaManagerWithMockedPurgatories(new MockTimer(time), brokerId, shouldMockLog = true)
    try {
      val foo0 = new TopicPartition("foo", 0)
      val emptyDelta = new TopicsDelta(TopicsImage.EMPTY)
      val (fooPart, fooNew) = replicaManager.getOrCreatePartition(foo0, emptyDelta, FOO_UUID).get
      assertTrue(fooNew)
      assertEquals(foo0, fooPart.topicPartition)
      val (fooPart2, fooNew2) = replicaManager.getOrCreatePartition(foo0, emptyDelta, FOO_UUID).get
      assertFalse(fooNew2)
      assertTrue(fooPart eq fooPart2)
      val bar1 = new TopicPartition("bar", 1)
      replicaManager.markPartitionOffline(bar1)
      val (barPart, barNew) = replicaManager.getOrCreatePartition(bar1, emptyDelta, BAR_UUID).get
      assertTrue(barNew)
      assertEquals(bar1, barPart.topicPartition)

      val mockLog = mock(classOf[UnifiedLog])
      when(replicaManager.logManager.getLog(bar1)).thenReturn(Some(mockLog))
      when(mockLog.topicId).thenReturn(Some(BAR_UUID))
      replicaManager.markPartitionOffline(bar1)

      assertTrue(replicaManager.getOrCreatePartition(bar1, emptyDelta, BAR_UUID).isEmpty)
    } finally {
      replicaManager.shutdown(checkpointHW = false)
    }
  }

  @Test
  def testGetOrCreatePartitionShouldNotCreateOfflinePartition(): Unit = {
    val localId = 1
    val topicPartition0 = new TopicIdPartition(FOO_UUID, 0, "foo")
    val directoryEventHandler = mock(classOf[DirectoryEventHandler])

    val replicaManager = setupReplicaManagerWithMockedPurgatories(new MockTimer(time), localId, setupLogDirMetaProperties = true, directoryEventHandler = directoryEventHandler)
    try {
      val directoryIds = replicaManager.logManager.directoryIdsSet.toList
      assertEquals(directoryIds.size, 2)
      val leaderTopicsDelta: TopicsDelta = topicsCreateDelta(localId, true, partition = 0, directoryIds = directoryIds)
      val (partition: Partition, isNewWhenCreatedForFirstTime: Boolean) = replicaManager.getOrCreatePartition(topicPartition0.topicPartition(), leaderTopicsDelta, FOO_UUID).get
      partition.makeLeader(leaderAndIsrPartitionState(topicPartition0.topicPartition(), 1, localId, Seq(1, 2)),
        new LazyOffsetCheckpoints(replicaManager.highWatermarkCheckpoints.asJava),
        None)

      assertTrue(isNewWhenCreatedForFirstTime)
      // mark topic partition as offline
      replicaManager.markPartitionOffline(topicPartition0.topicPartition())

      // recreate the partition again shouldn't create new partition
      val recreateResults = replicaManager.getOrCreatePartition(topicPartition0.topicPartition(), leaderTopicsDelta, FOO_UUID)
      assertTrue(recreateResults.isEmpty)
    } finally {
      replicaManager.shutdown(checkpointHW = false)
    }
  }

  private def verifyRLMOnLeadershipChange(leaderPartitions: util.Set[Partition], followerPartitions: util.Set[Partition]): Unit = {
    val leaderCapture: ArgumentCaptor[util.Set[Partition]] = ArgumentCaptor.forClass(classOf[util.Set[Partition]])
    val followerCapture: ArgumentCaptor[util.Set[Partition]] = ArgumentCaptor.forClass(classOf[util.Set[Partition]])
    val topicIdsCapture: ArgumentCaptor[util.Map[String, Uuid]] = ArgumentCaptor.forClass(classOf[util.Map[String, Uuid]])
    verify(mockRemoteLogManager).onLeadershipChange(leaderCapture.capture(), followerCapture.capture(), topicIdsCapture.capture())

    val actualLeaderPartitions = leaderCapture.getValue
    val actualFollowerPartitions = followerCapture.getValue

    assertEquals(leaderPartitions, actualLeaderPartitions)
    assertEquals(followerPartitions, actualFollowerPartitions)
  }

  @ParameterizedTest
  @ValueSource(booleans = Array(true, false))
  def testApplyDeltaShouldHandleReplicaAssignedToOnlineDirectory(enableRemoteStorage: Boolean): Unit = {
    val localId = 1
    val topicPartition0 = new TopicPartition("foo", 0)
    val topicPartition1 = new TopicPartition("foo", 1)
    val directoryEventHandler = mock(classOf[DirectoryEventHandler])

    val replicaManager = setupReplicaManagerWithMockedPurgatories(new MockTimer(time), localId,
      enableRemoteStorage = enableRemoteStorage, setupLogDirMetaProperties = true, directoryEventHandler = directoryEventHandler)

    try {

      // Test applying delta as leader
      val directoryIds = replicaManager.logManager.directoryIdsSet.toList
      // Make the local replica the leader
      val leaderTopicsDelta = topicsCreateDelta(localId, true, partition = 0, directoryIds = directoryIds)
      val leaderMetadataImage = imageFromTopics(leaderTopicsDelta.apply())
      replicaManager.applyDelta(leaderTopicsDelta, leaderMetadataImage)

      // Check the broker shouldn't updated the controller with the correct assignment.
      verifyNoInteractions(replicaManager.directoryEventHandler)
      val logDirIdHostingPartition0 = replicaManager.logManager.directoryId(replicaManager.logManager.getLog(topicPartition0).get.dir.getParent).get
      assertEquals(directoryIds.head, logDirIdHostingPartition0)

      // Test applying delta as follower
      val followerTopicsDelta = topicsCreateDelta(localId, false, partition = 1, directoryIds = directoryIds)
      val followerMetadataImage = imageFromTopics(followerTopicsDelta.apply())

      replicaManager.applyDelta(followerTopicsDelta, followerMetadataImage)

      // Check the broker shouldn't updated the controller with the correct assignment.
      verifyNoInteractions(replicaManager.directoryEventHandler)
      val logDirIdHostingPartition1 = replicaManager.logManager.directoryId(replicaManager.logManager.getLog(topicPartition1).get.dir.getParent).get
      assertEquals(directoryIds.head, logDirIdHostingPartition1)

    } finally {
      replicaManager.shutdown(checkpointHW = false)
    }
  }

  @ParameterizedTest
  @ValueSource(booleans = Array(true, false))
  def testApplyDeltaShouldHandleReplicaAssignedToUnassignedDirectory(enableRemoteStorage: Boolean): Unit = {
    val localId = 1
    val topicPartition0 = new TopicPartition("foo", 0)
    val topicPartition1 = new TopicPartition("foo", 1)
    val directoryEventHandler = mock(classOf[DirectoryEventHandler])

    val replicaManager = setupReplicaManagerWithMockedPurgatories(new MockTimer(time), localId,
      enableRemoteStorage = enableRemoteStorage, setupLogDirMetaProperties = true, directoryEventHandler = directoryEventHandler)

    try {
      // Make the local replica the leader
      val leaderTopicsDelta = topicsCreateDelta(localId, true, partition = 0, directoryIds = List(DirectoryId.UNASSIGNED, DirectoryId.UNASSIGNED))
      val leaderMetadataImage = imageFromTopics(leaderTopicsDelta.apply())
      val topicId = leaderMetadataImage.topics().topicsByName.get("foo").id
      val topicIdPartition0 = new TopicIdPartition(topicId, topicPartition0)
      val topicIdPartition1 = new TopicIdPartition(topicId, topicPartition1)
      replicaManager.applyDelta(leaderTopicsDelta, leaderMetadataImage)

      // Make the local replica the as follower
      val followerTopicsDelta = topicsCreateDelta(localId, false, partition = 1, directoryIds = List(DirectoryId.UNASSIGNED, DirectoryId.UNASSIGNED))
      val followerMetadataImage = imageFromTopics(followerTopicsDelta.apply())
      replicaManager.applyDelta(followerTopicsDelta, followerMetadataImage)

      // Check the broker updated the controller with the correct assignment.
      val topicIdPartitionCapture: ArgumentCaptor[org.apache.kafka.server.common.TopicIdPartition] =
        ArgumentCaptor.forClass(classOf[org.apache.kafka.server.common.TopicIdPartition])
      val logIdCaptureForPartition: ArgumentCaptor[Uuid] = ArgumentCaptor.forClass(classOf[Uuid])
      verify(replicaManager.directoryEventHandler, atLeastOnce()).handleAssignment(topicIdPartitionCapture.capture(), logIdCaptureForPartition.capture(),
        ArgumentMatchers.eq("Applying metadata delta"), any())

      assertEquals(topicIdPartitionCapture.getAllValues.asScala,
        List(
          new org.apache.kafka.server.common.TopicIdPartition(topicId, topicIdPartition0.partition()),
          new org.apache.kafka.server.common.TopicIdPartition(topicId, topicIdPartition1.partition())
        )
      )
      val logDirIdHostingPartition0 = replicaManager.logManager.directoryId(replicaManager.logManager.getLog(topicPartition0).get.dir.getParent).get
      val logDirIdHostingPartition1 = replicaManager.logManager.directoryId(replicaManager.logManager.getLog(topicPartition1).get.dir.getParent).get
      assertEquals(logIdCaptureForPartition.getAllValues.asScala, List(logDirIdHostingPartition0, logDirIdHostingPartition1))
    } finally {
      replicaManager.shutdown(checkpointHW = false)
    }
  }

  @ParameterizedTest
  @ValueSource(booleans = Array(true, false))
  def testApplyDeltaShouldHandleReplicaAssignedToLostDirectory(enableRemoteStorage: Boolean): Unit = {
    val localId = 1
    val topicPartition0 = new TopicPartition("foo", 0)
    val topicPartition1 = new TopicPartition("foo", 1)
    val directoryEventHandler = mock(classOf[DirectoryEventHandler])

    val replicaManager = setupReplicaManagerWithMockedPurgatories(new MockTimer(time), localId,
      enableRemoteStorage = enableRemoteStorage, setupLogDirMetaProperties = true, directoryEventHandler = directoryEventHandler)

    try {
      // Make the local replica the leader
      val leaderTopicsDelta = topicsCreateDelta(localId, true, directoryIds = List(DirectoryId.LOST, DirectoryId.LOST))
      val leaderMetadataImage = imageFromTopics(leaderTopicsDelta.apply())
      val topicId = leaderMetadataImage.topics().topicsByName.get("foo").id
      val topicIdPartition0 = new TopicIdPartition(topicId, topicPartition0)
      val topicIdPartition1 = new TopicIdPartition(topicId, topicPartition1)
      replicaManager.applyDelta(leaderTopicsDelta, leaderMetadataImage)

      // Make the local replica the as follower
      val followerTopicsDelta = topicsCreateDelta(localId, false, partition = 1, directoryIds = List(DirectoryId.LOST, DirectoryId.LOST))
      val followerMetadataImage = imageFromTopics(followerTopicsDelta.apply())
      replicaManager.applyDelta(followerTopicsDelta, followerMetadataImage)

      // Check the broker updated the controller with the correct assignment.
      val topicIdPartitionCapture: ArgumentCaptor[org.apache.kafka.server.common.TopicIdPartition] =
        ArgumentCaptor.forClass(classOf[org.apache.kafka.server.common.TopicIdPartition])
      val logIdCaptureForPartition: ArgumentCaptor[Uuid] = ArgumentCaptor.forClass(classOf[Uuid])
      verify(replicaManager.directoryEventHandler, atLeastOnce()).handleAssignment(topicIdPartitionCapture.capture(), logIdCaptureForPartition.capture(),
        ArgumentMatchers.eq("Applying metadata delta"), any())

      assertEquals(topicIdPartitionCapture.getAllValues.asScala,
        List(
          new org.apache.kafka.server.common.TopicIdPartition(topicId, topicIdPartition0.partition()),
          new org.apache.kafka.server.common.TopicIdPartition(topicId, topicIdPartition1.partition())
        )
      )
      val logDirIdHostingPartition0 = replicaManager.logManager.directoryId(replicaManager.logManager.getLog(topicPartition0).get.dir.getParent).get
      val logDirIdHostingPartition1 = replicaManager.logManager.directoryId(replicaManager.logManager.getLog(topicPartition1).get.dir.getParent).get
      assertEquals(logIdCaptureForPartition.getAllValues.asScala, List(logDirIdHostingPartition0, logDirIdHostingPartition1))

    } finally {
      replicaManager.shutdown(checkpointHW = false)
    }
  }

  @ParameterizedTest
  @ValueSource(booleans = Array(true, false))
  def testDeltaFromLeaderToFollower(enableRemoteStorage: Boolean): Unit = {
    val localId = 1
    val otherId = localId + 1
    val numOfRecords = 3
    val topicPartition = new TopicPartition("foo", 0)
    val replicaManager = setupReplicaManagerWithMockedPurgatories(new MockTimer(time), localId, enableRemoteStorage = enableRemoteStorage)

    try {
      // Make the local replica the leader
      val leaderTopicsDelta = topicsCreateDelta(localId, true)
      val leaderMetadataImage = imageFromTopics(leaderTopicsDelta.apply())
      val topicId = leaderMetadataImage.topics().topicsByName.get("foo").id
      val topicIdPartition = new TopicIdPartition(topicId, topicPartition)

      replicaManager.applyDelta(leaderTopicsDelta, leaderMetadataImage)

      // Check the state of that partition and fetcher
      val HostedPartition.Online(leaderPartition) = replicaManager.getPartition(topicPartition)
      assertTrue(leaderPartition.isLeader)
      assertEquals(Set(localId, otherId), leaderPartition.inSyncReplicaIds)
      assertEquals(0, leaderPartition.getLeaderEpoch)

      assertEquals(None, replicaManager.replicaFetcherManager.getFetcher(topicPartition))

      if (enableRemoteStorage) {
        verifyRLMOnLeadershipChange(Collections.singleton(leaderPartition), Collections.emptySet())
        reset(mockRemoteLogManager)
      }

      // Send a produce request and advance the highwatermark
      val leaderResponse = sendProducerAppend(replicaManager, topicPartition, numOfRecords)
      fetchPartitionAsFollower(
        replicaManager,
        topicIdPartition,
        new PartitionData(Uuid.ZERO_UUID, numOfRecords, 0, Int.MaxValue, Optional.empty()),
        replicaId = otherId
      )
      assertEquals(Errors.NONE, leaderResponse.get.error)

      // Change the local replica to follower
      val followerTopicsDelta = topicsChangeDelta(leaderMetadataImage.topics(), localId, false)
      val followerMetadataImage = imageFromTopics(followerTopicsDelta.apply())
      replicaManager.applyDelta(followerTopicsDelta, followerMetadataImage)

      // Append on a follower should fail
      val followerResponse = sendProducerAppend(replicaManager, topicPartition, numOfRecords)
      assertEquals(Errors.NOT_LEADER_OR_FOLLOWER, followerResponse.get.error)

      // Check the state of that partition and fetcher
      val HostedPartition.Online(followerPartition) = replicaManager.getPartition(topicPartition)
      assertFalse(followerPartition.isLeader)
      assertEquals(1, followerPartition.getLeaderEpoch)

      if (enableRemoteStorage) {
        verifyRLMOnLeadershipChange(Collections.emptySet(), Collections.singleton(followerPartition))
      }

      val fetcher = replicaManager.replicaFetcherManager.getFetcher(topicPartition)
      val otherEndpoint = ClusterImageTest.IMAGE1.broker(otherId).listeners().get("PLAINTEXT")
      assertEquals(Some(new BrokerEndPoint(otherId, otherEndpoint.host(), otherEndpoint.port())), fetcher.map(_.leader.brokerEndPoint()))
    } finally {
      replicaManager.shutdown(checkpointHW = false)
    }
  }

  @ParameterizedTest
  @ValueSource(booleans = Array(true, false))
  def testDeltaFromFollowerToLeader(enableRemoteStorage: Boolean): Unit = {
    val localId = 1
    val otherId = localId + 1
    val numOfRecords = 3
    val topicPartition = new TopicPartition("foo", 0)
    val replicaManager = setupReplicaManagerWithMockedPurgatories(new MockTimer(time), localId, enableRemoteStorage = enableRemoteStorage)

    try {
      // Make the local replica the follower
      val followerTopicsDelta = topicsCreateDelta(localId, false)
      val followerMetadataImage = imageFromTopics(followerTopicsDelta.apply())
      replicaManager.applyDelta(followerTopicsDelta, followerMetadataImage)

      // Check the state of that partition and fetcher
      val HostedPartition.Online(followerPartition) = replicaManager.getPartition(topicPartition)
      assertFalse(followerPartition.isLeader)
      assertEquals(0, followerPartition.getLeaderEpoch)

      if (enableRemoteStorage) {
        verifyRLMOnLeadershipChange(Collections.emptySet(), Collections.singleton(followerPartition))
        reset(mockRemoteLogManager)
      }

      val fetcher = replicaManager.replicaFetcherManager.getFetcher(topicPartition)
      val otherEndpoint = ClusterImageTest.IMAGE1.broker(otherId).listeners().get("PLAINTEXT")
      assertEquals(Some(new BrokerEndPoint(otherId, otherEndpoint.host(), otherEndpoint.port())), fetcher.map(_.leader.brokerEndPoint()))

      // Append on a follower should fail
      val followerResponse = sendProducerAppend(replicaManager, topicPartition, numOfRecords)
      assertEquals(Errors.NOT_LEADER_OR_FOLLOWER, followerResponse.get.error)

      // Change the local replica to leader
      val leaderTopicsDelta = topicsChangeDelta(followerMetadataImage.topics(), localId, true)
      val leaderMetadataImage = imageFromTopics(leaderTopicsDelta.apply())
      val topicId = leaderMetadataImage.topics().topicsByName.get("foo").id
      val topicIdPartition = new TopicIdPartition(topicId, topicPartition)
      replicaManager.applyDelta(leaderTopicsDelta, leaderMetadataImage)

      // Send a produce request and advance the highwatermark
      val leaderResponse = sendProducerAppend(replicaManager, topicPartition, numOfRecords)
      fetchPartitionAsFollower(
        replicaManager,
        topicIdPartition,
        new PartitionData(Uuid.ZERO_UUID, numOfRecords, 0, Int.MaxValue, Optional.empty()),
        replicaId = otherId
      )
      assertEquals(Errors.NONE, leaderResponse.get.error)

      val HostedPartition.Online(leaderPartition) = replicaManager.getPartition(topicPartition)
      assertTrue(leaderPartition.isLeader)
      assertEquals(Set(localId, otherId), leaderPartition.inSyncReplicaIds)
      assertEquals(1, leaderPartition.getLeaderEpoch)
      if (enableRemoteStorage) {
        verifyRLMOnLeadershipChange(Collections.singleton(leaderPartition), Collections.emptySet())
      }

      assertEquals(None, replicaManager.replicaFetcherManager.getFetcher(topicPartition))
    } finally {
      replicaManager.shutdown(checkpointHW = false)
    }
  }

  @ParameterizedTest
  @ValueSource(booleans = Array(true, false))
  def testDeltaFollowerWithNoChange(enableRemoteStorage: Boolean): Unit = {
    val localId = 1
    val otherId = localId + 1
    val topicPartition = new TopicPartition("foo", 0)
    val replicaManager = setupReplicaManagerWithMockedPurgatories(new MockTimer(time), localId, enableRemoteStorage = enableRemoteStorage)

    try {
      // Make the local replica the follower
      val followerTopicsDelta = topicsCreateDelta(localId, false)
      val followerMetadataImage = imageFromTopics(followerTopicsDelta.apply())
      replicaManager.applyDelta(followerTopicsDelta, followerMetadataImage)

      // Check the state of that partition and fetcher
      val HostedPartition.Online(followerPartition) = replicaManager.getPartition(topicPartition)
      assertFalse(followerPartition.isLeader)
      assertEquals(0, followerPartition.getLeaderEpoch)

      if (enableRemoteStorage) {
        verifyRLMOnLeadershipChange(Collections.emptySet(), Collections.singleton(followerPartition))
        reset(mockRemoteLogManager)
      }

      val fetcher = replicaManager.replicaFetcherManager.getFetcher(topicPartition)
      val otherEndpoint = ClusterImageTest.IMAGE1.broker(otherId).listeners().get("PLAINTEXT")
      assertEquals(Some(new BrokerEndPoint(otherId, otherEndpoint.host(), otherEndpoint.port())), fetcher.map(_.leader.brokerEndPoint()))

      // Apply the same delta again
      replicaManager.applyDelta(followerTopicsDelta, followerMetadataImage)

      // Check that the state stays the same
      val HostedPartition.Online(noChangePartition) = replicaManager.getPartition(topicPartition)
      assertFalse(noChangePartition.isLeader)
      assertEquals(0, noChangePartition.getLeaderEpoch)

      if (enableRemoteStorage) {
        verifyRLMOnLeadershipChange(Collections.emptySet(), Collections.singleton(followerPartition))
      }

      val noChangeFetcher = replicaManager.replicaFetcherManager.getFetcher(topicPartition)
      assertEquals(Some(new BrokerEndPoint(otherId, otherEndpoint.host(), otherEndpoint.port())), noChangeFetcher.map(_.leader.brokerEndPoint()))
    } finally {
      replicaManager.shutdown(checkpointHW = false)
    }
  }

  @ParameterizedTest
  @ValueSource(booleans = Array(true, false))
  def testDeltaFollowerToNotReplica(enableRemoteStorage: Boolean): Unit = {
    val localId = 1
    val otherId = localId + 1
    val topicPartition = new TopicPartition("foo", 0)
    val replicaManager = setupReplicaManagerWithMockedPurgatories(new MockTimer(time), localId, enableRemoteStorage = enableRemoteStorage)

    try {
      // Make the local replica the follower
      val followerTopicsDelta = topicsCreateDelta(localId, false)
      val followerMetadataImage = imageFromTopics(followerTopicsDelta.apply())
      replicaManager.applyDelta(followerTopicsDelta, followerMetadataImage)

      // Check the state of that partition and fetcher
      val HostedPartition.Online(followerPartition) = replicaManager.getPartition(topicPartition)
      assertFalse(followerPartition.isLeader)
      assertEquals(0, followerPartition.getLeaderEpoch)

      if (enableRemoteStorage) {
        verifyRLMOnLeadershipChange(Collections.emptySet(), Collections.singleton(followerPartition))
        reset(mockRemoteLogManager)
      }

      val fetcher = replicaManager.replicaFetcherManager.getFetcher(topicPartition)
      val otherEndpoint = ClusterImageTest.IMAGE1.broker(otherId).listeners().get("PLAINTEXT")
      assertEquals(Some(new BrokerEndPoint(otherId, otherEndpoint.host(), otherEndpoint.port())), fetcher.map(_.leader.brokerEndPoint()))

      // Apply changes that remove replica
      val notReplicaTopicsDelta = topicsChangeDelta(followerMetadataImage.topics(), otherId, true)
      val notReplicaMetadataImage = imageFromTopics(notReplicaTopicsDelta.apply())
      replicaManager.applyDelta(notReplicaTopicsDelta, notReplicaMetadataImage)

      if (enableRemoteStorage) {
        verify(mockRemoteLogManager, never()).onLeadershipChange(anySet(), anySet(), anyMap())
        verify(mockRemoteLogManager, times(1))
          .stopPartitions(ArgumentMatchers.eq(Collections.singleton(new StopPartition(topicPartition, true, false, false))), any())
      }

      // Check that the partition was removed
      assertEquals(HostedPartition.None, replicaManager.getPartition(topicPartition))
      assertEquals(None, replicaManager.replicaFetcherManager.getFetcher(topicPartition))
      assertEquals(None, replicaManager.logManager.getLog(topicPartition))
    } finally {
      replicaManager.shutdown(checkpointHW = false)
    }
  }

  @ParameterizedTest
  @ValueSource(booleans = Array(true, false))
  def testDeltaFollowerRemovedTopic(enableRemoteStorage: Boolean): Unit = {
    val localId = 1
    val otherId = localId + 1
    val topicPartition = new TopicPartition("foo", 0)
    val replicaManager = setupReplicaManagerWithMockedPurgatories(new MockTimer(time), localId, enableRemoteStorage = enableRemoteStorage)

    try {
      // Make the local replica the follower
      val followerTopicsDelta = topicsCreateDelta(localId, false)
      val followerMetadataImage = imageFromTopics(followerTopicsDelta.apply())
      replicaManager.applyDelta(followerTopicsDelta, followerMetadataImage)

      // Check the state of that partition and fetcher
      val HostedPartition.Online(followerPartition) = replicaManager.getPartition(topicPartition)
      assertFalse(followerPartition.isLeader)
      assertEquals(0, followerPartition.getLeaderEpoch)

      if (enableRemoteStorage) {
        verifyRLMOnLeadershipChange(Collections.emptySet(), Collections.singleton(followerPartition))
        reset(mockRemoteLogManager)
      }

      val fetcher = replicaManager.replicaFetcherManager.getFetcher(topicPartition)
      val otherEndpoint = ClusterImageTest.IMAGE1.broker(otherId).listeners().get("PLAINTEXT")
      assertEquals(Some(new BrokerEndPoint(otherId, otherEndpoint.host(), otherEndpoint.port())), fetcher.map(_.leader.brokerEndPoint()))

      // Apply changes that remove topic and replica
      val removeTopicsDelta = topicsDeleteDelta(followerMetadataImage.topics())
      val removeMetadataImage = imageFromTopics(removeTopicsDelta.apply())
      replicaManager.applyDelta(removeTopicsDelta, removeMetadataImage)

      if (enableRemoteStorage) {
        verify(mockRemoteLogManager, never()).onLeadershipChange(anySet(), anySet(), anyMap())
        verify(mockRemoteLogManager, times(1))
          .stopPartitions(ArgumentMatchers.eq(Collections.singleton(new StopPartition(topicPartition, true, false, false))), any())
      }

      // Check that the partition was removed
      assertEquals(HostedPartition.None, replicaManager.getPartition(topicPartition))
      assertEquals(None, replicaManager.replicaFetcherManager.getFetcher(topicPartition))
      assertEquals(None, replicaManager.logManager.getLog(topicPartition))
    } finally {
      replicaManager.shutdown(checkpointHW = false)
    }
  }

  @ParameterizedTest
  @ValueSource(booleans = Array(true, false))
  def testDeltaLeaderToNotReplica(enableRemoteStorage: Boolean): Unit = {
    val localId = 1
    val otherId = localId + 1
    val topicPartition = new TopicPartition("foo", 0)
    val replicaManager = setupReplicaManagerWithMockedPurgatories(new MockTimer(time), localId, enableRemoteStorage = enableRemoteStorage)

    try {
      // Make the local replica the leader
      val leaderTopicsDelta = topicsCreateDelta(localId, true)
      val leaderMetadataImage = imageFromTopics(leaderTopicsDelta.apply())
      replicaManager.applyDelta(leaderTopicsDelta, leaderMetadataImage)

      // Check the state of that partition and fetcher
      val HostedPartition.Online(leaderPartition) = replicaManager.getPartition(topicPartition)
      assertTrue(leaderPartition.isLeader)
      assertEquals(Set(localId, otherId), leaderPartition.inSyncReplicaIds)
      assertEquals(0, leaderPartition.getLeaderEpoch)

      if (enableRemoteStorage) {
        verifyRLMOnLeadershipChange(Collections.singleton(leaderPartition), Collections.emptySet())
        reset(mockRemoteLogManager)
      }

      assertEquals(None, replicaManager.replicaFetcherManager.getFetcher(topicPartition))

      // Apply changes that remove replica
      val notReplicaTopicsDelta = topicsChangeDelta(leaderMetadataImage.topics(), otherId, true)
      val notReplicaMetadataImage = imageFromTopics(notReplicaTopicsDelta.apply())
      replicaManager.applyDelta(notReplicaTopicsDelta, notReplicaMetadataImage)

      if (enableRemoteStorage) {
        verify(mockRemoteLogManager, never()).onLeadershipChange(anySet(), anySet(), anyMap())
        verify(mockRemoteLogManager, times(1))
          .stopPartitions(ArgumentMatchers.eq(Collections.singleton(new StopPartition(topicPartition, true, false, false))), any())
      }

      // Check that the partition was removed
      assertEquals(HostedPartition.None, replicaManager.getPartition(topicPartition))
      assertEquals(None, replicaManager.replicaFetcherManager.getFetcher(topicPartition))
      assertEquals(None, replicaManager.logManager.getLog(topicPartition))
    } finally {
      replicaManager.shutdown(checkpointHW = false)
    }
  }

  @ParameterizedTest
  @ValueSource(booleans = Array(true, false))
  def testDeltaLeaderToRemovedTopic(enableRemoteStorage: Boolean): Unit = {
    val localId = 1
    val otherId = localId + 1
    val topicPartition = new TopicPartition("foo", 0)
    val replicaManager = setupReplicaManagerWithMockedPurgatories(new MockTimer(time), localId, enableRemoteStorage = enableRemoteStorage)

    try {
      // Make the local replica the leader
      val leaderTopicsDelta = topicsCreateDelta(localId, true)
      val leaderMetadataImage = imageFromTopics(leaderTopicsDelta.apply())
      replicaManager.applyDelta(leaderTopicsDelta, leaderMetadataImage)

      // Check the state of that partition and fetcher
      val HostedPartition.Online(leaderPartition) = replicaManager.getPartition(topicPartition)
      assertTrue(leaderPartition.isLeader)
      assertEquals(Set(localId, otherId), leaderPartition.inSyncReplicaIds)
      assertEquals(0, leaderPartition.getLeaderEpoch)

      if (enableRemoteStorage) {
        verifyRLMOnLeadershipChange(Collections.singleton(leaderPartition), Collections.emptySet())
        reset(mockRemoteLogManager)
      }

      assertEquals(None, replicaManager.replicaFetcherManager.getFetcher(topicPartition))

      // Apply changes that remove topic and replica
      val removeTopicsDelta = topicsDeleteDelta(leaderMetadataImage.topics())
      val removeMetadataImage = imageFromTopics(removeTopicsDelta.apply())
      replicaManager.applyDelta(removeTopicsDelta, removeMetadataImage)

      if (enableRemoteStorage) {
        verify(mockRemoteLogManager, never()).onLeadershipChange(anySet(), anySet(), anyMap())
        verify(mockRemoteLogManager, times(1))
          .stopPartitions(ArgumentMatchers.eq(Collections.singleton(new StopPartition(topicPartition, true, true, false))), any())
      }

      // Check that the partition was removed
      assertEquals(HostedPartition.None, replicaManager.getPartition(topicPartition))
      assertEquals(None, replicaManager.replicaFetcherManager.getFetcher(topicPartition))
      assertEquals(None, replicaManager.logManager.getLog(topicPartition))
    } finally {
      replicaManager.shutdown(checkpointHW = false)
    }
  }

  @ParameterizedTest
  @ValueSource(booleans = Array(true, false))
  def testDeltaToFollowerCompletesProduce(enableRemoteStorage: Boolean): Unit = {
    val localId = 1
    val otherId = localId + 1
    val numOfRecords = 3
    val topicPartition = new TopicPartition("foo", 0)
    val replicaManager = setupReplicaManagerWithMockedPurgatories(new MockTimer(time), localId, enableRemoteStorage = enableRemoteStorage)

    try {
      // Make the local replica the leader
      val leaderTopicsDelta = topicsCreateDelta(localId, true)
      val leaderMetadataImage = imageFromTopics(leaderTopicsDelta.apply())
      replicaManager.applyDelta(leaderTopicsDelta, leaderMetadataImage)

      // Check the state of that partition and fetcher
      val HostedPartition.Online(leaderPartition) = replicaManager.getPartition(topicPartition)
      assertTrue(leaderPartition.isLeader)
      assertEquals(Set(localId, otherId), leaderPartition.inSyncReplicaIds)
      assertEquals(0, leaderPartition.getLeaderEpoch)

      if (enableRemoteStorage) {
        verifyRLMOnLeadershipChange(Collections.singleton(leaderPartition), Collections.emptySet())
        reset(mockRemoteLogManager)
      }

      assertEquals(None, replicaManager.replicaFetcherManager.getFetcher(topicPartition))

      // Send a produce request
      val leaderResponse = sendProducerAppend(replicaManager, topicPartition, numOfRecords)

      // Change the local replica to follower
      val followerTopicsDelta = topicsChangeDelta(leaderMetadataImage.topics(), localId, false)
      val followerMetadataImage = imageFromTopics(followerTopicsDelta.apply())
      replicaManager.applyDelta(followerTopicsDelta, followerMetadataImage)

      val HostedPartition.Online(followerPartition) = replicaManager.getPartition(topicPartition)
      assertFalse(followerPartition.isLeader)
      assertEquals(1, followerPartition.getLeaderEpoch)

      if (enableRemoteStorage) {
        verifyRLMOnLeadershipChange(Collections.emptySet(), Collections.singleton(followerPartition))
        reset(mockRemoteLogManager)
      }

      // Check that the produce failed because it changed to follower before replicating
      assertEquals(Errors.NOT_LEADER_OR_FOLLOWER, leaderResponse.get.error)
    } finally {
      replicaManager.shutdown(checkpointHW = false)
    }
  }

  @ParameterizedTest
  @ValueSource(booleans = Array(true, false))
  def testDeltaToFollowerCompletesFetch(enableRemoteStorage: Boolean): Unit = {
    val localId = 1
    val otherId = localId + 1
    val topicPartition = new TopicPartition("foo", 0)
    val replicaManager = setupReplicaManagerWithMockedPurgatories(new MockTimer(time), localId, enableRemoteStorage = enableRemoteStorage)

    try {
      // Make the local replica the leader
      val leaderTopicsDelta = topicsCreateDelta(localId, true)
      val leaderMetadataImage = imageFromTopics(leaderTopicsDelta.apply())
      val topicId = leaderMetadataImage.topics().topicsByName.get("foo").id
      val topicIdPartition = new TopicIdPartition(topicId, topicPartition)
      replicaManager.applyDelta(leaderTopicsDelta, leaderMetadataImage)

      // Check the state of that partition and fetcher
      val HostedPartition.Online(leaderPartition) = replicaManager.getPartition(topicPartition)
      assertTrue(leaderPartition.isLeader)
      assertEquals(Set(localId, otherId), leaderPartition.inSyncReplicaIds)
      assertEquals(0, leaderPartition.getLeaderEpoch)

      if (enableRemoteStorage) {
        verifyRLMOnLeadershipChange(Collections.singleton(leaderPartition), Collections.emptySet())
        reset(mockRemoteLogManager)
      }

      assertEquals(None, replicaManager.replicaFetcherManager.getFetcher(topicPartition))

      // Send a fetch request
      val fetchCallback = fetchPartitionAsFollower(
        replicaManager,
        topicIdPartition,
        new PartitionData(Uuid.ZERO_UUID, 0, 0, Int.MaxValue, Optional.empty()),
        replicaId = otherId,
        minBytes = Int.MaxValue,
        maxWaitMs = 1000
      )
      assertFalse(fetchCallback.hasFired)

      // Change the local replica to follower
      val followerTopicsDelta = topicsChangeDelta(leaderMetadataImage.topics(), localId, false)
      val followerMetadataImage = imageFromTopics(followerTopicsDelta.apply())
      replicaManager.applyDelta(followerTopicsDelta, followerMetadataImage)

      val HostedPartition.Online(followerPartition) = replicaManager.getPartition(topicPartition)
      assertFalse(followerPartition.isLeader)
      assertEquals(1, followerPartition.getLeaderEpoch)

      if (enableRemoteStorage) {
        verifyRLMOnLeadershipChange(Collections.emptySet(), Collections.singleton(followerPartition))
        reset(mockRemoteLogManager)
      }

      // Check that the produce failed because it changed to follower before replicating
      assertEquals(Errors.NOT_LEADER_OR_FOLLOWER, fetchCallback.assertFired.error)
    } finally {
      replicaManager.shutdown(checkpointHW = false)
    }
  }

  @ParameterizedTest
  @ValueSource(booleans = Array(true, false))
  def testDeltaToLeaderOrFollowerMarksPartitionOfflineIfLogCantBeCreated(isStartIdLeader: Boolean): Unit = {
    val localId = 1
    val topicPartition = new TopicPartition("foo", 0)
    val dataDir = TestUtils.tempDir()
    val replicaManager = setupReplicaManagerWithMockedPurgatories(
      timer = new MockTimer(time),
      brokerId = localId,
      propsModifier = props => props.put(ServerLogConfigs.LOG_DIRS_CONFIG, dataDir.getAbsolutePath),
      enableRemoteStorage = true
    )

    try {
      // Delete the data directory to trigger a storage exception
      Utils.delete(dataDir)

      // Make the local replica the leader
      val topicsDelta = topicsCreateDelta(localId, isStartIdLeader)
      val leaderMetadataImage = imageFromTopics(topicsDelta.apply())
      replicaManager.applyDelta(topicsDelta, leaderMetadataImage)
      verifyRLMOnLeadershipChange(Collections.emptySet(), Collections.emptySet())

      val hostedPartition = replicaManager.getPartition(topicPartition)
      assertEquals(
        classOf[HostedPartition.Offline],
        hostedPartition.getClass
      )
      assertEquals(
        FOO_UUID,
        hostedPartition.asInstanceOf[HostedPartition.Offline].partition.flatMap(p => p.topicId).get
      )
    } finally {
      replicaManager.shutdown(checkpointHW = false)
    }
  }

  @ParameterizedTest
  @ValueSource(booleans = Array(true, false))
  def testDeltaFollowerStopFetcherBeforeCreatingInitialFetchOffset(enableRemoteStorage: Boolean): Unit = {
    val localId = 1
    val otherId = localId + 1
    val topicPartition = new TopicPartition("foo", 0)

    val mockReplicaFetcherManager = mock(classOf[ReplicaFetcherManager])
    val replicaManager = setupReplicaManagerWithMockedPurgatories(
      timer = new MockTimer(time),
      brokerId = localId,
      mockReplicaFetcherManager = Some(mockReplicaFetcherManager),
      enableRemoteStorage = enableRemoteStorage
    )

    try {
      // The first call to removeFetcherForPartitions should be ignored.
      when(mockReplicaFetcherManager.removeFetcherForPartitions(
        Set(topicPartition))
      ).thenReturn(Map.empty[TopicPartition, PartitionFetchState])

      // Make the local replica the follower
      var followerTopicsDelta = topicsCreateDelta(localId, false)
      var followerMetadataImage = imageFromTopics(followerTopicsDelta.apply())
      replicaManager.applyDelta(followerTopicsDelta, followerMetadataImage)

      // Check the state of that partition
      val HostedPartition.Online(followerPartition) = replicaManager.getPartition(topicPartition)
      assertFalse(followerPartition.isLeader)
      assertEquals(0, followerPartition.getLeaderEpoch)
      assertEquals(0, followerPartition.localLogOrException.logEndOffset)
      if (enableRemoteStorage) {
        verifyRLMOnLeadershipChange(Collections.emptySet(), Collections.singleton(followerPartition))
        reset(mockRemoteLogManager)
      }

      // Verify that addFetcherForPartitions was called with the correct
      // init offset.
      val otherEndpoint = ClusterImageTest.IMAGE1.broker(otherId).listeners().get("PLAINTEXT")
      verify(mockReplicaFetcherManager)
        .addFetcherForPartitions(
          Map(topicPartition -> InitialFetchState(
            topicId = Some(FOO_UUID),
            leader = new BrokerEndPoint(otherId, otherEndpoint.host(), otherEndpoint.port()),
            currentLeaderEpoch = 0,
            initOffset = 0
          ))
        )

      // The second call to removeFetcherForPartitions simulate the case
      // where the fetcher write to the log before being shutdown.
      when(mockReplicaFetcherManager.removeFetcherForPartitions(
        Set(topicPartition))
      ).thenAnswer { _ =>
        replicaManager.getPartition(topicPartition) match {
          case HostedPartition.Online(partition) =>
            partition.appendRecordsToFollowerOrFutureReplica(
              records = MemoryRecords.withRecords(
                Compression.NONE, 0,
                new SimpleRecord("first message".getBytes)
              ),
              isFuture = false,
              partitionLeaderEpoch = 0
            )

          case _ =>
        }

        Map.empty[TopicPartition, PartitionFetchState]
      }

      // Apply changes that bumps the leader epoch.
      followerTopicsDelta = topicsChangeDelta(followerMetadataImage.topics(), localId, false)
      followerMetadataImage = imageFromTopics(followerTopicsDelta.apply())
      replicaManager.applyDelta(followerTopicsDelta, followerMetadataImage)

      assertFalse(followerPartition.isLeader)
      assertEquals(1, followerPartition.getLeaderEpoch)
      assertEquals(1, followerPartition.localLogOrException.logEndOffset)

      if (enableRemoteStorage) {
        verifyRLMOnLeadershipChange(Collections.emptySet(), Collections.singleton(followerPartition))
      }

      // Verify that addFetcherForPartitions was called with the correct
      // init offset.
      verify(mockReplicaFetcherManager)
        .addFetcherForPartitions(
          Map(topicPartition -> InitialFetchState(
            topicId = Some(FOO_UUID),
            leader = new BrokerEndPoint(otherId, otherEndpoint.host(), otherEndpoint.port()),
            currentLeaderEpoch = 1,
            initOffset = 1
          ))
        )
    } finally {
      replicaManager.shutdown(checkpointHW = false)
    }
  }

  @ParameterizedTest
  @ValueSource(booleans = Array(true, false))
  def testFetcherAreNotRestartedIfLeaderEpochIsNotBumped(enableRemoteStorage: Boolean): Unit = {
    val localId = 0
    val topicPartition = new TopicPartition("foo", 0)

    val mockReplicaFetcherManager = mock(classOf[ReplicaFetcherManager])
    val replicaManager = setupReplicaManagerWithMockedPurgatories(
      timer = new MockTimer(time),
      brokerId = localId,
      mockReplicaFetcherManager = Some(mockReplicaFetcherManager),
      enableRemoteStorage = enableRemoteStorage
    )

    try {
      when(mockReplicaFetcherManager.removeFetcherForPartitions(
        Set(topicPartition))
      ).thenReturn(Map.empty[TopicPartition, PartitionFetchState])

      // Make the local replica the follower.
      var followerTopicsDelta = new TopicsDelta(TopicsImage.EMPTY)
      followerTopicsDelta.replay(new TopicRecord().setName("foo").setTopicId(FOO_UUID))
      followerTopicsDelta.replay(partitionRecord(localId, localId + 1))
      var followerMetadataImage = imageFromTopics(followerTopicsDelta.apply())
      replicaManager.applyDelta(followerTopicsDelta, followerMetadataImage)

      // Check the state of that partition.
      val HostedPartition.Online(followerPartition) = replicaManager.getPartition(topicPartition)
      assertFalse(followerPartition.isLeader)
      assertEquals(0, followerPartition.getLeaderEpoch)
      assertEquals(0, followerPartition.getPartitionEpoch)

      if (enableRemoteStorage) {
        verifyRLMOnLeadershipChange(Collections.emptySet(), Collections.singleton(followerPartition))
        reset(mockRemoteLogManager)
      }

      // Verify that the partition was removed and added back.
      val localIdPlus1Endpoint = ClusterImageTest.IMAGE1.broker(localId + 1).listeners().get("PLAINTEXT")
      verify(mockReplicaFetcherManager).removeFetcherForPartitions(Set(topicPartition))
      verify(mockReplicaFetcherManager).addFetcherForPartitions(Map(topicPartition -> InitialFetchState(
        topicId = Some(FOO_UUID),
        leader = new BrokerEndPoint(localId + 1, localIdPlus1Endpoint.host(), localIdPlus1Endpoint.port()),
        currentLeaderEpoch = 0,
        initOffset = 0
      )))

      reset(mockReplicaFetcherManager)

      // Apply changes that bumps the partition epoch.
      followerTopicsDelta = new TopicsDelta(followerMetadataImage.topics())
      followerTopicsDelta.replay(new PartitionChangeRecord()
        .setPartitionId(0)
        .setTopicId(FOO_UUID)
        .setReplicas(util.Arrays.asList(localId, localId + 1, localId + 2))
        .setDirectories(util.Arrays.asList(Uuid.fromString("fKgQ2axkQiuzt4ANqKbPkQ"), DirectoryId.UNASSIGNED, DirectoryId.UNASSIGNED))
        .setIsr(util.Arrays.asList(localId, localId + 1))
      )
      followerMetadataImage = imageFromTopics(followerTopicsDelta.apply())
      replicaManager.applyDelta(followerTopicsDelta, followerMetadataImage)

      assertFalse(followerPartition.isLeader)
      assertEquals(0, followerPartition.getLeaderEpoch)
      assertEquals(1, followerPartition.getPartitionEpoch)

      if (enableRemoteStorage) {
        verifyRLMOnLeadershipChange(Collections.emptySet(), Collections.singleton(followerPartition))
        reset(mockRemoteLogManager)
      }

      // Verify that partition's fetcher was not impacted.
      verify(mockReplicaFetcherManager, never()).removeFetcherForPartitions(any())
      verify(mockReplicaFetcherManager, never()).addFetcherForPartitions(any())

      reset(mockReplicaFetcherManager)

      // Apply changes that bumps the leader epoch.
      followerTopicsDelta = new TopicsDelta(followerMetadataImage.topics())
      followerTopicsDelta.replay(new PartitionChangeRecord()
        .setPartitionId(0)
        .setTopicId(FOO_UUID)
        .setReplicas(util.Arrays.asList(localId, localId + 1, localId + 2))
        .setIsr(util.Arrays.asList(localId, localId + 1, localId + 2))
        .setLeader(localId + 2)
      )

      followerMetadataImage = imageFromTopics(followerTopicsDelta.apply())
      replicaManager.applyDelta(followerTopicsDelta, followerMetadataImage)

      assertFalse(followerPartition.isLeader)
      assertEquals(1, followerPartition.getLeaderEpoch)
      assertEquals(2, followerPartition.getPartitionEpoch)

      if (enableRemoteStorage) {
        verifyRLMOnLeadershipChange(Collections.emptySet(), Collections.singleton(followerPartition))
        reset(mockRemoteLogManager)
      }

      // Verify that the partition was removed and added back.
      val localIdPlus2Endpoint = ClusterImageTest.IMAGE1.broker(localId + 2).listeners().get("PLAINTEXT")
      verify(mockReplicaFetcherManager).removeFetcherForPartitions(Set(topicPartition))
      verify(mockReplicaFetcherManager).addFetcherForPartitions(Map(topicPartition -> InitialFetchState(
        topicId = Some(FOO_UUID),
        leader = new BrokerEndPoint(localId + 2, localIdPlus2Endpoint.host(), localIdPlus2Endpoint.port()),
        currentLeaderEpoch = 1,
        initOffset = 0
      )))
    } finally {
      replicaManager.shutdown(checkpointHW = false)
    }
  }

  @ParameterizedTest
  @ValueSource(booleans = Array(true, false))
  def testReplicasAreStoppedWhileInControlledShutdown(enableRemoteStorage: Boolean): Unit = {
    val localId = 0
    val foo0 = new TopicPartition("foo", 0)
    val foo1 = new TopicPartition("foo", 1)
    val foo2 = new TopicPartition("foo", 2)

    val mockReplicaFetcherManager = mock(classOf[ReplicaFetcherManager])
    val isShuttingDown = new AtomicBoolean(false)
    val replicaManager = setupReplicaManagerWithMockedPurgatories(
      timer = new MockTimer(time),
      brokerId = localId,
      mockReplicaFetcherManager = Some(mockReplicaFetcherManager),
      isShuttingDown = isShuttingDown,
      enableRemoteStorage = enableRemoteStorage
    )

    try {
      when(mockReplicaFetcherManager.removeFetcherForPartitions(
        Set(foo0, foo1))
      ).thenReturn(Map.empty[TopicPartition, PartitionFetchState])

      var topicsDelta = new TopicsDelta(TopicsImage.EMPTY)
      topicsDelta.replay(new TopicRecord()
        .setName("foo")
        .setTopicId(FOO_UUID)
      )

      // foo0 is a follower in the ISR.
      topicsDelta.replay(new PartitionRecord()
        .setPartitionId(0)
        .setTopicId(FOO_UUID)
        .setReplicas(util.Arrays.asList(localId, localId + 1))
        .setIsr(util.Arrays.asList(localId, localId + 1))
        .setLeader(localId + 1)
        .setLeaderEpoch(0)
        .setPartitionEpoch(0)
      )

      // foo1 is a leader with only himself in the ISR.
      topicsDelta.replay(new PartitionRecord()
        .setPartitionId(1)
        .setTopicId(FOO_UUID)
        .setReplicas(util.Arrays.asList(localId, localId + 1))
        .setIsr(util.Arrays.asList(localId))
        .setLeader(localId)
        .setLeaderEpoch(0)
        .setPartitionEpoch(0)
      )

      // foo2 is a follower NOT in the ISR.
      topicsDelta.replay(new PartitionRecord()
        .setPartitionId(2)
        .setTopicId(FOO_UUID)
        .setReplicas(util.Arrays.asList(localId, localId + 1))
        .setIsr(util.Arrays.asList(localId + 1))
        .setLeader(localId + 1)
        .setLeaderEpoch(0)
        .setPartitionEpoch(0)
      )

      // Apply the delta.
      var metadataImage = imageFromTopics(topicsDelta.apply())
      replicaManager.applyDelta(topicsDelta, metadataImage)

      // Check the state of the partitions.
      val HostedPartition.Online(fooPartition0) = replicaManager.getPartition(foo0)
      assertFalse(fooPartition0.isLeader)
      assertEquals(0, fooPartition0.getLeaderEpoch)
      assertEquals(0, fooPartition0.getPartitionEpoch)

      val HostedPartition.Online(fooPartition1) = replicaManager.getPartition(foo1)
      assertTrue(fooPartition1.isLeader)
      assertEquals(0, fooPartition1.getLeaderEpoch)
      assertEquals(0, fooPartition1.getPartitionEpoch)

      val HostedPartition.Online(fooPartition2) = replicaManager.getPartition(foo2)
      assertFalse(fooPartition2.isLeader)
      assertEquals(0, fooPartition2.getLeaderEpoch)
      assertEquals(0, fooPartition2.getPartitionEpoch)

      if (enableRemoteStorage) {
        val followers: util.Set[Partition] = new util.HashSet[Partition]()
        followers.add(fooPartition0)
        followers.add(fooPartition2)
        verifyRLMOnLeadershipChange(Collections.singleton(fooPartition1), followers)
        reset(mockRemoteLogManager)
      }

      reset(mockReplicaFetcherManager)

      // The broker transitions to SHUTTING_DOWN state. This should not have
      // any impact in KRaft mode.
      isShuttingDown.set(true)

      // The replica begins the controlled shutdown.
      replicaManager.beginControlledShutdown()

      // When the controller receives the controlled shutdown
      // request, it does the following:
      // - Shrinks the ISR of foo0 to remove this replica.
      // - Sets the leader of foo1 to NO_LEADER because it cannot elect another leader.
      // - Does nothing for foo2 because this replica is not in the ISR.
      topicsDelta = new TopicsDelta(metadataImage.topics())
      topicsDelta.replay(new PartitionChangeRecord()
        .setPartitionId(0)
        .setTopicId(FOO_UUID)
        .setReplicas(util.Arrays.asList(localId, localId + 1))
        .setIsr(util.Arrays.asList(localId + 1))
        .setLeader(localId + 1)
      )
      topicsDelta.replay(new PartitionChangeRecord()
        .setPartitionId(1)
        .setTopicId(FOO_UUID)
        .setReplicas(util.Arrays.asList(localId, localId + 1))
        .setIsr(util.Arrays.asList(localId))
        .setLeader(NO_LEADER)
      )
      metadataImage = imageFromTopics(topicsDelta.apply())
      replicaManager.applyDelta(topicsDelta, metadataImage)

      // Partition foo0 and foo1 are updated.
      assertFalse(fooPartition0.isLeader)
      assertEquals(1, fooPartition0.getLeaderEpoch)
      assertEquals(1, fooPartition0.getPartitionEpoch)
      assertFalse(fooPartition1.isLeader)
      assertEquals(1, fooPartition1.getLeaderEpoch)
      assertEquals(1, fooPartition1.getPartitionEpoch)

      // Partition foo2 is not.
      assertFalse(fooPartition2.isLeader)
      assertEquals(0, fooPartition2.getLeaderEpoch)
      assertEquals(0, fooPartition2.getPartitionEpoch)

      if (enableRemoteStorage) {
        val followers: util.Set[Partition] = new util.HashSet[Partition]()
        followers.add(fooPartition0)
        followers.add(fooPartition1)
        verifyRLMOnLeadershipChange(Collections.emptySet(), followers)
        reset(mockRemoteLogManager)
      }

      // Fetcher for foo0 and foo1 are stopped.
      verify(mockReplicaFetcherManager).removeFetcherForPartitions(Set(foo0, foo1))
    } finally {
      // Fetcher for foo2 is stopped when the replica manager shuts down
      // because this replica was not in the ISR.
      replicaManager.shutdown(checkpointHW = false)
    }
  }

  @Test
  def testPartitionListener(): Unit = {
    val maxFetchBytes = 1024 * 1024
    val aliveBrokersIds = Seq(0, 1)
    val leaderEpoch = 5
    val replicaManager = setupReplicaManagerWithMockedPurgatories(new MockTimer(time),
      brokerId = 0, aliveBrokersIds)
    try {
      val tp = new TopicPartition(topic, 0)
      val tidp = new TopicIdPartition(topicId, tp)
      val replicas = aliveBrokersIds.toList.map(Int.box).asJava

      val listener = new MockPartitionListener
      listener.verify()

      // Registering a listener should fail because the partition does not exist yet.
      assertFalse(replicaManager.maybeAddListener(tp, listener))

      // Broker 0 becomes leader of the partition
      val leaderAndIsrPartitionState = new LeaderAndIsrRequest.PartitionState()
        .setTopicName(topic)
        .setPartitionIndex(0)
        .setControllerEpoch(0)
        .setLeader(0)
        .setLeaderEpoch(leaderEpoch)
        .setIsr(replicas)
        .setPartitionEpoch(0)
        .setReplicas(replicas)
        .setIsNew(true)
      val leaderAndIsrRequest = new LeaderAndIsrRequest.Builder(0, 0, brokerEpoch,
        Seq(leaderAndIsrPartitionState).asJava,
        Collections.singletonMap(topic, topicId),
        Set(new Node(0, "host1", 0), new Node(1, "host2", 1)).asJava).build()
      val leaderAndIsrResponse = replicaManager.becomeLeaderOrFollower(0, leaderAndIsrRequest, (_, _) => ())
      assertEquals(Errors.NONE, leaderAndIsrResponse.error)

      // Registering it should succeed now.
      assertTrue(replicaManager.maybeAddListener(tp, listener))
      listener.verify()

      // Leader appends some data
      for (i <- 1 to 5) {
        appendRecords(replicaManager, tp, TestUtils.singletonRecords(s"message $i".getBytes)).onFire { response =>
          assertEquals(Errors.NONE, response.error)
        }
      }

      // Follower fetches up to offset 2.
      fetchPartitionAsFollower(
        replicaManager,
        tidp,
        new FetchRequest.PartitionData(
          Uuid.ZERO_UUID,
          2L,
          0L,
          maxFetchBytes,
          Optional.of(leaderEpoch)
        ),
        replicaId = 1
      )

      // Listener is updated.
      listener.verify(expectedHighWatermark = 2L)

      // Listener is removed.
      replicaManager.removeListener(tp, listener)

      // Follower fetches up to offset 4.
      fetchPartitionAsFollower(
        replicaManager,
        tidp,
        new FetchRequest.PartitionData(
          Uuid.ZERO_UUID,
          4L,
          0L,
          maxFetchBytes,
          Optional.of(leaderEpoch)
        ),
        replicaId = 1
      )

      // Listener is not updated anymore.
      listener.verify()
    } finally {
      replicaManager.shutdown(checkpointHW = false)
    }
  }

  private def topicsCreateDelta(startId: Int, isStartIdLeader: Boolean, partition:Int = 0, directoryIds: List[Uuid] = List.empty): TopicsDelta = {
    val leader = if (isStartIdLeader) startId else startId + 1
    val delta = new TopicsDelta(TopicsImage.EMPTY)
    delta.replay(new TopicRecord().setName("foo").setTopicId(FOO_UUID))
    val record = partitionRecord(startId, leader, partition)
    if (!directoryIds.isEmpty) {
      record.setDirectories(directoryIds.asJava)
    }
    delta.replay(record)

    delta
  }

  private def partitionRecord(startId: Int, leader: Int, partition: Int = 0) = {
    new PartitionRecord()
      .setPartitionId(partition)
      .setTopicId(FOO_UUID)
      .setReplicas(util.Arrays.asList(startId, startId + 1))
      .setIsr(util.Arrays.asList(startId, startId + 1))
      .setRemovingReplicas(Collections.emptyList())
      .setAddingReplicas(Collections.emptyList())
      .setLeader(leader)
      .setLeaderEpoch(0)
      .setPartitionEpoch(0)
  }

  private def topicsChangeDelta(topicsImage: TopicsImage, startId: Int, isStartIdLeader: Boolean): TopicsDelta = {
    val leader = if (isStartIdLeader) startId else startId + 1
    val delta = new TopicsDelta(topicsImage)
    delta.replay(partitionChangeRecord(startId, leader))
    delta
  }

  private def partitionChangeRecord(startId: Int, leader: Int) = {
    new PartitionChangeRecord()
      .setPartitionId(0)
      .setTopicId(FOO_UUID)
      .setReplicas(util.Arrays.asList(startId, startId + 1))
      .setIsr(util.Arrays.asList(startId, startId + 1))
      .setLeader(leader)
  }

  private def topicsDeleteDelta(topicsImage: TopicsImage): TopicsDelta = {
    val delta = new TopicsDelta(topicsImage)
    delta.replay(new RemoveTopicRecord().setTopicId(FOO_UUID))

    delta
  }

  private def imageFromTopics(topicsImage: TopicsImage): MetadataImage = {
    val featuresImageLatest = new FeaturesImage(
      Collections.emptyMap(),
      MetadataVersion.latestProduction())
    new MetadataImage(
      new MetadataProvenance(100L, 10, 1000L, true),
      featuresImageLatest,
      ClusterImageTest.IMAGE1,
      topicsImage,
      ConfigurationsImage.EMPTY,
      ClientQuotasImage.EMPTY,
      ProducerIdsImage.EMPTY,
      AclsImage.EMPTY,
      ScramImage.EMPTY,
      DelegationTokenImage.EMPTY
    )
  }

  def assertFetcherHasTopicId[T <: AbstractFetcherThread](manager: AbstractFetcherManager[T],
                                                          tp: TopicPartition,
                                                          expectedTopicId: Option[Uuid]): Unit = {
    val fetchState = manager.getFetcher(tp).flatMap(_.fetchState(tp))
    assertTrue(fetchState.isDefined)
    assertEquals(expectedTopicId, fetchState.get.topicId)
  }

  @Test
  def testReplicaAlterLogDirs(): Unit = {
    val tp = new TopicPartition(topic, 0)

    val mockReplicaAlterLogDirsManager = mock(classOf[ReplicaAlterLogDirsManager])
    val replicaManager = setupReplicaManagerWithMockedPurgatories(
      timer = new MockTimer(time),
      mockReplicaAlterLogDirsManager = Some(mockReplicaAlterLogDirsManager)
    )

    try {
      replicaManager.createPartition(tp).createLogIfNotExists(
        isNew = false,
        isFutureReplica = false,
        offsetCheckpoints = new LazyOffsetCheckpoints(replicaManager.highWatermarkCheckpoints.asJava),
        topicId = None
      )

      val leaderAndIsrRequest = makeLeaderAndIsrRequest(
        topicId = topicId,
        topicPartition = tp,
        replicas = Seq(0, 1),
        leaderAndIsr = new LeaderAndIsr(0, List(0, 1).map(Int.box).asJava),
      )
      replicaManager.becomeLeaderOrFollower(0, leaderAndIsrRequest, (_, _) => ())

      // Move the replica to the second log directory.
      val partition = replicaManager.getPartitionOrException(tp)
      val newReplicaFolder = replicaManager.logManager.liveLogDirs.filterNot(_ == partition.log.get.dir.getParentFile).head
      replicaManager.alterReplicaLogDirs(Map(tp -> newReplicaFolder.getAbsolutePath))

      // Make sure the future log is created with the correct topic ID.
      val futureLog = replicaManager.futureLocalLogOrException(tp)
      assertEquals(Some(topicId), futureLog.topicId)

      // Verify that addFetcherForPartitions was called with the correct topic ID.
      verify(mockReplicaAlterLogDirsManager, times(1)).addFetcherForPartitions(Map(tp -> InitialFetchState(
        topicId = Some(topicId),
        leader = new BrokerEndPoint(0, "localhost", -1),
        currentLeaderEpoch = 0,
        initOffset = 0
      )))
    } finally {
      replicaManager.shutdown(checkpointHW = false)
    }
  }

  @Test
  def testDescribeLogDirs(): Unit = {
    val topicPartition = 0
    val topicId = Uuid.randomUuid()
    val followerBrokerId = 0
    val leaderBrokerId = 1
    val leaderEpoch = 1
    val leaderEpochIncrement = 2
    val countDownLatch = new CountDownLatch(1)
    val offsetFromLeader = 5

    // Prepare the mocked components for the test
    val (replicaManager, mockLogMgr) = prepareReplicaManagerAndLogManager(new MockTimer(time),
      topicPartition, leaderEpoch + leaderEpochIncrement, followerBrokerId, leaderBrokerId, countDownLatch,
      expectTruncation = false, localLogOffset = Some(10), offsetFromLeader = offsetFromLeader, topicId = Some(topicId))

    try {
      val responses = replicaManager.describeLogDirs(Set(new TopicPartition(topic, topicPartition)))
      assertEquals(mockLogMgr.liveLogDirs.size, responses.size)
      responses.foreach { response =>
        assertEquals(Errors.NONE.code, response.errorCode)
        assertTrue(response.totalBytes > 0)
        assertTrue(response.usableBytes >= 0)
        assertFalse(response.topics().isEmpty)
        response.topics().forEach(t => assertFalse(t.partitions().isEmpty))
      }
    } finally {
      replicaManager.shutdown(checkpointHW = false)
    }
  }

  @Test
  def testDescribeLogDirsWithoutAnyPartitionTopic(): Unit = {
    val noneTopic = "none-topic"
    val topicPartition = 0
    val topicId = Uuid.randomUuid()
    val followerBrokerId = 0
    val leaderBrokerId = 1
    val leaderEpoch = 1
    val leaderEpochIncrement = 2
    val countDownLatch = new CountDownLatch(1)
    val offsetFromLeader = 5

    // Prepare the mocked components for the test
    val (replicaManager, mockLogMgr) = prepareReplicaManagerAndLogManager(new MockTimer(time),
      topicPartition, leaderEpoch + leaderEpochIncrement, followerBrokerId, leaderBrokerId, countDownLatch,
      expectTruncation = false, localLogOffset = Some(10), offsetFromLeader = offsetFromLeader, topicId = Some(topicId))

    try {
      val responses = replicaManager.describeLogDirs(Set(new TopicPartition(noneTopic, topicPartition)))
      assertEquals(mockLogMgr.liveLogDirs.size, responses.size)
      responses.foreach { response =>
        assertEquals(Errors.NONE.code, response.errorCode)
        assertTrue(response.totalBytes > 0)
        assertTrue(response.usableBytes >= 0)
        assertTrue(response.topics().isEmpty)
      }
    } finally {
      replicaManager.shutdown(checkpointHW = false)
    }
  }

  @Test
  def testCheckpointHwOnShutdown(): Unit = {
    val mockLogMgr = TestUtils.createLogManager(config.logDirs.map(new File(_)))
    val spyRm = spy(new ReplicaManager(
      metrics = metrics,
      config = config,
      time = time,
      scheduler = new MockScheduler(time),
      logManager = mockLogMgr,
      quotaManagers = quotaManager,
      metadataCache = MetadataCache.kRaftMetadataCache(config.brokerId, () => KRaftVersion.KRAFT_VERSION_0),
      logDirFailureChannel = new LogDirFailureChannel(config.logDirs.size),
      alterPartitionManager = alterPartitionManager))

    spyRm.shutdown(checkpointHW = true)

    verify(spyRm).checkpointHighWatermarks()
  }

  @Test
  def testNotCallStopPartitionsForNonTieredTopics(): Unit = {
    val localId = 1
    val otherId = localId + 1
    val topicPartition = new TopicPartition("foo", 0)
    val replicaManager = setupReplicaManagerWithMockedPurgatories(
      new MockTimer(time),
      localId,
      enableRemoteStorage = true,
      defaultTopicRemoteLogStorageEnable = false
    )

    try {
      // Make the local replica the leader.
      val leaderTopicsDelta = topicsCreateDelta(localId, true)
      val leaderMetadataImage = imageFromTopics(leaderTopicsDelta.apply())

      replicaManager.applyDelta(leaderTopicsDelta, leaderMetadataImage)

      // Check the state of that partition and fetcher.
      val HostedPartition.Online(partition) = replicaManager.getPartition(topicPartition)
      assertTrue(partition.isLeader)
      assertEquals(Set(localId, otherId), partition.inSyncReplicaIds)
      assertEquals(0, partition.getLeaderEpoch)

      verifyRLMOnLeadershipChange(Collections.singleton(partition), Collections.emptySet())
      reset(mockRemoteLogManager)

      // Change the local replica to follower.
      val followerTopicsDelta = topicsChangeDelta(leaderMetadataImage.topics(), localId, false)
      val followerMetadataImage = imageFromTopics(followerTopicsDelta.apply())
      replicaManager.applyDelta(followerTopicsDelta, followerMetadataImage)

      verifyRLMOnLeadershipChange(Collections.emptySet(), Collections.singleton(partition))
      verify(mockRemoteLogManager, times(0)).stopPartitions(any(), any())
    } finally {
      replicaManager.shutdown(checkpointHW = false)
    }
  }

  val foo0 = new TopicIdPartition(Uuid.fromString("Sl08ZXU2QW6uF5hIoSzc8w"), new TopicPartition("foo", 0))
  val foo1 = new TopicIdPartition(Uuid.fromString("Sl08ZXU2QW6uF5hIoSzc8w"), new TopicPartition("foo", 1))
  val newFoo0 = new TopicIdPartition(Uuid.fromString("JRCmVxWxQamFs4S8NXYufg"), new TopicPartition("foo", 0))
  val bar0 = new TopicIdPartition(Uuid.fromString("69O438ZkTSeqqclTtZO2KA"), new TopicPartition("bar", 0))

  def verifyPartitionIsOnlineAndHasId(
    replicaManager: ReplicaManager,
    topicIdPartition: TopicIdPartition
  ): Unit = {
    val partition = replicaManager.getPartition(topicIdPartition.topicPartition())
    assertTrue(partition.isInstanceOf[HostedPartition.Online],
      s"Expected ${topicIdPartition} to be in state: HostedPartition.Online. But was in state: ${partition}")
    val hostedPartition = partition.asInstanceOf[HostedPartition.Online]
    assertTrue(hostedPartition.partition.log.isDefined,
      s"Expected ${topicIdPartition} to have a log set in ReplicaManager, but it did not.")
    assertTrue(hostedPartition.partition.log.get.topicId.isDefined,
      s"Expected the log for ${topicIdPartition} to topic ID set in LogManager, but it did not.")
    assertEquals(topicIdPartition.topicId(), hostedPartition.partition.log.get.topicId.get)
    assertEquals(topicIdPartition.topicPartition(), hostedPartition.partition.topicPartition)
  }

  def verifyPartitionIsOffline(
    replicaManager: ReplicaManager,
    topicIdPartition: TopicIdPartition
  ): Unit = {
    val partition = replicaManager.getPartition(topicIdPartition.topicPartition())
    assertEquals(HostedPartition.None, partition, s"Expected ${topicIdPartition} to be offline, but it was: ${partition}")
  }

  @Test
  def testRemoteReadQuotaExceeded(): Unit = {
    when(mockRemoteLogManager.getFetchThrottleTimeMs).thenReturn(quotaExceededThrottleTime)

    val tp0 = new TopicPartition(topic, 0)
    val tpId0 = new TopicIdPartition(topicId, tp0)
    val fetch: Seq[(TopicIdPartition, LogReadResult)] = readFromLogWithOffsetOutOfRange(tp0)

    assertEquals(1, fetch.size)
    assertEquals(tpId0, fetch.head._1)
    val fetchInfo = fetch.head._2.info
    assertEquals(LogOffsetMetadata.UNKNOWN_OFFSET_METADATA, fetchInfo.fetchOffsetMetadata)
    assertFalse(fetchInfo.records.records().iterator().hasNext)
    assertFalse(fetchInfo.firstEntryIncomplete)
    assertFalse(fetchInfo.abortedTransactions.isPresent)
    assertFalse(fetchInfo.delayedRemoteStorageFetch.isPresent)

    val allMetrics = metrics.metrics()
    val avgMetric = allMetrics.get(metrics.metricName("remote-fetch-throttle-time-avg", "RemoteLogManager"))
    val maxMetric = allMetrics.get(metrics.metricName("remote-fetch-throttle-time-max", "RemoteLogManager"))
    assertEquals(quotaExceededThrottleTime, avgMetric.metricValue.asInstanceOf[Double].toLong)
    assertEquals(quotaExceededThrottleTime, maxMetric.metricValue.asInstanceOf[Double].toLong)
  }

  @Test
  def testRemoteReadQuotaNotExceeded(): Unit = {
    when(mockRemoteLogManager.getFetchThrottleTimeMs).thenReturn(quotaAvailableThrottleTime)

    val tp0 = new TopicPartition(topic, 0)
    val tpId0 = new TopicIdPartition(topicId, tp0)
    val fetch: Seq[(TopicIdPartition, LogReadResult)] = readFromLogWithOffsetOutOfRange(tp0)

    assertEquals(1, fetch.size)
    assertEquals(tpId0, fetch.head._1)
    val fetchInfo = fetch.head._2.info
    assertEquals(1L, fetchInfo.fetchOffsetMetadata.messageOffset)
    assertEquals(JUnifiedLog.UNKNOWN_OFFSET, fetchInfo.fetchOffsetMetadata.segmentBaseOffset)
    assertEquals(-1, fetchInfo.fetchOffsetMetadata.relativePositionInSegment)
    assertEquals(MemoryRecords.EMPTY, fetchInfo.records)
    assertTrue(fetchInfo.delayedRemoteStorageFetch.isPresent)

    val allMetrics = metrics.metrics()
    val avgMetric = allMetrics.get(metrics.metricName("remote-fetch-throttle-time-avg", "RemoteLogManager"))
    val maxMetric = allMetrics.get(metrics.metricName("remote-fetch-throttle-time-max", "RemoteLogManager"))
    assertEquals(Double.NaN, avgMetric.metricValue)
    assertEquals(Double.NaN, maxMetric.metricValue)
  }

  @Test
  def testBecomeFollowerInvokeOnBecomingFollowerListener(): Unit = {
    val localId = 1
    val topicPartition = new TopicPartition("foo", 0)
    val replicaManager = setupReplicaManagerWithMockedPurgatories(new MockTimer(time), localId)
    // Attach listener to partition.
    val offsetCheckpoints = new LazyOffsetCheckpoints(replicaManager.highWatermarkCheckpoints.asJava)
    replicaManager.createPartition(topicPartition).createLogIfNotExists(isNew = false, isFutureReplica = false, offsetCheckpoints, None)
    val listener = new MockPartitionListener
    assertTrue(replicaManager.maybeAddListener(topicPartition, listener))
    listener.verify()

    try {
      // Make the local replica the leader
      val leaderTopicsDelta = topicsCreateDelta(localId, true)
      val leaderMetadataImage = imageFromTopics(leaderTopicsDelta.apply())

      replicaManager.applyDelta(leaderTopicsDelta, leaderMetadataImage)

      // Check the state of that partition and fetcher
      val HostedPartition.Online(leaderPartition) = replicaManager.getPartition(topicPartition)
      assertTrue(leaderPartition.isLeader)
      assertEquals(0, leaderPartition.getLeaderEpoch)
      // On becoming follower listener should not be invoked yet.
      listener.verify()

      // Change the local replica to follower
      val followerTopicsDelta = topicsChangeDelta(leaderMetadataImage.topics(), localId, false)
      val followerMetadataImage = imageFromTopics(followerTopicsDelta.apply())
      replicaManager.applyDelta(followerTopicsDelta, followerMetadataImage)

      // On becoming follower listener should be invoked.
      listener.verify(expectedFollower = true)

      // Check the state of that partition.
      val HostedPartition.Online(followerPartition) = replicaManager.getPartition(topicPartition)
      assertFalse(followerPartition.isLeader)
      assertEquals(1, followerPartition.getLeaderEpoch)
    } finally {
      replicaManager.shutdown(checkpointHW = false)
    }
  }

  @Test
  def testDeleteRecordsInternalTopicDeleteDisallowed(): Unit = {
    val localId = 1
    val topicPartition0 = new TopicIdPartition(FOO_UUID, 0, Topic.GROUP_METADATA_TOPIC_NAME)
    val directoryEventHandler = mock(classOf[DirectoryEventHandler])

    val rm = setupReplicaManagerWithMockedPurgatories(new MockTimer(time), localId, setupLogDirMetaProperties = true, directoryEventHandler = directoryEventHandler)
    val directoryIds = rm.logManager.directoryIdsSet.toList
    assertEquals(directoryIds.size, 2)
    val leaderTopicsDelta: TopicsDelta = topicsCreateDelta(localId, isStartIdLeader = true, directoryIds = directoryIds)
    val (partition: Partition, _) = rm.getOrCreatePartition(topicPartition0.topicPartition(), leaderTopicsDelta, FOO_UUID).get
    partition.makeLeader(leaderAndIsrPartitionState(topicPartition0.topicPartition(), 1, localId, Seq(1, 2)),
      new LazyOffsetCheckpoints(rm.highWatermarkCheckpoints.asJava),
      None)

    def callback(responseStatus: Map[TopicPartition, DeleteRecordsResponseData.DeleteRecordsPartitionResult]): Unit = {
      assert(responseStatus.values.head.errorCode == Errors.INVALID_TOPIC_EXCEPTION.code)
    }

    // default internal topics delete disabled
    rm.deleteRecords(
      timeout = 0L,
      Map[TopicPartition, Long](topicPartition0.topicPartition() -> 10L),
      responseCallback = callback
    )
  }

  @Test
  def testDeleteRecordsInternalTopicDeleteAllowed(): Unit = {
    val localId = 1
    val topicPartition0 = new TopicIdPartition(FOO_UUID, 0, Topic.GROUP_METADATA_TOPIC_NAME)
    val directoryEventHandler = mock(classOf[DirectoryEventHandler])

    val rm = setupReplicaManagerWithMockedPurgatories(new MockTimer(time), localId, setupLogDirMetaProperties = true, directoryEventHandler = directoryEventHandler)
      val directoryIds = rm.logManager.directoryIdsSet.toList
      assertEquals(directoryIds.size, 2)
      val leaderTopicsDelta: TopicsDelta = topicsCreateDelta(localId, isStartIdLeader = true, directoryIds = directoryIds)
      val (partition: Partition, _) = rm.getOrCreatePartition(topicPartition0.topicPartition(), leaderTopicsDelta, FOO_UUID).get
      partition.makeLeader(leaderAndIsrPartitionState(topicPartition0.topicPartition(), 1, localId, Seq(1, 2)),
        new LazyOffsetCheckpoints(rm.highWatermarkCheckpoints.asJava),
        None)

    def callback(responseStatus: Map[TopicPartition, DeleteRecordsResponseData.DeleteRecordsPartitionResult]): Unit = {
      assert(responseStatus.values.head.errorCode == Errors.NONE.code)
    }

    // internal topics delete allowed
    rm.deleteRecords(
      timeout = 0L,
      Map[TopicPartition, Long](topicPartition0.topicPartition() -> 0L),
      responseCallback = callback,
      allowInternalTopicDeletion = true
    )
  }

  @Test
  def testDelayedShareFetchPurgatoryOperationExpiration(): Unit = {
    val mockLogMgr = TestUtils.createLogManager(config.logDirs.map(new File(_)))
    val rm = new ReplicaManager(
      metrics = metrics,
      config = config,
      time = time,
      scheduler = new MockScheduler(time),
      logManager = mockLogMgr,
      quotaManagers = quotaManager,
      metadataCache = MetadataCache.kRaftMetadataCache(config.brokerId, () => KRaftVersion.KRAFT_VERSION_0),
      logDirFailureChannel = new LogDirFailureChannel(config.logDirs.size),
      alterPartitionManager = alterPartitionManager)

    try {
      val groupId = "grp"
      val tp1 = new TopicIdPartition(Uuid.randomUuid, new TopicPartition("foo1", 0))
      val partitionMaxBytes = new util.LinkedHashMap[TopicIdPartition, Integer]
      partitionMaxBytes.put(tp1, 1000)

      val sp1 = mock(classOf[SharePartition])
      val sharePartitions = new util.LinkedHashMap[TopicIdPartition, SharePartition]
      sharePartitions.put(tp1, sp1)

      val future = new CompletableFuture[util.Map[TopicIdPartition, ShareFetchResponseData.PartitionData]]
      val shareFetch = new ShareFetch(
        new FetchParams(ApiKeys.SHARE_FETCH.latestVersion, FetchRequest.ORDINARY_CONSUMER_ID, -1, 500, 1, 1024 * 1024, FetchIsolation.HIGH_WATERMARK, Optional.empty, true),
        groupId,
        Uuid.randomUuid.toString,
        future,
        partitionMaxBytes,
        500,
        100,
        brokerTopicStats)

      val delayedShareFetch = spy(new DelayedShareFetch(
        shareFetch,
        rm,
        mock(classOf[BiConsumer[SharePartitionKey, Throwable]]),
        sharePartitions,
        mock(classOf[ShareGroupMetrics]),
        time))

      val delayedShareFetchWatchKeys : util.List[DelayedShareFetchKey] = new util.ArrayList[DelayedShareFetchKey]
      partitionMaxBytes.keySet.forEach((topicIdPartition: TopicIdPartition) => delayedShareFetchWatchKeys.add(new DelayedShareFetchGroupKey(groupId, topicIdPartition.topicId, topicIdPartition.partition)))

      // You cannot acquire records for sp1, so request will be stored in purgatory waiting for timeout.
      when(sp1.maybeAcquireFetchLock).thenReturn(false)

      rm.addDelayedShareFetchRequest(delayedShareFetch = delayedShareFetch, delayedShareFetchKeys = delayedShareFetchWatchKeys)
      verify(delayedShareFetch, times(0)).forceComplete()
      assertEquals(1, rm.delayedShareFetchPurgatory.watched)

      // Future is not complete initially.
      assertFalse(future.isDone)
      // Post timeout, share fetch request will timeout and the future should complete. The timeout is set at 500ms but
      // kept a buffer of additional 500ms so the task can always timeout.
      waitUntilTrue(() => future.isDone, "Processing in delayed share fetch purgatory never ended.", 1000)
      verify(delayedShareFetch, times(1)).forceComplete()
      assertFalse(future.isCompletedExceptionally)
      // Since no partition could be acquired, the future should be empty.
      assertEquals(0, future.join.size)
    } finally {
      rm.shutdown()
    }

  }

  private def readFromLogWithOffsetOutOfRange(tp: TopicPartition): Seq[(TopicIdPartition, LogReadResult)] = {
    val replicaManager = setupReplicaManagerWithMockedPurgatories(new MockTimer(time), aliveBrokerIds = Seq(0, 1, 2), enableRemoteStorage = true, shouldMockLog = true)
    try {
      val offsetCheckpoints = new LazyOffsetCheckpoints(replicaManager.highWatermarkCheckpoints.asJava)
      replicaManager.createPartition(tp).createLogIfNotExists(isNew = false, isFutureReplica = false, offsetCheckpoints = offsetCheckpoints, None)
      val partition0Replicas = Seq[Integer](0, 1).asJava
      val topicIds = Map(tp.topic -> topicId).asJava
      val leaderEpoch = 0
      val leaderAndIsrRequest = new LeaderAndIsrRequest.Builder(0, 0, brokerEpoch,
        Seq(
          new LeaderAndIsrRequest.PartitionState()
            .setTopicName(tp.topic)
            .setPartitionIndex(tp.partition)
            .setControllerEpoch(0)
            .setLeader(0)
            .setLeaderEpoch(0)
            .setIsr(partition0Replicas)
            .setPartitionEpoch(0)
            .setReplicas(partition0Replicas)
            .setIsNew(true)
        ).asJava,
        topicIds,
        Set(new Node(0, "host1", 0), new Node(1, "host2", 1)).asJava).build()
      replicaManager.becomeLeaderOrFollower(0, leaderAndIsrRequest, (_, _) => ())

      val params = new FetchParams(ApiKeys.FETCH.latestVersion, -1, 1, 1000, 0, 100, FetchIsolation.HIGH_WATERMARK, None.asJava)
      replicaManager.readFromLog(
        params,
        Seq(new TopicIdPartition(topicId, 0, topic) -> new PartitionData(topicId, 1, 0, 100000, Optional.of[Integer](leaderEpoch), Optional.of(leaderEpoch))),
        UNBOUNDED_QUOTA,
        readFromPurgatory = false)
    } finally {
      replicaManager.shutdown(checkpointHW = false)
    }
  }

  // Some threads are closed, but the state didn't reflect in the JVM immediately, so add some wait time for it
  private def assertNoNonDaemonThreadsWithWaiting(threadNamePrefix: String, waitTimeMs: Long = 500L): Unit = {
    var nonDemonThreads: mutable.Set[Thread] = mutable.Set.empty[Thread]
    waitUntilTrue(() => {
      nonDemonThreads = Thread.getAllStackTraces.keySet.asScala.filter { t =>
        !t.isDaemon && t.isAlive && t.getName.startsWith(threadNamePrefix)
      }
      0 == nonDemonThreads.size
    }, s"Found unexpected ${nonDemonThreads.size} NonDaemon threads=${nonDemonThreads.map(t => t.getName).mkString(", ")}", waitTimeMs)
  }

  private def yammerGaugeValue[T](metricName: String): Option[T] = {
    KafkaYammerMetrics.defaultRegistry.allMetrics.asScala
      .filter { case (k, _) => k.getMBeanName.endsWith(metricName) }
      .values
      .headOption
      .map(_.asInstanceOf[Gauge[T]])
      .map(_.value)
  }

  private def clearYammerMetricsExcept(names: Set[String]): Unit = {
    for (metricName <- KafkaYammerMetrics.defaultRegistry.allMetrics.keySet.asScala) {
      if (!names.contains(metricName.getMBeanName)) {
        KafkaYammerMetrics.defaultRegistry.removeMetric(metricName)
      }
    }
  }

  @Nested
  class Inkless {
    @ParameterizedTest
    @CsvSource(Array("true,0", "false,1"))
    def testAppendInterceptorIsHonored(interceptorResult: Boolean, expectedCallbackTimes: Int): Unit = {
      val appendInterceptorCtorMockInitializer: MockedConstruction.MockInitializer[AppendInterceptor] = {
        case (mock, _) =>
          when(mock.intercept(any(), any())).thenReturn(interceptorResult)
      }
      val appendInterceptorCtor = mockConstruction(classOf[AppendInterceptor], appendInterceptorCtorMockInitializer)
      val replicaManager = try {
        createReplicaManager()
      } finally {
        appendInterceptorCtor.close()
      }

      val responseCallback = mock(classOf[Function[Map[TopicPartition, PartitionResponse], Unit]])
      replicaManager.appendRecords(
        timeout = 0,
        requiredAcks = -1,
        internalTopicsAllowed = true,
        origin = AppendOrigin.CLIENT,
        entriesPerPartition = Map.empty,
        responseCallback = responseCallback
      )

      verify(responseCallback, times(expectedCallbackTimes)).apply(any())
    }

    private def createReplicaManager(): ReplicaManager = {
      val props = TestUtils.createBrokerConfig(1, TestUtils.MockZkConnect, logDirCount = 2)
      val config = KafkaConfig.fromProps(props)
      val logManagerMock = mock(classOf[LogManager])
      when(logManagerMock.liveLogDirs).thenReturn(Seq.empty)

      val logDirFailureChannel = new LogDirFailureChannel(config.logDirs.size)

      new ReplicaManager(
        metrics = metrics,
        config = config,
        time = time,
        scheduler = time.scheduler,
        logManager = logManagerMock,
        quotaManagers = quotaManager,
        metadataCache = MetadataCache.kRaftMetadataCache(config.brokerId, () => KRaftVersion.KRAFT_VERSION_0),
        logDirFailureChannel = logDirFailureChannel,
        alterPartitionManager = alterPartitionManager,
        threadNamePrefix = Option(this.getClass.getName),
        zkClient = None,
      )
    }
  }
}

class MockReplicaSelector extends ReplicaSelector {

  private val selectionCount = new AtomicLong()
  private var partitionViewArgument: Option[PartitionView] = None

  def getSelectionCount: Long = selectionCount.get
  def getPartitionViewArgument: Option[PartitionView] = partitionViewArgument

  override def select(topicPartition: TopicPartition, clientMetadata: ClientMetadata, partitionView: PartitionView): Optional[ReplicaView] = {
    selectionCount.incrementAndGet()
    partitionViewArgument = Some(partitionView)
    Optional.of(partitionView.leader)
  }
}<|MERGE_RESOLUTION|>--- conflicted
+++ resolved
@@ -56,14 +56,7 @@
 import org.apache.kafka.metadata.LeaderConstants.NO_LEADER
 import org.apache.kafka.metadata.LeaderAndIsr
 import org.apache.kafka.metadata.properties.{MetaProperties, MetaPropertiesEnsemble, MetaPropertiesVersion, PropertiesUtils}
-<<<<<<< HEAD
-import org.apache.kafka.network.SocketServerConfigs
-import org.apache.kafka.raft.QuorumConfig
-import org.apache.kafka.server.common.MetadataVersion.IBP_2_6_IV0
-import org.apache.kafka.server.common.{DirectoryEventHandler, KRaftVersion, MetadataVersion, OffsetAndEpoch, RequestLocal}
-=======
 import org.apache.kafka.server.common.{DirectoryEventHandler, KRaftVersion, MetadataVersion, OffsetAndEpoch, StopPartition}
->>>>>>> 269e2d89
 import org.apache.kafka.server.config.{KRaftConfigs, ReplicationConfigs, ServerLogConfigs}
 import org.apache.kafka.server.log.remote.storage._
 import org.apache.kafka.server.metrics.{KafkaMetricsGroup, KafkaYammerMetrics}
@@ -6236,7 +6229,7 @@
     }
 
     private def createReplicaManager(): ReplicaManager = {
-      val props = TestUtils.createBrokerConfig(1, TestUtils.MockZkConnect, logDirCount = 2)
+      val props = TestUtils.createBrokerConfig(1, logDirCount = 2)
       val config = KafkaConfig.fromProps(props)
       val logManagerMock = mock(classOf[LogManager])
       when(logManagerMock.liveLogDirs).thenReturn(Seq.empty)
@@ -6254,7 +6247,6 @@
         logDirFailureChannel = logDirFailureChannel,
         alterPartitionManager = alterPartitionManager,
         threadNamePrefix = Option(this.getClass.getName),
-        zkClient = None,
       )
     }
   }
