/**
  * Licensed to the Apache Software Foundation (ASF) under one or more
  * contributor license agreements.  See the NOTICE file distributed with
  * this work for additional information regarding copyright ownership.
  * The ASF licenses this file to You under the Apache License, Version 2.0
  * (the "License"); you may not use this file except in compliance with
  * the License.  You may obtain a copy of the License at
  *
  *    http://www.apache.org/licenses/LICENSE-2.0
  *
  * Unless required by applicable law or agreed to in writing, software
  * distributed under the License is distributed on an "AS IS" BASIS,
  * WITHOUT WARRANTIES OR CONDITIONS OF ANY KIND, either express or implied.
  * See the License for the specific language governing permissions and
  * limitations under the License.
  */

package kafka.api

import kafka.server.QuorumAndGroupProtocolAndMaybeTopicTypeProvider

import java.util.{Locale, Properties}
import java.util.concurrent.{ExecutionException, Future, TimeUnit}
import kafka.utils.{TestInfoUtils, TestUtils}
import org.apache.kafka.clients.consumer.GroupProtocol
import org.apache.kafka.clients.producer.{BufferExhaustedException, KafkaProducer, ProducerConfig, ProducerRecord, RecordMetadata}
import org.apache.kafka.common.config.TopicConfig
import org.apache.kafka.common.errors.{InvalidTimestampException, RecordTooLargeException, SerializationException, TimeoutException}
import org.apache.kafka.common.record.{DefaultRecord, DefaultRecordBatch, Records, TimestampType}
import org.apache.kafka.common.serialization.ByteArraySerializer
import org.apache.kafka.server.config.ServerLogConfigs
import org.junit.jupiter.api.Assertions._
import org.junit.jupiter.api.{Tag, Timeout}
import org.junit.jupiter.params.ParameterizedTest
import org.junit.jupiter.params.provider.{Arguments, ArgumentsSource, MethodSource}

import java.nio.charset.StandardCharsets


@Tag("inkless")
class PlaintextProducerSendTest extends BaseProducerSendTest {

<<<<<<< HEAD
  @ParameterizedTest(name = TestInfoUtils.TestWithParameterizedQuorumAndGroupProtocolNamesAndTopicType)
  @ArgumentsSource(classOf[QuorumAndGroupProtocolAndMaybeTopicTypeProvider])
  def testWrongSerializer(quorum: String, groupProtocol: String, topicType: String): Unit = {
=======
  @ParameterizedTest(name = TestInfoUtils.TestWithParameterizedGroupProtocolNames)
  @MethodSource(Array("getTestGroupProtocolParametersAll"))
  def testWrongSerializer(groupProtocol: String): Unit = {
>>>>>>> ff58e90d
    val producerProps = new Properties()
    producerProps.put(ProducerConfig.BOOTSTRAP_SERVERS_CONFIG, bootstrapServers())
    producerProps.put(ProducerConfig.KEY_SERIALIZER_CLASS_CONFIG, "org.apache.kafka.common.serialization.StringSerializer")
    producerProps.put(ProducerConfig.VALUE_SERIALIZER_CLASS_CONFIG, "org.apache.kafka.common.serialization.StringSerializer")
    val producer = registerProducer(new KafkaProducer(producerProps))
    val record = new ProducerRecord[Array[Byte], Array[Byte]](topic, 0, "key".getBytes, "value".getBytes)
    assertThrows(classOf[SerializationException], () => producer.send(record))
  }

<<<<<<< HEAD
  @ParameterizedTest(name = TestInfoUtils.TestWithParameterizedQuorumAndGroupProtocolNamesAndTopicType)
  @ArgumentsSource(classOf[QuorumAndGroupProtocolAndMaybeTopicTypeProvider])
  def testBatchSizeZero(quorum: String, groupProtocol: String, topicType: String): Unit = {
=======
  @ParameterizedTest(name = TestInfoUtils.TestWithParameterizedGroupProtocolNames)
  @MethodSource(Array("getTestGroupProtocolParametersAll"))
  def testBatchSizeZero(groupProtocol: String): Unit = {
>>>>>>> ff58e90d
    val producer = createProducer(
      lingerMs = Int.MaxValue,
      deliveryTimeoutMs = Int.MaxValue,
      batchSize = 0)
    // inkless: default timeout is not enough for the 100 requests
    sendAndVerify(producer, timeoutMs = 60_000)
  }

  @Timeout(value = 15, unit = TimeUnit.SECONDS, threadMode = Timeout.ThreadMode.SEPARATE_THREAD)
<<<<<<< HEAD
  @ParameterizedTest(name = TestInfoUtils.TestWithParameterizedQuorumAndGroupProtocolNamesAndTopicType)
  @ArgumentsSource(classOf[QuorumAndGroupProtocolAndMaybeTopicTypeProvider])
  def testBatchSizeZeroNoPartitionNoRecordKey(quorum: String, groupProtocol: String, topicType: String): Unit = {
=======
  @ParameterizedTest(name = TestInfoUtils.TestWithParameterizedGroupProtocolNames)
  @MethodSource(Array("getTestGroupProtocolParametersAll"))
  def testBatchSizeZeroNoPartitionNoRecordKey(groupProtocol: String): Unit = {
>>>>>>> ff58e90d
    val producer = createProducer(batchSize = 0)
    val numRecords = 10
    try {
      TestUtils.createTopicWithAdmin(admin, topic, brokers, controllerServers, 2)
      val futures = for (i <- 1 to numRecords) yield {
        val record = new ProducerRecord[Array[Byte], Array[Byte]](topic, null, s"value$i".getBytes(StandardCharsets.UTF_8))
        producer.send(record)
      }
      producer.flush()
      val lastOffset = futures.foldLeft(0) { (offset, future) =>
        val recordMetadata = future.get
        assertEquals(topic, recordMetadata.topic)
        offset + 1
      }
      assertEquals(numRecords, lastOffset)
    } finally {
      producer.close()
    }
  }

<<<<<<< HEAD
  @ParameterizedTest(name = TestInfoUtils.TestWithParameterizedQuorumAndGroupProtocolNamesAndTopicType)
  @ArgumentsSource(classOf[QuorumAndGroupProtocolAndMaybeTopicTypeProvider])
  def testSendCompressedMessageWithLogAppendTime(quorum: String, groupProtocol: String, topicType: String): Unit = {
=======
  @ParameterizedTest(name = TestInfoUtils.TestWithParameterizedGroupProtocolNames)
  @MethodSource(Array("getTestGroupProtocolParametersAll"))
  def testSendCompressedMessageWithLogAppendTime(groupProtocol: String): Unit = {
>>>>>>> ff58e90d
    val producer = createProducer(
      compressionType = "gzip",
      lingerMs = Int.MaxValue,
      deliveryTimeoutMs = Int.MaxValue)
    sendAndVerifyTimestamp(producer, TimestampType.LOG_APPEND_TIME)
  }

<<<<<<< HEAD
  @ParameterizedTest(name = TestInfoUtils.TestWithParameterizedQuorumAndGroupProtocolNamesAndTopicType)
  @ArgumentsSource(classOf[QuorumAndGroupProtocolAndMaybeTopicTypeProvider])
  def testSendNonCompressedMessageWithLogAppendTime(quorum: String, groupProtocol: String, topicType: String): Unit = {
=======
  @ParameterizedTest(name = TestInfoUtils.TestWithParameterizedGroupProtocolNames)
  @MethodSource(Array("getTestGroupProtocolParametersAll"))
  def testSendNonCompressedMessageWithLogAppendTime(groupProtocol: String): Unit = {
>>>>>>> ff58e90d
    val producer = createProducer(lingerMs = Int.MaxValue, deliveryTimeoutMs = Int.MaxValue)
    sendAndVerifyTimestamp(producer, TimestampType.LOG_APPEND_TIME)
  }

  /**
   * testAutoCreateTopic
   *
   * The topic should be created upon sending the first message
   */
<<<<<<< HEAD
  @ParameterizedTest(name = TestInfoUtils.TestWithParameterizedQuorumAndGroupProtocolNamesAndTopicType)
  @ArgumentsSource(classOf[QuorumAndGroupProtocolAndMaybeTopicTypeProvider])
  def testAutoCreateTopic(quorum: String, groupProtocol: String, topicType: String): Unit = {
=======
  @ParameterizedTest(name = TestInfoUtils.TestWithParameterizedGroupProtocolNames)
  @MethodSource(Array("getTestGroupProtocolParametersAll"))
  def testAutoCreateTopic(groupProtocol: String): Unit = {
>>>>>>> ff58e90d
    val producer = createProducer()
    try {
      // Send a message to auto-create the topic
      val record = new ProducerRecord(topic, null, "key".getBytes, "value".getBytes)
      assertEquals(0L, producer.send(record).get.offset, "Should have offset 0")

      // double check that the topic is created with leader elected
      TestUtils.waitUntilLeaderIsElectedOrChangedWithAdmin(admin, topic, 0)
    } finally {
      producer.close()
    }
  }

<<<<<<< HEAD
  @ParameterizedTest(name = TestInfoUtils.TestWithParameterizedQuorumAndGroupProtocolNamesAndTopicType)
  @MethodSource(Array("quorumAndTimestampConfigProvider"))
  def testSendWithInvalidBeforeAndAfterTimestamp(quorum: String, groupProtocol: String, messageTimeStampConfig: String, recordTimestamp: Long, topicType: String): Unit = {
=======
  @ParameterizedTest(name = TestInfoUtils.TestWithParameterizedGroupProtocolNames)
  @MethodSource(Array("timestampConfigProvider"))
  def testSendWithInvalidBeforeAndAfterTimestamp(groupProtocol: String, messageTimeStampConfig: String, recordTimestamp: Long): Unit = {
>>>>>>> ff58e90d
    val topicProps = new Properties()
    // set the TopicConfig for timestamp validation to have 1 minute threshold. Note that recordTimestamp has 5 minutes diff
    val oneMinuteInMs: Long = 1 * 60 * 60 * 1000L
    topicProps.setProperty(messageTimeStampConfig, oneMinuteInMs.toString)
    TestUtils.createTopicWithAdmin(admin, topic, brokers, controllerServers, 1, 2, topicConfig = topicProps)

    val producer = createProducer()
    try {
      val e = assertThrows(classOf[ExecutionException],
        () => producer.send(new ProducerRecord(topic, 0, recordTimestamp, "key".getBytes, "value".getBytes)).get()).getCause
      assertTrue(e.isInstanceOf[InvalidTimestampException])
    } finally {
      producer.close()
    }

    // Test compressed messages.
    val compressedProducer = createProducer(compressionType = "gzip")
    try {
      val e = assertThrows(classOf[ExecutionException],
        () => compressedProducer.send(new ProducerRecord(topic, 0, recordTimestamp, "key".getBytes, "value".getBytes)).get()).getCause
      assertTrue(e.isInstanceOf[InvalidTimestampException])
    } finally {
      compressedProducer.close()
    }
  }

<<<<<<< HEAD
  @ParameterizedTest(name = TestInfoUtils.TestWithParameterizedQuorumAndGroupProtocolNamesAndTopicType)
  @MethodSource(Array("quorumAndTimestampConfigProvider"))
  def testValidBeforeAndAfterTimestampsAtThreshold(quorum: String, groupProtocol: String, messageTimeStampConfig: String, recordTimestamp: Long, topicType: String): Unit = {
=======
  @ParameterizedTest(name = TestInfoUtils.TestWithParameterizedGroupProtocolNames)
  @MethodSource(Array("timestampConfigProvider"))
  def testValidBeforeAndAfterTimestampsAtThreshold(groupProtocol: String, messageTimeStampConfig: String, recordTimestamp: Long): Unit = {
>>>>>>> ff58e90d
    val topicProps = new Properties()

    // set the TopicConfig for timestamp validation to be the same as the record timestamp
    topicProps.setProperty(messageTimeStampConfig, recordTimestamp.toString)
    TestUtils.createTopicWithAdmin(admin, topic, brokers, controllerServers, 1, 2, topicConfig = topicProps)

    val producer = createProducer()

    assertDoesNotThrow(() => producer.send(new ProducerRecord(topic, 0, recordTimestamp, "key".getBytes, "value".getBytes)))
    producer.close()

    // Test compressed messages.
    val compressedProducer = createProducer(compressionType = "gzip")
    assertDoesNotThrow(() => compressedProducer.send(new ProducerRecord(topic, 0, recordTimestamp, "key".getBytes, "value".getBytes)))
    compressedProducer.close()
  }

<<<<<<< HEAD
  @ParameterizedTest(name = TestInfoUtils.TestWithParameterizedQuorumAndGroupProtocolNamesAndTopicType)
  @MethodSource(Array("quorumAndTimestampConfigProvider"))
  def testValidBeforeAndAfterTimestampsWithinThreshold(quorum: String, groupProtocol: String, messageTimeStampConfig: String, recordTimestamp: Long, topicType: String): Unit = {
=======
  @ParameterizedTest(name = TestInfoUtils.TestWithParameterizedGroupProtocolNames)
  @MethodSource(Array("timestampConfigProvider"))
  def testValidBeforeAndAfterTimestampsWithinThreshold(groupProtocol: String, messageTimeStampConfig: String, recordTimestamp: Long): Unit = {
>>>>>>> ff58e90d
    val topicProps = new Properties()

    // set the TopicConfig for timestamp validation to have 10 minute threshold. Note that recordTimestamp has 5 minutes diff
    val tenMinutesInMs: Long = 10 * 60 * 60 * 1000L
    topicProps.setProperty(messageTimeStampConfig, tenMinutesInMs.toString)
    TestUtils.createTopicWithAdmin(admin, topic, brokers, controllerServers, 1, 2, topicConfig = topicProps)

    val producer = createProducer()

    assertDoesNotThrow(() => producer.send(new ProducerRecord(topic, 0, recordTimestamp, "key".getBytes, "value".getBytes)))
    producer.close()

    // Test compressed messages.
    val compressedProducer = createProducer(compressionType = "gzip")
    assertDoesNotThrow(() => compressedProducer.send(new ProducerRecord(topic, 0, recordTimestamp, "key".getBytes, "value".getBytes)))
    compressedProducer.close()
  }

  // Test that producer with max.block.ms=0 can be used to send in non-blocking mode
  // where requests are failed immediately without blocking if metadata is not available
  // or buffer is full.
<<<<<<< HEAD
  @ParameterizedTest(name = TestInfoUtils.TestWithParameterizedQuorumAndGroupProtocolNamesAndTopicType)
  @ArgumentsSource(classOf[QuorumAndGroupProtocolAndMaybeTopicTypeProvider])
  def testNonBlockingProducer(quorum: String, groupProtocol: String, topicType: String): Unit = {
=======
  @ParameterizedTest(name = TestInfoUtils.TestWithParameterizedGroupProtocolNames)
  @MethodSource(Array("getTestGroupProtocolParametersAll"))
  def testNonBlockingProducer(groupProtocol: String): Unit = {
>>>>>>> ff58e90d

    def send(producer: KafkaProducer[Array[Byte],Array[Byte]]): Future[RecordMetadata] = {
      producer.send(new ProducerRecord(topic, 0, "key".getBytes, new Array[Byte](1000)))
    }

    def sendUntilQueued(producer: KafkaProducer[Array[Byte],Array[Byte]]): Future[RecordMetadata] = {
      val (future, _) = TestUtils.computeUntilTrue(send(producer))(future => {
        if (future.isDone) {
          try {
            future.get
            true  // Send was queued and completed successfully
          } catch {
            case _: ExecutionException => false
          }
        } else
          true    // Send future not yet complete, so it has been queued to be sent
      })
      future
    }

    def verifySendSuccess(future: Future[RecordMetadata]): Unit = {
      val recordMetadata = future.get(30, TimeUnit.SECONDS)
      assertEquals(topic, recordMetadata.topic)
      assertEquals(0, recordMetadata.partition)
      assertTrue(recordMetadata.offset >= 0, s"Invalid offset $recordMetadata")
    }

    def verifyMetadataNotAvailable(future: Future[RecordMetadata]): Unit = {
      assertTrue(future.isDone)  // verify future was completed immediately
      assertEquals(classOf[TimeoutException], assertThrows(classOf[ExecutionException], () => future.get).getCause.getClass)
    }

    def verifyBufferExhausted(future: Future[RecordMetadata]): Unit = {
      assertTrue(future.isDone)  // verify future was completed immediately
      assertEquals(classOf[BufferExhaustedException], assertThrows(classOf[ExecutionException], () => future.get).getCause.getClass)
    }

    // Topic metadata not available, send should fail without blocking
    val producer = createProducer(maxBlockMs = 0)
    verifyMetadataNotAvailable(send(producer))

    // Test that send starts succeeding once metadata is available
    val future = sendUntilQueued(producer)
    verifySendSuccess(future)

    // Verify that send fails immediately without blocking when there is no space left in the buffer
    val producer2 = createProducer(maxBlockMs = 0,
                                   lingerMs = 15000, batchSize = 1100, bufferSize = 1500)
    val future2 = sendUntilQueued(producer2) // wait until metadata is available and one record is queued
    verifyBufferExhausted(send(producer2))       // should fail send since buffer is full
    verifySendSuccess(future2)               // previous batch should be completed and sent now
  }

<<<<<<< HEAD
  @ParameterizedTest(name = TestInfoUtils.TestWithParameterizedQuorumAndGroupProtocolNamesAndTopicType)
  @ArgumentsSource(classOf[QuorumAndGroupProtocolAndMaybeTopicTypeProvider])
  def testSendRecordBatchWithMaxRequestSizeAndHigher(quorum: String, groupProtocol: String, topicType: String): Unit = {
=======
  @ParameterizedTest(name = TestInfoUtils.TestWithParameterizedGroupProtocolNames)
  @MethodSource(Array("getTestGroupProtocolParametersAll"))
  def testSendRecordBatchWithMaxRequestSizeAndHigher(groupProtocol: String): Unit = {
>>>>>>> ff58e90d
    val producerProps = new Properties()
    producerProps.put(ProducerConfig.BOOTSTRAP_SERVERS_CONFIG, bootstrapServers())
    val producer = registerProducer(new KafkaProducer(producerProps, new ByteArraySerializer, new ByteArraySerializer))

    val keyLengthSize = 1
    val headerLengthSize = 1
    val valueLengthSize = 3
    val overhead = Records.LOG_OVERHEAD + DefaultRecordBatch.RECORD_BATCH_OVERHEAD + DefaultRecord.MAX_RECORD_OVERHEAD +
      keyLengthSize + headerLengthSize + valueLengthSize
    val valueSize = ServerLogConfigs.MAX_MESSAGE_BYTES_DEFAULT - overhead

    val record0 = new ProducerRecord(topic, new Array[Byte](0), new Array[Byte](valueSize))
    assertEquals(record0.value.length, producer.send(record0).get.serializedValueSize)

    val record1 = new ProducerRecord(topic, new Array[Byte](0), new Array[Byte](valueSize + 1))
    assertEquals(classOf[RecordTooLargeException], assertThrows(classOf[ExecutionException], () => producer.send(record1).get).getCause.getClass)
  }

}

object PlaintextProducerSendTest {

  def timestampConfigProvider: java.util.stream.Stream[Arguments] = {
    val now: Long = System.currentTimeMillis()
    val fiveMinutesInMs: Long = 5 * 60 * 60 * 1000L
    val data = new java.util.ArrayList[Arguments]()
    for (groupProtocol <- GroupProtocol.values().map(gp => gp.name.toLowerCase(Locale.ROOT))) {
<<<<<<< HEAD
      data.add(Arguments.of("kraft", groupProtocol, TopicConfig.MESSAGE_TIMESTAMP_BEFORE_MAX_MS_CONFIG, Long.box(now - fiveMinutesInMs), "classic"))
      data.add(Arguments.of("kraft", groupProtocol, TopicConfig.MESSAGE_TIMESTAMP_AFTER_MAX_MS_CONFIG, Long.box(now + fiveMinutesInMs), "classic"))
      data.add(Arguments.of("kraft", groupProtocol, TopicConfig.MESSAGE_TIMESTAMP_BEFORE_MAX_MS_CONFIG, Long.box(now - fiveMinutesInMs), "inkless"))
      data.add(Arguments.of("kraft", groupProtocol, TopicConfig.MESSAGE_TIMESTAMP_AFTER_MAX_MS_CONFIG, Long.box(now + fiveMinutesInMs), "inkless"))
=======
      data.add(Arguments.of(groupProtocol, TopicConfig.MESSAGE_TIMESTAMP_BEFORE_MAX_MS_CONFIG, Long.box(now - fiveMinutesInMs)))
      data.add(Arguments.of(groupProtocol, TopicConfig.MESSAGE_TIMESTAMP_AFTER_MAX_MS_CONFIG, Long.box(now + fiveMinutesInMs)))
>>>>>>> ff58e90d
    }
    data.stream()
  }
}<|MERGE_RESOLUTION|>--- conflicted
+++ resolved
@@ -40,15 +40,9 @@
 @Tag("inkless")
 class PlaintextProducerSendTest extends BaseProducerSendTest {
 
-<<<<<<< HEAD
   @ParameterizedTest(name = TestInfoUtils.TestWithParameterizedQuorumAndGroupProtocolNamesAndTopicType)
   @ArgumentsSource(classOf[QuorumAndGroupProtocolAndMaybeTopicTypeProvider])
   def testWrongSerializer(quorum: String, groupProtocol: String, topicType: String): Unit = {
-=======
-  @ParameterizedTest(name = TestInfoUtils.TestWithParameterizedGroupProtocolNames)
-  @MethodSource(Array("getTestGroupProtocolParametersAll"))
-  def testWrongSerializer(groupProtocol: String): Unit = {
->>>>>>> ff58e90d
     val producerProps = new Properties()
     producerProps.put(ProducerConfig.BOOTSTRAP_SERVERS_CONFIG, bootstrapServers())
     producerProps.put(ProducerConfig.KEY_SERIALIZER_CLASS_CONFIG, "org.apache.kafka.common.serialization.StringSerializer")
@@ -58,15 +52,9 @@
     assertThrows(classOf[SerializationException], () => producer.send(record))
   }
 
-<<<<<<< HEAD
   @ParameterizedTest(name = TestInfoUtils.TestWithParameterizedQuorumAndGroupProtocolNamesAndTopicType)
   @ArgumentsSource(classOf[QuorumAndGroupProtocolAndMaybeTopicTypeProvider])
   def testBatchSizeZero(quorum: String, groupProtocol: String, topicType: String): Unit = {
-=======
-  @ParameterizedTest(name = TestInfoUtils.TestWithParameterizedGroupProtocolNames)
-  @MethodSource(Array("getTestGroupProtocolParametersAll"))
-  def testBatchSizeZero(groupProtocol: String): Unit = {
->>>>>>> ff58e90d
     val producer = createProducer(
       lingerMs = Int.MaxValue,
       deliveryTimeoutMs = Int.MaxValue,
@@ -76,15 +64,9 @@
   }
 
   @Timeout(value = 15, unit = TimeUnit.SECONDS, threadMode = Timeout.ThreadMode.SEPARATE_THREAD)
-<<<<<<< HEAD
   @ParameterizedTest(name = TestInfoUtils.TestWithParameterizedQuorumAndGroupProtocolNamesAndTopicType)
   @ArgumentsSource(classOf[QuorumAndGroupProtocolAndMaybeTopicTypeProvider])
   def testBatchSizeZeroNoPartitionNoRecordKey(quorum: String, groupProtocol: String, topicType: String): Unit = {
-=======
-  @ParameterizedTest(name = TestInfoUtils.TestWithParameterizedGroupProtocolNames)
-  @MethodSource(Array("getTestGroupProtocolParametersAll"))
-  def testBatchSizeZeroNoPartitionNoRecordKey(groupProtocol: String): Unit = {
->>>>>>> ff58e90d
     val producer = createProducer(batchSize = 0)
     val numRecords = 10
     try {
@@ -105,15 +87,9 @@
     }
   }
 
-<<<<<<< HEAD
   @ParameterizedTest(name = TestInfoUtils.TestWithParameterizedQuorumAndGroupProtocolNamesAndTopicType)
   @ArgumentsSource(classOf[QuorumAndGroupProtocolAndMaybeTopicTypeProvider])
   def testSendCompressedMessageWithLogAppendTime(quorum: String, groupProtocol: String, topicType: String): Unit = {
-=======
-  @ParameterizedTest(name = TestInfoUtils.TestWithParameterizedGroupProtocolNames)
-  @MethodSource(Array("getTestGroupProtocolParametersAll"))
-  def testSendCompressedMessageWithLogAppendTime(groupProtocol: String): Unit = {
->>>>>>> ff58e90d
     val producer = createProducer(
       compressionType = "gzip",
       lingerMs = Int.MaxValue,
@@ -121,15 +97,9 @@
     sendAndVerifyTimestamp(producer, TimestampType.LOG_APPEND_TIME)
   }
 
-<<<<<<< HEAD
   @ParameterizedTest(name = TestInfoUtils.TestWithParameterizedQuorumAndGroupProtocolNamesAndTopicType)
   @ArgumentsSource(classOf[QuorumAndGroupProtocolAndMaybeTopicTypeProvider])
   def testSendNonCompressedMessageWithLogAppendTime(quorum: String, groupProtocol: String, topicType: String): Unit = {
-=======
-  @ParameterizedTest(name = TestInfoUtils.TestWithParameterizedGroupProtocolNames)
-  @MethodSource(Array("getTestGroupProtocolParametersAll"))
-  def testSendNonCompressedMessageWithLogAppendTime(groupProtocol: String): Unit = {
->>>>>>> ff58e90d
     val producer = createProducer(lingerMs = Int.MaxValue, deliveryTimeoutMs = Int.MaxValue)
     sendAndVerifyTimestamp(producer, TimestampType.LOG_APPEND_TIME)
   }
@@ -139,15 +109,9 @@
    *
    * The topic should be created upon sending the first message
    */
-<<<<<<< HEAD
   @ParameterizedTest(name = TestInfoUtils.TestWithParameterizedQuorumAndGroupProtocolNamesAndTopicType)
   @ArgumentsSource(classOf[QuorumAndGroupProtocolAndMaybeTopicTypeProvider])
   def testAutoCreateTopic(quorum: String, groupProtocol: String, topicType: String): Unit = {
-=======
-  @ParameterizedTest(name = TestInfoUtils.TestWithParameterizedGroupProtocolNames)
-  @MethodSource(Array("getTestGroupProtocolParametersAll"))
-  def testAutoCreateTopic(groupProtocol: String): Unit = {
->>>>>>> ff58e90d
     val producer = createProducer()
     try {
       // Send a message to auto-create the topic
@@ -161,15 +125,9 @@
     }
   }
 
-<<<<<<< HEAD
   @ParameterizedTest(name = TestInfoUtils.TestWithParameterizedQuorumAndGroupProtocolNamesAndTopicType)
   @MethodSource(Array("quorumAndTimestampConfigProvider"))
   def testSendWithInvalidBeforeAndAfterTimestamp(quorum: String, groupProtocol: String, messageTimeStampConfig: String, recordTimestamp: Long, topicType: String): Unit = {
-=======
-  @ParameterizedTest(name = TestInfoUtils.TestWithParameterizedGroupProtocolNames)
-  @MethodSource(Array("timestampConfigProvider"))
-  def testSendWithInvalidBeforeAndAfterTimestamp(groupProtocol: String, messageTimeStampConfig: String, recordTimestamp: Long): Unit = {
->>>>>>> ff58e90d
     val topicProps = new Properties()
     // set the TopicConfig for timestamp validation to have 1 minute threshold. Note that recordTimestamp has 5 minutes diff
     val oneMinuteInMs: Long = 1 * 60 * 60 * 1000L
@@ -196,15 +154,9 @@
     }
   }
 
-<<<<<<< HEAD
   @ParameterizedTest(name = TestInfoUtils.TestWithParameterizedQuorumAndGroupProtocolNamesAndTopicType)
   @MethodSource(Array("quorumAndTimestampConfigProvider"))
   def testValidBeforeAndAfterTimestampsAtThreshold(quorum: String, groupProtocol: String, messageTimeStampConfig: String, recordTimestamp: Long, topicType: String): Unit = {
-=======
-  @ParameterizedTest(name = TestInfoUtils.TestWithParameterizedGroupProtocolNames)
-  @MethodSource(Array("timestampConfigProvider"))
-  def testValidBeforeAndAfterTimestampsAtThreshold(groupProtocol: String, messageTimeStampConfig: String, recordTimestamp: Long): Unit = {
->>>>>>> ff58e90d
     val topicProps = new Properties()
 
     // set the TopicConfig for timestamp validation to be the same as the record timestamp
@@ -222,15 +174,9 @@
     compressedProducer.close()
   }
 
-<<<<<<< HEAD
   @ParameterizedTest(name = TestInfoUtils.TestWithParameterizedQuorumAndGroupProtocolNamesAndTopicType)
   @MethodSource(Array("quorumAndTimestampConfigProvider"))
   def testValidBeforeAndAfterTimestampsWithinThreshold(quorum: String, groupProtocol: String, messageTimeStampConfig: String, recordTimestamp: Long, topicType: String): Unit = {
-=======
-  @ParameterizedTest(name = TestInfoUtils.TestWithParameterizedGroupProtocolNames)
-  @MethodSource(Array("timestampConfigProvider"))
-  def testValidBeforeAndAfterTimestampsWithinThreshold(groupProtocol: String, messageTimeStampConfig: String, recordTimestamp: Long): Unit = {
->>>>>>> ff58e90d
     val topicProps = new Properties()
 
     // set the TopicConfig for timestamp validation to have 10 minute threshold. Note that recordTimestamp has 5 minutes diff
@@ -252,15 +198,9 @@
   // Test that producer with max.block.ms=0 can be used to send in non-blocking mode
   // where requests are failed immediately without blocking if metadata is not available
   // or buffer is full.
-<<<<<<< HEAD
   @ParameterizedTest(name = TestInfoUtils.TestWithParameterizedQuorumAndGroupProtocolNamesAndTopicType)
   @ArgumentsSource(classOf[QuorumAndGroupProtocolAndMaybeTopicTypeProvider])
   def testNonBlockingProducer(quorum: String, groupProtocol: String, topicType: String): Unit = {
-=======
-  @ParameterizedTest(name = TestInfoUtils.TestWithParameterizedGroupProtocolNames)
-  @MethodSource(Array("getTestGroupProtocolParametersAll"))
-  def testNonBlockingProducer(groupProtocol: String): Unit = {
->>>>>>> ff58e90d
 
     def send(producer: KafkaProducer[Array[Byte],Array[Byte]]): Future[RecordMetadata] = {
       producer.send(new ProducerRecord(topic, 0, "key".getBytes, new Array[Byte](1000)))
@@ -314,15 +254,9 @@
     verifySendSuccess(future2)               // previous batch should be completed and sent now
   }
 
-<<<<<<< HEAD
   @ParameterizedTest(name = TestInfoUtils.TestWithParameterizedQuorumAndGroupProtocolNamesAndTopicType)
   @ArgumentsSource(classOf[QuorumAndGroupProtocolAndMaybeTopicTypeProvider])
   def testSendRecordBatchWithMaxRequestSizeAndHigher(quorum: String, groupProtocol: String, topicType: String): Unit = {
-=======
-  @ParameterizedTest(name = TestInfoUtils.TestWithParameterizedGroupProtocolNames)
-  @MethodSource(Array("getTestGroupProtocolParametersAll"))
-  def testSendRecordBatchWithMaxRequestSizeAndHigher(groupProtocol: String): Unit = {
->>>>>>> ff58e90d
     val producerProps = new Properties()
     producerProps.put(ProducerConfig.BOOTSTRAP_SERVERS_CONFIG, bootstrapServers())
     val producer = registerProducer(new KafkaProducer(producerProps, new ByteArraySerializer, new ByteArraySerializer))
@@ -350,15 +284,10 @@
     val fiveMinutesInMs: Long = 5 * 60 * 60 * 1000L
     val data = new java.util.ArrayList[Arguments]()
     for (groupProtocol <- GroupProtocol.values().map(gp => gp.name.toLowerCase(Locale.ROOT))) {
-<<<<<<< HEAD
       data.add(Arguments.of("kraft", groupProtocol, TopicConfig.MESSAGE_TIMESTAMP_BEFORE_MAX_MS_CONFIG, Long.box(now - fiveMinutesInMs), "classic"))
       data.add(Arguments.of("kraft", groupProtocol, TopicConfig.MESSAGE_TIMESTAMP_AFTER_MAX_MS_CONFIG, Long.box(now + fiveMinutesInMs), "classic"))
       data.add(Arguments.of("kraft", groupProtocol, TopicConfig.MESSAGE_TIMESTAMP_BEFORE_MAX_MS_CONFIG, Long.box(now - fiveMinutesInMs), "inkless"))
       data.add(Arguments.of("kraft", groupProtocol, TopicConfig.MESSAGE_TIMESTAMP_AFTER_MAX_MS_CONFIG, Long.box(now + fiveMinutesInMs), "inkless"))
-=======
-      data.add(Arguments.of(groupProtocol, TopicConfig.MESSAGE_TIMESTAMP_BEFORE_MAX_MS_CONFIG, Long.box(now - fiveMinutesInMs)))
-      data.add(Arguments.of(groupProtocol, TopicConfig.MESSAGE_TIMESTAMP_AFTER_MAX_MS_CONFIG, Long.box(now + fiveMinutesInMs)))
->>>>>>> ff58e90d
     }
     data.stream()
   }
