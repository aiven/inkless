/**
 * Licensed to the Apache Software Foundation (ASF) under one or more
 * contributor license agreements.  See the NOTICE file distributed with
 * this work for additional information regarding copyright ownership.
 * The ASF licenses this file to You under the Apache License, Version 2.0
 * (the "License"); you may not use this file except in compliance with
 * the License.  You may obtain a copy of the License at
 *
 *    http://www.apache.org/licenses/LICENSE-2.0
 *
 * Unless required by applicable law or agreed to in writing, software
 * distributed under the License is distributed on an "AS IS" BASIS,
 * WITHOUT WARRANTIES OR CONDITIONS OF ANY KIND, either express or implied.
 * See the License for the specific language governing permissions and
 * limitations under the License.
 */

package kafka.server

<<<<<<< HEAD
import io.aiven.inkless.test_utils.{InklessPostgreSQLContainer, MinioContainer, PostgreSQLTestContainer, S3TestContainer}
import kafka.controller.ControllerEventManager
import kafka.server.QuorumTestHarness.{minioContainer, pgContainer}
import kafka.utils.TestUtils.InklessMode

=======
>>>>>>> 985bc995
import java.io.File
import java.net.InetSocketAddress
import java.util
import java.util.{Collections, Locale, Optional, OptionalInt, Properties, stream}
import java.util.concurrent.{CompletableFuture, TimeUnit}
import javax.security.auth.login.Configuration
import kafka.utils.{CoreUtils, Logging, TestInfoUtils, TestUtils}
import org.apache.kafka.clients.admin.AdminClientUnitTestEnv
import org.apache.kafka.clients.consumer.GroupProtocol
import org.apache.kafka.clients.consumer.internals.AbstractCoordinator
import org.apache.kafka.clients.producer.KafkaProducer
import org.apache.kafka.common.metrics.Metrics
import org.apache.kafka.common.security.JaasUtils
import org.apache.kafka.common.security.auth.SecurityProtocol
import org.apache.kafka.common.utils.{Exit, Time}
import org.apache.kafka.common.{DirectoryId, Uuid}
import org.apache.kafka.metadata.properties.MetaPropertiesEnsemble.VerificationFlag.{REQUIRE_AT_LEAST_ONE_VALID, REQUIRE_METADATA_LOG_DIR}
import org.apache.kafka.metadata.properties.{MetaProperties, MetaPropertiesEnsemble, MetaPropertiesVersion}
import org.apache.kafka.metadata.storage.Formatter
import org.apache.kafka.network.SocketServerConfigs
import org.apache.kafka.queue.KafkaEventQueue
import org.apache.kafka.raft.QuorumConfig
import org.apache.kafka.server.{ClientMetricsManager, ServerSocketFactory}
import org.apache.kafka.server.common.{EligibleLeaderReplicasVersion, MetadataVersion, TransactionVersion}
import org.apache.kafka.server.config.{KRaftConfigs, ServerConfigs, ServerLogConfigs}
import org.apache.kafka.server.fault.{FaultHandler, MockFaultHandler}
import org.apache.kafka.server.util.timer.SystemTimer
import org.junit.jupiter.api.Assertions._
import org.junit.jupiter.api.{AfterAll, AfterEach, BeforeAll, BeforeEach, Tag, TestInfo}
import org.junit.jupiter.params.provider.Arguments

import java.nio.file.{Files, Paths}
import scala.collection.Seq
import scala.jdk.CollectionConverters._
import scala.jdk.OptionConverters.RichOptional

trait QuorumImplementation {
  def createBroker(
    config: KafkaConfig,
    time: Time = Time.SYSTEM,
    startup: Boolean = true,
    threadNamePrefix: Option[String] = None,
  ): KafkaBroker

  def shutdown(): Unit
}

class KRaftQuorumImplementation(
  val controllerServer: ControllerServer,
  val faultHandlerFactory: FaultHandlerFactory,
  val metadataDir: File,
  val controllerQuorumVotersFuture: CompletableFuture[util.Map[Integer, InetSocketAddress]],
  val clusterId: String,
  val log: Logging,
  val faultHandler: FaultHandler
) extends QuorumImplementation {
  override def createBroker(
    config: KafkaConfig,
    time: Time,
    startup: Boolean,
    threadNamePrefix: Option[String],
  ): KafkaBroker = {
    val metaPropertiesEnsemble = {
      val loader = new MetaPropertiesEnsemble.Loader()
      loader.addLogDirs(config.logDirs.asJava)
      loader.addMetadataLogDir(config.metadataLogDir)
      val ensemble = loader.load()
      val copier = new MetaPropertiesEnsemble.Copier(ensemble)
      ensemble.emptyLogDirs().forEach(logDir => {
        copier.setLogDirProps(logDir, new MetaProperties.Builder().
          setVersion(MetaPropertiesVersion.V1).
          setClusterId(clusterId).
          setNodeId(config.nodeId).
          setDirectoryId(DirectoryId.random()).
          build())
      })
      copier.setPreWriteHandler((logDir, _, _) => {
        Files.createDirectories(Paths.get(logDir))
      })
      copier.writeLogDirChanges()
      copier.copy()
    }
    metaPropertiesEnsemble.verify(Optional.of(clusterId),
      OptionalInt.of(config.nodeId),
      util.EnumSet.of(REQUIRE_AT_LEAST_ONE_VALID, REQUIRE_METADATA_LOG_DIR))
    val sharedServer = new SharedServer(
      config,
      metaPropertiesEnsemble,
      time,
      new Metrics(),
      controllerQuorumVotersFuture,
      controllerQuorumVotersFuture.get().values(),
      faultHandlerFactory,
      ServerSocketFactory.INSTANCE,
    )
    var broker: BrokerServer = null
    try {
      broker = new BrokerServer(sharedServer)
      if (startup) broker.startup()
      broker
    } catch {
      case e: Throwable => {
        if (broker != null) CoreUtils.swallow(broker.shutdown(), log)
        CoreUtils.swallow(sharedServer.stopForBroker(), log)
        throw e
      }
    }
  }

  override def shutdown(): Unit = {
    CoreUtils.swallow(controllerServer.shutdown(), log)
  }
}

class QuorumTestHarnessFaultHandlerFactory(
  val faultHandler: MockFaultHandler
) extends FaultHandlerFactory {
  override def build(
    name: String,
    fatal: Boolean,
    action: Runnable
  ): FaultHandler = faultHandler
}

@Tag("integration")
abstract class QuorumTestHarness extends Logging {

  /**
   * When in KRaft mode, the security protocol to use for the controller listener.
   * Can be overridden by subclasses.
   */
  protected val controllerListenerSecurityProtocol: SecurityProtocol = SecurityProtocol.PLAINTEXT

  protected def kraftControllerConfigs(testInfo: TestInfo): Seq[Properties] = {
    Seq(new Properties())
  }

  protected def metadataVersion: MetadataVersion = MetadataVersion.latestTesting()

  private var testInfo: TestInfo = _
  protected var implementation: QuorumImplementation = _

  def isShareGroupTest(): Boolean = {
    TestInfoUtils.isShareGroupTest(testInfo)
  }

  def maybeGroupProtocolSpecified(): Option[GroupProtocol] = {
    TestInfoUtils.maybeGroupProtocolSpecified(testInfo)
  }

  def groupProtocolFromTestParameters(): GroupProtocol = {
    val gp = maybeGroupProtocolSpecified()

    if (gp.isEmpty)
      throw new IllegalStateException("Please specify the \"groupProtocol\" parameter when writing the test")

    gp.get
  }

  private def asKRaft(): KRaftQuorumImplementation = implementation.asInstanceOf[KRaftQuorumImplementation]

  def controllerServer: ControllerServer = asKRaft().controllerServer

  def controllerServers: Seq[ControllerServer] = Seq(asKRaft().controllerServer)

  val faultHandlerFactory = new QuorumTestHarnessFaultHandlerFactory(new MockFaultHandler("quorumTestHarnessFaultHandler"))

  val faultHandler = faultHandlerFactory.faultHandler

  var inklessMode: Option[InklessMode] = None

  // Note: according to the junit documentation: "JUnit Jupiter does not guarantee the execution
  // order of multiple @BeforeEach methods that are declared within a single test class or test
  // interface." Therefore, if you have things you would like to do before each test case runs, it
  // is best to override this function rather than declaring a new @BeforeEach function.
  // That way you control the initialization order.
  @BeforeEach
  def setUp(testInfo: TestInfo): Unit = {
    this.testInfo = testInfo
    val inklessEnabled = testInfo.getTags.contains("inkless")
    if (inklessEnabled) this.inklessMode = Some(new InklessMode(pgContainer, minioContainer))
    Exit.setExitProcedure((code, message) => {
      try {
        throw new RuntimeException(s"exit($code, $message) called!")
      } catch {
        case e: Throwable => error("test error", e)
          throw e
      } finally {
        tearDown()
      }
    })
    Exit.setHaltProcedure((code, message) => {
      try {
        throw new RuntimeException(s"halt($code, $message) called!")
      } catch {
        case e: Throwable => error("test error", e)
          throw e
      } finally {
        tearDown()
      }
    })
    val name = testInfo.getTestMethod.toScala
      .map(_.toString)
      .getOrElse("[unspecified]")
<<<<<<< HEAD

    val props = new Properties()
    if (inklessEnabled) {
      pgContainer.createDatabase(testInfo)
      minioContainer.createBucket(testInfo)

      inklessMode.foreach(mode => mode.inklessControlPlaneConfig(props))
    }

    if (TestInfoUtils.isKRaft(testInfo)) {
      info(s"Running KRAFT test $name")
      implementation = newKRaftQuorum(testInfo, props)
    } else {
      info(s"Running ZK test $name")
      implementation = newZooKeeperQuorum()
    }
=======
    info(s"Running KRAFT test $name")
    implementation = newKRaftQuorum(testInfo)
>>>>>>> 985bc995
  }

  def createBroker(
    config: KafkaConfig,
    time: Time = Time.SYSTEM,
    startup: Boolean = true,
    threadNamePrefix: Option[String] = None
  ): KafkaBroker = {
    implementation.createBroker(config, time, startup, threadNamePrefix)
  }

  def shutdownKRaftController(): Unit = {
    // Note that the RaftManager instance is left running; it will be shut down in tearDown()
    val kRaftQuorumImplementation = asKRaft()
    CoreUtils.swallow(kRaftQuorumImplementation.controllerServer.shutdown(), kRaftQuorumImplementation.log)
  }

  def addFormatterSettings(formatter: Formatter): Unit = {}

  protected def extraControllerSecurityProtocols(): Seq[SecurityProtocol] = {
    Seq.empty
  }

  protected def newKRaftQuorum(testInfo: TestInfo, overridingProps: Properties): KRaftQuorumImplementation = {
    val propsList = kraftControllerConfigs(testInfo)
    if (propsList.size != 1) {
      throw new RuntimeException("Only one KRaft controller is supported for now.")
    }
    val props = propsList.head
    props.putAll(overridingProps)
    props.setProperty(KRaftConfigs.SERVER_MAX_STARTUP_TIME_MS_CONFIG, TimeUnit.MINUTES.toMillis(10).toString)
    props.setProperty(KRaftConfigs.PROCESS_ROLES_CONFIG, "controller")
    props.setProperty(ServerConfigs.UNSTABLE_FEATURE_VERSIONS_ENABLE_CONFIG, "true")
    if (props.getProperty(KRaftConfigs.NODE_ID_CONFIG) == null) {
      props.setProperty(KRaftConfigs.NODE_ID_CONFIG, "1000")
    }
    val nodeId = Integer.parseInt(props.getProperty(KRaftConfigs.NODE_ID_CONFIG))
    val metadataDir = TestUtils.tempDir()
    props.setProperty(KRaftConfigs.METADATA_LOG_DIR_CONFIG, metadataDir.getAbsolutePath)
    val proto = controllerListenerSecurityProtocol.toString
    val securityProtocolMaps = extraControllerSecurityProtocols().map(sc => sc + ":" + sc).mkString(",")
    val listeners = extraControllerSecurityProtocols().map(sc => sc + "://localhost:0").mkString(",")
    val listenerNames = extraControllerSecurityProtocols().mkString(",")
    props.setProperty(SocketServerConfigs.LISTENER_SECURITY_PROTOCOL_MAP_CONFIG, s"CONTROLLER:$proto,$securityProtocolMaps")
    props.setProperty(SocketServerConfigs.LISTENERS_CONFIG, s"CONTROLLER://localhost:0,$listeners")
    props.setProperty(KRaftConfigs.CONTROLLER_LISTENER_NAMES_CONFIG, s"CONTROLLER,$listenerNames")
    props.setProperty(QuorumConfig.QUORUM_VOTERS_CONFIG, s"$nodeId@localhost:0")
    // Setting the configuration to the same value set on the brokers via TestUtils to keep KRaft based and Zk based controller configs are consistent.
    props.setProperty(ServerLogConfigs.LOG_DELETE_DELAY_MS_CONFIG, "1000")
    val config = new KafkaConfig(props)

    val formatter = new Formatter().
      setClusterId(Uuid.randomUuid().toString).
      setNodeId(nodeId)
    formatter.addDirectory(metadataDir.getAbsolutePath)
    formatter.setReleaseVersion(metadataVersion)
    formatter.setUnstableFeatureVersionsEnabled(true)
    formatter.setControllerListenerName(config.controllerListenerNames.head)
    formatter.setMetadataLogDirectory(config.metadataLogDir)

    val transactionVersion =
      if (TestInfoUtils.isTransactionV2Enabled(testInfo)) {
        TransactionVersion.TV_2.featureLevel()
      } else TransactionVersion.TV_1.featureLevel()
    formatter.setFeatureLevel(TransactionVersion.FEATURE_NAME, transactionVersion)

    val elrVersion =
      if (TestInfoUtils.isEligibleLeaderReplicasV1Enabled(testInfo)) {
        EligibleLeaderReplicasVersion.ELRV_1.featureLevel()
      } else EligibleLeaderReplicasVersion.ELRV_0.featureLevel()
    formatter.setFeatureLevel(EligibleLeaderReplicasVersion.FEATURE_NAME, elrVersion)

    addFormatterSettings(formatter)
    formatter.run()
    val bootstrapMetadata = formatter.bootstrapMetadata()

    val controllerQuorumVotersFuture = new CompletableFuture[util.Map[Integer, InetSocketAddress]]
    val metaPropertiesEnsemble = new MetaPropertiesEnsemble.Loader().
      addMetadataLogDir(metadataDir.getAbsolutePath).
      load()
    metaPropertiesEnsemble.verify(Optional.of(formatter.clusterId()),
      OptionalInt.of(nodeId),
      util.EnumSet.of(REQUIRE_AT_LEAST_ONE_VALID, REQUIRE_METADATA_LOG_DIR))
    val sharedServer = new SharedServer(
      config,
      metaPropertiesEnsemble,
      Time.SYSTEM,
      new Metrics(),
      controllerQuorumVotersFuture,
      Collections.emptyList(),
      faultHandlerFactory,
      ServerSocketFactory.INSTANCE,
    )
    var controllerServer: ControllerServer = null
    try {
      controllerServer = new ControllerServer(
        sharedServer,
        KafkaRaftServer.configSchema,
        bootstrapMetadata
      )
      controllerServer.socketServerFirstBoundPortFuture.whenComplete((port, e) => {
        if (e != null) {
          error("Error completing controller socket server future", e)
          controllerQuorumVotersFuture.completeExceptionally(e)
        } else {
          controllerQuorumVotersFuture.complete(
            Collections.singletonMap(nodeId, new InetSocketAddress("localhost", port))
          )
        }
      })
      controllerServer.startup()
    } catch {
      case e: Throwable =>
        if (controllerServer != null) CoreUtils.swallow(controllerServer.shutdown(), this)
        CoreUtils.swallow(sharedServer.stopForController(), this)
        throw e
    }
    new KRaftQuorumImplementation(
      controllerServer,
      faultHandlerFactory,
      metadataDir,
      controllerQuorumVotersFuture,
      formatter.clusterId(),
      this,
      faultHandler
    )
  }

  @AfterEach
  def tearDown(): Unit = {
    if (implementation != null) {
      implementation.shutdown()
    }
    Exit.resetExitProcedure()
    Exit.resetHaltProcedure()
    TestUtils.clearYammerMetrics()
    System.clearProperty(JaasUtils.JAVA_LOGIN_CONFIG_PARAM)
    Configuration.setConfiguration(null)
    faultHandler.maybeRethrowFirstException()
  }
}

object QuorumTestHarness {

  val pgContainer: InklessPostgreSQLContainer = {
    val container = PostgreSQLTestContainer.container()
    container.start()
    container
  }
  val minioContainer: MinioContainer = {
    val container = S3TestContainer.minio()
    container.start()
    container
  }

  /**
   * Verify that a previous test that doesn't use QuorumTestHarness hasn't left behind an unexpected thread.
   * This assumes that brokers, ZooKeeper clients, producers and consumers are not created in another @BeforeClass,
   * which is true for core tests where this harness is used.
   */
  @BeforeAll
  def setUpClass(): Unit = {
    verifyNoUnexpectedThreads("@BeforeAll")
  }

  /**
   * Verify that tests from the current test class using QuorumTestHarness haven't left behind an unexpected thread
   */
  @AfterAll
  def tearDownClass(): Unit = {
    verifyNoUnexpectedThreads("@AfterAll")
  }

  def verifyNoUnexpectedThreads(context: String): Unit = {
    // Threads which may cause transient failures in subsequent tests if not shutdown.
    // These include threads which make connections to brokers and may cause issues
    // when broker ports are reused (e.g. auto-create topics) as well as threads
    // which reset static JAAS configuration.
    val unexpectedThreadNames = Set(
      "controller-event-thread",
      KafkaProducer.NETWORK_THREAD_PREFIX,
      AdminClientUnitTestEnv.kafkaAdminClientNetworkThreadPrefix(),
      AbstractCoordinator.HEARTBEAT_THREAD_PREFIX,
      KafkaEventQueue.EVENT_HANDLER_THREAD_SUFFIX,
      ClientMetricsManager.CLIENT_METRICS_REAPER_THREAD_NAME,
      SystemTimer.SYSTEM_TIMER_THREAD_PREFIX,
    )

    def unexpectedThreads: Set[String] = {
      val allThreads = Thread.getAllStackTraces.keySet.asScala.map(thread => thread.getName)
      allThreads.filter(t => unexpectedThreadNames.exists(s => t.contains(s))).toSet
    }

    val (unexpected, _) = TestUtils.computeUntilTrue(unexpectedThreads)(_.isEmpty)
    assertTrue(unexpected.isEmpty,
      s"Found ${unexpected.size} unexpected threads during $context: " +
        s"${unexpected.mkString("`", ",", "`")}")
  }

  // We want to test the following combinations:
  // * KRaft and the classic group protocol
  // * KRaft and the consumer group protocol
  def getTestQuorumAndGroupProtocolParametersAll: java.util.stream.Stream[Arguments] = {
    stream.Stream.of(
      Arguments.of("kraft", GroupProtocol.CLASSIC.name.toLowerCase(Locale.ROOT)),
      Arguments.of("kraft", GroupProtocol.CONSUMER.name.toLowerCase(Locale.ROOT))
    )
  }

  // For tests that only work with the classic group protocol, we want to test the following combinations:
  // * KRaft and the classic group protocol
  def getTestQuorumAndGroupProtocolParametersClassicGroupProtocolOnly: java.util.stream.Stream[Arguments] = {
    stream.Stream.of(
      Arguments.of("kraft", GroupProtocol.CLASSIC.name.toLowerCase(Locale.ROOT))
    )
  }

  // For tests that only work with the consumer group protocol, we want to test the following combination:
  // * KRaft and the consumer group protocol
  def getTestQuorumAndGroupProtocolParametersConsumerGroupProtocolOnly: stream.Stream[Arguments] = {
    stream.Stream.of(
      Arguments.of("kraft", GroupProtocol.CONSUMER.name.toLowerCase(Locale.ROOT))
    )
  }

  // The following is for tests that only work with the classic group protocol because of relying on Zookeeper
  def getTestQuorumAndGroupProtocolParametersClassicGroupProtocolOnly_ZK_implicit: java.util.stream.Stream[Arguments] = stream.Stream.of(Arguments.of("zk", GroupProtocol.CLASSIC.name.toLowerCase(Locale.ROOT)))
}<|MERGE_RESOLUTION|>--- conflicted
+++ resolved
@@ -17,14 +17,10 @@
 
 package kafka.server
 
-<<<<<<< HEAD
 import io.aiven.inkless.test_utils.{InklessPostgreSQLContainer, MinioContainer, PostgreSQLTestContainer, S3TestContainer}
-import kafka.controller.ControllerEventManager
 import kafka.server.QuorumTestHarness.{minioContainer, pgContainer}
 import kafka.utils.TestUtils.InklessMode
 
-=======
->>>>>>> 985bc995
 import java.io.File
 import java.net.InetSocketAddress
 import java.util
@@ -229,7 +225,6 @@
     val name = testInfo.getTestMethod.toScala
       .map(_.toString)
       .getOrElse("[unspecified]")
-<<<<<<< HEAD
 
     val props = new Properties()
     if (inklessEnabled) {
@@ -239,17 +234,8 @@
       inklessMode.foreach(mode => mode.inklessControlPlaneConfig(props))
     }
 
-    if (TestInfoUtils.isKRaft(testInfo)) {
-      info(s"Running KRAFT test $name")
-      implementation = newKRaftQuorum(testInfo, props)
-    } else {
-      info(s"Running ZK test $name")
-      implementation = newZooKeeperQuorum()
-    }
-=======
     info(s"Running KRAFT test $name")
-    implementation = newKRaftQuorum(testInfo)
->>>>>>> 985bc995
+    implementation = newKRaftQuorum(testInfo, props)
   }
 
   def createBroker(
