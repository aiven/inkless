--- conflicted
+++ resolved
@@ -219,18 +219,8 @@
     val name = testInfo.getTestMethod.toScala
       .map(_.toString)
       .getOrElse("[unspecified]")
-<<<<<<< HEAD
-    if (TestInfoUtils.isKRaft(testInfo)) {
-      info(s"Running KRAFT test $name")
-      implementation = newKRaftQuorum(testInfo, baseProps())
-    } else {
-      info(s"Running ZK test $name")
-      implementation = newZooKeeperQuorum()
-    }
-=======
     info(s"Running KRAFT test $name")
-    implementation = newKRaftQuorum(testInfo)
->>>>>>> 101e15bb
+    implementation = newKRaftQuorum(testInfo, baseProps())
   }
 
   def createBroker(
