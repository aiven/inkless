--- conflicted
+++ resolved
@@ -222,17 +222,6 @@
      */
     @Deprecated
     public static final String MESSAGE_DOWNCONVERSION_ENABLE_CONFIG = "message.downconversion.enable";
-<<<<<<< HEAD
-    public static final String MESSAGE_DOWNCONVERSION_ENABLE_DOC = "This configuration controls whether " +
-        "down-conversion of message formats is enabled to satisfy consume requests. When set to <code>false</code>, " +
-        "broker will not perform down-conversion for consumers expecting an older message format. The broker responds " +
-        "with <code>UNSUPPORTED_VERSION</code> error for consume requests from such older clients. This configuration" +
-        "does not apply to any message format conversion that might be required for replication to followers.";
-
-    public static final String INKLESS_ENABLE_CONFIG = "inkless.enable";
-    public static final String INKLESS_ENABLE_DOC = "To enable inkless mode for a topic, set this configuration as true. " +
-            "You can not disable this config once it is enabled.";
-=======
 
     /**
      * @deprecated see {@link #MESSAGE_DOWNCONVERSION_ENABLE_CONFIG}.
@@ -240,5 +229,8 @@
     @Deprecated
     public static final String MESSAGE_DOWNCONVERSION_ENABLE_DOC = "Down-conversion is not possible in Apache Kafka 4.0 and newer, " +
         "hence this configuration is no-op and it is deprecated for removal in Apache Kafka 5.0.";
->>>>>>> 985bc995
+
+    public static final String INKLESS_ENABLE_CONFIG = "inkless.enable";
+    public static final String INKLESS_ENABLE_DOC = "To enable inkless mode for a topic, set this configuration as true. " +
+        "You can not disable this config once it is enabled.";
 }